--- conflicted
+++ resolved
@@ -4,11 +4,7 @@
     </a>
   <br>
   <p>
-<<<<<<< HEAD
-    <h3>The quickest way to build dashboards, workflows, forms, or any kind of internal business tool. </h3>
-=======
     <h3>The quickest way to build dashboards, workflows, forms, or any kind of internal business tool.</h3>
->>>>>>> 5126c467
   </p>
   <p>
   </p>
@@ -39,11 +35,7 @@
 
 ## Example Applications
 
-<<<<<<< HEAD
-* [Customer Support Dashboard](https://app.appsmith.com/applications/5f2aeb2580ca1f6faaed4e4a/pages/5f2d61b580ca1f6faaed4e79#utm_source=github&utm_medium=homepage)
-=======
 * [Customer Support Dashboard](https://bit.ly/cs-dashboard-appsmith)
->>>>>>> 5126c467
 
 ## Getting Started
 You can try our online sandbox or deploy a Docker image on a server.
