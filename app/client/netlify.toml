[build]
  [build.environment]
    REACT_APP_OAUTH2_GOOGLE_CLIENT_ID = "enabled"
    REACT_APP_OAUTH2_GITHUB_CLIENT_ID = "enabled"
    REACT_APP_OPTIMIZELY_KEY = "Jq3K2kVdvuvxecHyHbVYcj"
    REACT_APP_ALGOLIA_API_ID = "AZ2Z9CJSJ0"
    REACT_APP_ALGOLIA_API_KEY = "d113611dccb80ac14aaa72a6e3ac6d10"
    REACT_APP_ALGOLIA_SEARCH_INDEX_NAME = "test_appsmith"
    REACT_APP_CLIENT_LOG_LEVEL = "debug"
    REACT_APP_GOOGLE_MAPS_API_KEY = "AIzaSyBOQFulljufGt3VDhBAwNjZN09KEFufVyg"
    REACT_APP_TNC_PP = "true"
    REACT_APP_CLOUD_HOSTING = "true"
    REACT_APP_INTERCOM_APP_ID = "y10e7138"
    REACT_APP_MAIL_ENABLED = "true"
    REACT_APP_SENTRY_DSN = "https://abf15a075d1347969df44c746cca7eaa@o296332.ingest.sentry.io/1546547"
    REACT_APP_SENTRY_ENVIRONMENT = "Production"
    SENTRY_AUTH_TOKEN = "dfdf7fa46c5b483a944b4571554d6466da3c64a6ed8b46e3b8a4285183a6bcc3"
<<<<<<< HEAD
    SENTRY_URL = "https://sentry.io"
=======
>>>>>>> f7d88104
    SENTRY_DSN = "https://abf15a075d1347969df44c746cca7eaa@o296332.ingest.sentry.io/1546547"
    SENTRY_ORG = "appsmith"
    SENTRY_PROJECT = "appsmith"
    SENTRY_LOG_LEVEL = "info"

[context.production]
  [context.production.environment]
    REACT_APP_ENVIRONMENT = "PRODUCTION"
    REACT_APP_SENTRY_ENVIRONMENT = "Production"
    REACT_APP_SMART_LOOK_ID = "c370af0df0edf38360adbefbdc47d2b42ea137c9"
    REACT_APP_SEGMENT_KEY = "9OnZ6LnDztuZZo4zXfoutEEBB2wftHUH"
    REACT_APP_BASE_URL = "https://api.appsmith.com"
    APP_HOST = "app.appsmith.com"
    REACT_APP_CLIENT_LOG_LEVEL = "error"

[context.release]
  [context.release.environment]
    REACT_APP_ENVIRONMENT = "STAGING"
    REACT_APP_SENTRY_ENVIRONMENT = "Staging"
    REACT_APP_BASE_URL = "https://release-api.appsmith.com"
    APP_HOST = "release.app.appsmith.com"

[context.deploy-preview]
  [context.deploy-preview.environment]
    REACT_APP_ENVIRONMENT = "STAGING"
    REACT_APP_SENTRY_ENVIRONMENT = "Development"
    REACT_APP_BASE_URL = "https://release-api.appsmith.com"
    # Not adding an APP_HOST here because the URL is dynamic in nature and cannot be determined.

[context.develop]
  [context.develop.environment]
    REACT_APP_ENVIRONMENT = "STAGING"
    REACT_APP_BASE_URL = "https://release-api.appsmith.com"
    APP_HOST = "develop.app.appsmith.com"

[[headers]]
  for = "/static/*"
  [header.values]
    cache-control = "max-age=604800"

[[redirects]]
  from = "/api/*"
  to = "API_PLACEHOLDER/api/:splat"
  status = 200
  force = true
  headers = { X-Forwarded-Host = "APP_HOST_PLACEHOLDER", X-Forwarded-Proto = "https" }

[[redirects]]
  from = "/oauth2/*"
  to = "API_PLACEHOLDER/oauth2/:splat"
  status = 200
  force = true
  headers = { X-Forwarded-Host = "APP_HOST_PLACEHOLDER", X-Forwarded-Proto = "https" }

[[redirects]]
  from = "/login/*"
  to = "API_PLACEHOLDER/login/:splat"
  status = 200
  force = true
  headers = { X-Forwarded-Host = "APP_HOST_PLACEHOLDER", X-Forwarded-Proto = "https" }

[[redirects]]
  from = "/f/*"
  to = "https://cdn.optimizely.com/:splat"
  status = 200
  force = true

# This must be the last redirect in the chain because it's a catch-all
[[redirects]]
  from = "/*"
  to = "/index.html"
  status = 200<|MERGE_RESOLUTION|>--- conflicted
+++ resolved
@@ -15,10 +15,6 @@
     REACT_APP_SENTRY_DSN = "https://abf15a075d1347969df44c746cca7eaa@o296332.ingest.sentry.io/1546547"
     REACT_APP_SENTRY_ENVIRONMENT = "Production"
     SENTRY_AUTH_TOKEN = "dfdf7fa46c5b483a944b4571554d6466da3c64a6ed8b46e3b8a4285183a6bcc3"
-<<<<<<< HEAD
-    SENTRY_URL = "https://sentry.io"
-=======
->>>>>>> f7d88104
     SENTRY_DSN = "https://abf15a075d1347969df44c746cca7eaa@o296332.ingest.sentry.io/1546547"
     SENTRY_ORG = "appsmith"
     SENTRY_PROJECT = "appsmith"
