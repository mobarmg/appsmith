--- conflicted
+++ resolved
@@ -6,9 +6,6 @@
     resolve: {
       modules: [path.resolve(__dirname, "src"), "node_modules"],
     },
-<<<<<<< HEAD
-  }
-=======
   },
   plugins: [
     {
@@ -21,5 +18,4 @@
       },
     },
   ],
->>>>>>> 1c022a07
 };