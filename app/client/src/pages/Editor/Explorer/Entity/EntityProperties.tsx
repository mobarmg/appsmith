import React, { memo, useEffect } from "react";
import EntityProperty, { EntityPropertyProps } from "./EntityProperty";
import { isFunction } from "lodash";
import { entityDefinitions } from "utils/autocomplete/EntityDefinitions";
import { WidgetType } from "constants/WidgetConstants";
import { ENTITY_TYPE, DataTreeAction } from "entities/DataTree/dataTreeFactory";
import { useSelector } from "react-redux";
import PerformanceTracker, {
  PerformanceTransactionName,
} from "utils/PerformanceTracker";
import * as Sentry from "@sentry/react";
import { AppState } from "reducers";

export const EntityProperties = memo(
  (props: {
    entityType: ENTITY_TYPE;
    entityName: string;
    pageId: string;
    step: number;
    entity?: any;
    entityId: string;
  }) => {
    PerformanceTracker.startTracking(
      PerformanceTransactionName.ENTITY_EXPLORER_ENTITY,
    );
    useEffect(() => {
      PerformanceTracker.stopTracking(
        PerformanceTransactionName.ENTITY_EXPLORER_ENTITY,
      );
    });
    let entity: any;
    const widgetEntity = useSelector((state: AppState) => {
      const pageWidgets = state.ui.pageWidgets[props.pageId];
      if (pageWidgets) {
        return pageWidgets[props.entityId];
      }
    });

    if (props.pageId && widgetEntity) {
      entity = widgetEntity;
    } else if (props.entity) {
      entity = props.entity;
    } else {
      return null;
    }

    let config: any;
    let entityProperties: Array<EntityPropertyProps> = [];
    switch (props.entityType) {
      case ENTITY_TYPE.ACTION:
        config = entityDefinitions.ACTION(entity as DataTreeAction);
        if (config) {
          entityProperties = Object.keys(config)
            .filter(k => k.indexOf("!") === -1)
            .map((actionProperty: string) => {
              let value = entity[actionProperty];
              if (actionProperty === "isLoading") {
                value = entity.isLoading;
              }
              if (actionProperty === "run") {
                value = "Function";
                actionProperty = actionProperty + "()";
              }
              if (actionProperty === "data") {
                value = entity.data;
              }
              return {
                propertyName: actionProperty,
                entityName: props.entityName,
                value,
                step: props.step,
              };
            });
        }
        break;
      case ENTITY_TYPE.WIDGET:
        const type: Exclude<
          Partial<WidgetType>,
          "CANVAS_WIDGET" | "ICON_WIDGET" | "SKELETON_WIDGET"
        > = entity.type;
        config = entityDefinitions[type];
        if (!config) {
          return null;
        }

        if (isFunction(config)) config = config(entity);
<<<<<<< HEAD

        entityProperties = Object.keys(config)
          .filter(k => k.indexOf("!") === -1)
          .map(widgetProperty => {
            return {
              propertyName: widgetProperty,
              entityName: entity.widgetName,
              value: entity[widgetProperty],
              step: props.step,
            };
          });
        break;
    }
    return (
      <>
        {entityProperties.map(entityProperty => (
          <EntityProperty
            key={entityProperty.propertyName}
            {...entityProperty}
          />
        ))}
      </>
    );
  },
);

EntityProperties.displayName = "EntityPrperties";

(EntityProperties as any).whyDidYouRender = {
  logOnDifferentValues: false,
=======
        if (config) {
          entityProperties = Object.keys(config)
            .filter(k => k.indexOf("!") === -1)
            .map(widgetProperty => {
              return {
                propertyName: widgetProperty,
                entityName: entity.widgetName,
                value: entity[widgetProperty],
                step: props.step,
              };
            });
        }
      }
      break;
  }
  return (
    <>
      {entityProperties.map(entityProperty => (
        <EntityProperty key={entityProperty.propertyName} {...entityProperty} />
      ))}
    </>
  );
>>>>>>> f0862652
};

export default Sentry.withProfiler(EntityProperties);<|MERGE_RESOLUTION|>--- conflicted
+++ resolved
@@ -84,7 +84,6 @@
         }
 
         if (isFunction(config)) config = config(entity);
-<<<<<<< HEAD
 
         entityProperties = Object.keys(config)
           .filter(k => k.indexOf("!") === -1)
@@ -111,34 +110,10 @@
   },
 );
 
-EntityProperties.displayName = "EntityPrperties";
+EntityProperties.displayName = "EntityProperties";
 
 (EntityProperties as any).whyDidYouRender = {
   logOnDifferentValues: false,
-=======
-        if (config) {
-          entityProperties = Object.keys(config)
-            .filter(k => k.indexOf("!") === -1)
-            .map(widgetProperty => {
-              return {
-                propertyName: widgetProperty,
-                entityName: entity.widgetName,
-                value: entity[widgetProperty],
-                step: props.step,
-              };
-            });
-        }
-      }
-      break;
-  }
-  return (
-    <>
-      {entityProperties.map(entityProperty => (
-        <EntityProperty key={entityProperty.propertyName} {...entityProperty} />
-      ))}
-    </>
-  );
->>>>>>> f0862652
 };
 
 export default Sentry.withProfiler(EntityProperties);