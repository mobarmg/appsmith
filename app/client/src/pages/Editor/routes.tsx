--- conflicted
+++ resolved
@@ -35,12 +35,9 @@
 import PerformanceTracker, {
   PerformanceTransactionName,
 } from "utils/PerformanceTracker";
-<<<<<<< HEAD
-=======
 
 import * as Sentry from "@sentry/react";
 const SentryRoute = Sentry.withSentryRouting(Route);
->>>>>>> d5ac05ca
 
 const Wrapper = styled.div<{ isVisible: boolean }>`
   position: absolute;
