--- conflicted
+++ resolved
@@ -100,13 +100,10 @@
   if (widgetProperties) {
     const propertyValue = widgetProperties[propertyName];
     const dataTreePath = `${widgetProperties.widgetName}.evaluatedValues.${propertyName}`;
-<<<<<<< HEAD
-=======
     const evaluatedValue = _.get(
       widgetProperties,
       `evaluatedValues.${propertyName}`,
     );
->>>>>>> 01c2f71b
     const { isValid, validationMessage } = getPropertyValidation(propertyName);
     const config = {
       ...propertyConfig,
@@ -114,10 +111,7 @@
       propertyValue,
       validationMessage,
       dataTreePath,
-<<<<<<< HEAD
-=======
       evaluatedValue,
->>>>>>> 01c2f71b
       expected: FIELD_EXPECTED_VALUE[widgetProperties.type][propertyName],
     };
     const isDynamic: boolean = _.get(
