--- conflicted
+++ resolved
@@ -218,19 +218,6 @@
               appName={props.appName}
             />
           </DatasourceWrapper>
-<<<<<<< HEAD
-          <DynamicTextField
-            className="t--path"
-            placeholder="v1/method"
-            name="actionConfiguration.path"
-            showLightningMenu={false}
-            leftIcon={FormIcons.SLASH_ICON}
-            normalize={value => value.trim()}
-            singleLine
-            setMaxHeight
-          />
-=======
->>>>>>> a783d39d
         </FormRow>
       </MainConfiguration>
       <SecondaryWrapper>
