import React from "react";
<<<<<<< HEAD
import { Route } from "react-router-dom";
=======
import { Route, RouteComponentProps } from "react-router-dom";
>>>>>>> d5ac05ca
import AnalyticsUtil from "utils/AnalyticsUtil";
import * as Sentry from "@sentry/react";
import { connect } from "react-redux";
import { getThemeDetails } from "selectors/themeSelectors";
import { AppState } from "reducers";
import { ThemeMode } from "reducers/uiReducers/themeReducer";
import { setThemeMode } from "actions/themeActions";
import equal from "fast-deep-equal/es6";
const SentryRoute = Sentry.withSentryRouting(Route);

interface AppRouteProps {
  currentTheme: any;
  path?: string;
  component:
    | React.ComponentType<RouteComponentProps<any>>
    | React.ComponentType<any>;
  exact?: boolean;
  logDisable?: boolean;
  name: string;
  location?: any;
  setTheme: Function;
}

class AppRouteWithoutProps extends React.Component<AppRouteProps> {
  shouldComponentUpdate(prevProps: AppRouteProps, nextProps: AppRouteProps) {
    return !equal(prevProps?.location, nextProps?.location);
  }

  render() {
    const { component: Component, currentTheme, ...rest } = this.props;
    if (
      window.location.pathname === "/applications" ||
      window.location.pathname.indexOf("/settings/") !== -1
    ) {
      document.body.style.backgroundColor =
        currentTheme.colors.homepageBackground;
    } else {
      document.body.style.backgroundColor = currentTheme.colors.appBackground;
    }
    return <SentryRoute {...rest} component={this.props.component} />;
  }
}
const mapStateToProps = (state: AppState) => ({
  currentTheme: getThemeDetails(state).theme,
});
const mapDispatchToProps = (dispatch: any) => ({
  setTheme: (mode: ThemeMode) => {
    dispatch(setThemeMode(mode));
  },
});

const AppRoute = connect(
  mapStateToProps,
  mapDispatchToProps,
)(AppRouteWithoutProps);

(AppRoute as any).whyDidYouRender = {
  logOnDifferentValues: false,
};

export default AppRoute;<|MERGE_RESOLUTION|>--- conflicted
+++ resolved
@@ -1,10 +1,5 @@
 import React from "react";
-<<<<<<< HEAD
-import { Route } from "react-router-dom";
-=======
 import { Route, RouteComponentProps } from "react-router-dom";
->>>>>>> d5ac05ca
-import AnalyticsUtil from "utils/AnalyticsUtil";
 import * as Sentry from "@sentry/react";
 import { connect } from "react-redux";
 import { getThemeDetails } from "selectors/themeSelectors";
