import React, { ReactNode } from "react";
import { withTheme } from "styled-components";
import {
  Popover,
  IconName,
  PopoverPosition,
  Classes,
  PopoverInteractionKind,
  Icon,
  IPopoverSharedProps,
} from "@blueprintjs/core";
import { IconNames } from "@blueprintjs/icons";
import { MenuIcons } from "icons/MenuIcons";
import { Intent, IntentColors } from "constants/DefaultTheme";
import { Direction, Directions } from "utils/helpers";
import { getDirectionBased } from "./dropdownHelpers";
import { Theme, Skin } from "constants/DefaultTheme";
import {
  Option,
  DropdownContentSection,
  DropdownContent,
  DropdownTrigger,
} from "./StyledComponents";
import Button, { ButtonProps } from "components/editorComponents/Button";

export type CustomizedDropdownOptionSection = {
  isSticky?: boolean;
  options?: CustomizedDropdownOption[];
};

export type CustomizedDropdownOption = {
  content: ReactNode;
  active?: boolean;
  onSelect?: () => void;
  intent?: Intent;
  shouldCloseDropdown?: boolean;
  disabled?: boolean;
};

export type CustomizedDropdownProps = {
  sections: CustomizedDropdownOptionSection[];
  trigger: ButtonProps & {
    content?: ReactNode;
    size?: "large" | "small";
  };
  onCloseDropDown?: () => void;
  openDirection: Direction;
  openOnHover?: boolean;
  usePortal?: boolean;
  skin?: Skin;
  modifiers?: IPopoverSharedProps["modifiers"];
};

export const getIcon = (icon?: string, intent?: Intent) => {
  if (icon) {
    if (MenuIcons[icon]) {
      return MenuIcons[icon]({
        color: IntentColors[intent || "secondary"],
        width: 16,
        height: 16,
      });
    }
    const iconNames = Object.values({ ...IconNames });
    if (iconNames.indexOf(icon as IconName) > -1) {
      return (
        <Icon
          icon={icon as IconName}
          iconSize={16}
          color={intent ? IntentColors[intent] : IntentColors["secondary"]}
        />
      );
    }
  }
};

<<<<<<< HEAD
const getContentSection = (
  section: CustomizedDropdownOptionSection,
  skin: Skin,
) => {
=======
export const getContentSection = (section: CustomizedDropdownOptionSection) => {
>>>>>>> 9e087de0
  return (
    <React.Fragment>
      {section.options &&
        section.options.map((option, index) => {
          const shouldClose =
            option.shouldCloseDropdown === undefined ||
            option.shouldCloseDropdown;
          return (
            <Option
              key={index}
              className={shouldClose ? Classes.POPOVER_DISMISS : ""}
              onClick={option.onSelect}
              active={!!option.active}
              disabled={!!option.disabled}
              skin={skin}
            >
              {option.content}
            </Option>
          );
        })}
    </React.Fragment>
  );
};

export const CustomizedDropdown = (
  props: CustomizedDropdownProps & { theme: Theme },
) => {
  const skin = props.skin ? props.skin : Skin.LIGHT;
  const icon = getIcon(props.trigger.icon, props.trigger.intent);
  const trigger = (
    <React.Fragment>
      {icon && <div>{icon}</div>}
      {props.trigger.content || (
        <Button
          outline={props.trigger.outline}
          filled={props.trigger.filled}
          size={props.trigger.size}
          icon={getDirectionBased.ICON_NAME(props.openDirection) as IconName}
          iconAlignment={Directions.RIGHT}
          text={props.trigger.text}
          intent={props.trigger.intent}
          skin={skin}
          type="button"
        />
      )}
    </React.Fragment>
  );

  const content = props.sections.map((section, index) => (
    <DropdownContentSection key={index} stick={!!section.isSticky} skin={skin}>
      {getContentSection(section, skin)}
    </DropdownContentSection>
  ));
  return (
    <Popover
      position={
        getDirectionBased.POPPER_POSITION(
          props.openDirection,
        ) as PopoverPosition
      }
      interactionKind={
        props.openOnHover
          ? PopoverInteractionKind.HOVER
          : PopoverInteractionKind.CLICK
      }
      minimal
      enforceFocus={false}
      onClose={() => {
        if (props.onCloseDropDown) {
          props.onCloseDropDown();
        }
      }}
      modifiers={props.modifiers}
    >
      <DropdownTrigger skin={skin}>{trigger}</DropdownTrigger>
      <DropdownContent skin={skin}>{content}</DropdownContent>
    </Popover>
  );
};

export default withTheme(CustomizedDropdown);<|MERGE_RESOLUTION|>--- conflicted
+++ resolved
@@ -73,14 +73,10 @@
   }
 };
 
-<<<<<<< HEAD
 const getContentSection = (
   section: CustomizedDropdownOptionSection,
   skin: Skin,
 ) => {
-=======
-export const getContentSection = (section: CustomizedDropdownOptionSection) => {
->>>>>>> 9e087de0
   return (
     <React.Fragment>
       {section.options &&
