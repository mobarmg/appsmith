import React, { Fragment, useEffect } from "react";
import styled from "styled-components";
import { useLocation } from "react-router-dom";
import TagListField from "components/editorComponents/form/fields/TagListField";
import { reduxForm, SubmissionError } from "redux-form";
import SelectField from "components/editorComponents/form/fields/SelectField";
import Divider from "components/editorComponents/Divider";
import { connect, useSelector } from "react-redux";
import { AppState } from "reducers";
import {
  getRolesForField,
  getAllUsers,
  getCurrentOrg,
} from "selectors/organizationSelectors";
import Spinner from "components/editorComponents/Spinner";
import { ReduxActionTypes } from "constants/ReduxActionConstants";
import { InviteUsersToOrgFormValues, inviteUsersToOrg } from "./helpers";
import { INVITE_USERS_TO_ORG_FORM } from "constants/forms";
import {
  INVITE_USERS_SUBMIT_SUCCESS,
  INVITE_USERS_VALIDATION_EMAILS_EMPTY,
  INVITE_USERS_VALIDATION_EMAIL_LIST,
  INVITE_USERS_VALIDATION_ROLE_EMPTY,
} from "constants/messages";
import history from "utils/history";
import { isEmail } from "utils/formhelpers";
import {
  isPermitted,
  PERMISSION_TYPE,
} from "../Applications/permissionHelpers";
import { getAppsmithConfigs } from "configs";
import { ReactComponent as NoEmailConfigImage } from "assets/images/email-not-configured.svg";
import AnalyticsUtil from "utils/AnalyticsUtil";
import Button, { Variant, Size } from "components/ads/Button";
import Text, { TextType } from "components/ads/Text";
import Icon, { IconSize } from "components/ads/Icon";
import { Classes } from "components/ads/common";
import Callout from "components/ads/Callout";
import { getInitialsAndColorCode } from "utils/AppsmithUtils";
import { getThemeDetails } from "selectors/themeSelectors";
import { ProfileImage } from "pages/common/ProfileDropdown";

const OrgInviteTitle = styled.div`
  padding: 10px 0px;
`;

const StyledForm = styled.form`
  width: 100%;
  background: ${props => props.theme.colors.modal.bg};
  &&& {
    .wrapper > div:nth-child(1) {
      width: 60%;
    }
    .wrapper > div:nth-child(2) {
      width: 40%;
    }
    .bp3-input {
      box-shadow: none;
    }
    .bp3-button {
      padding-top: 5px;
    }
  }
`;

const ManageUsers = styled("a")`
  margin-top: 20px;
  display: inline-flex;
  &&&& {
    text-decoration: none;
  }

  .${Classes.TEXT} {
    color: ${props => props.theme.colors.modal.manageUser};
    margin-right: ${props => props.theme.spaces[1]}px;
  }
  .${Classes.ICON} {
    svg path {
      fill: ${props => props.theme.colors.modal.manageUser};
    }
  }

  &:hover {
    .${Classes.TEXT} {
      color: ${props => props.theme.colors.modal.headerText};
    }
    .${Classes.ICON} {
      svg path {
        fill: ${props => props.theme.colors.modal.headerText};
      }
    }
  }
`;

const ErrorBox = styled.div<{ message?: boolean }>`
  ${props => (props.message ? `margin: ${props.theme.spaces[9]}px 0px` : null)};
`;

const StyledInviteFieldGroup = styled.div`
  display: flex;
  align-items: center;
  justify-content: space-between;

  .wrapper {
    display: flex;
    width: 85%;
    flex-direction: row;
    align-items: center;
    justify-content: space-between;
    margin-right: 5px;
    border-right: 0px;
  }
`;

const UserList = styled.div`
  margin-top: 10px;
`;

const User = styled.div`
  display: flex;
  align-items: center;
  height: 54px;
  padding-left: 15px;
  justify-content: space-between;
  color: ${props => props.theme.colors.modal.user.textColor};
`;

const UserInfo = styled.div`
  display: inline-flex;
  align-items: center;
`;

const UserRole = styled.div`
  flex-basis: 25%;
  .${Classes.TEXT} {
    color: ${props => props.theme.colors.modal.headerText};
  }
`;

const UserName = styled.div`
  display: flex;
  flex-direction: column;
  margin-left: 10px;
  span:nth-child(1) {
    margin-bottom: 1px;
  }
`;

const RoleDivider = styled.div`
  border-top: 1px solid ${props => props.theme.colors.menuBorder};
`;

const Loading = styled(Spinner)`
  padding-top: 10px;
  margin: auto;
  width: 100%;
`;

const MailConfigContainer = styled.div`
  display: flex;
  flex-direction: column;
  padding: ${props => props.theme.spaces[9]}px
    ${props => props.theme.spaces[2]}px;
  align-items: center;
  && > span {
    color: ${props => props.theme.colors.modal.email.message};
    font-weight: 500;
    font-size: 14px;
  }
  && > a {
    color: ${props => props.theme.colors.modal.email.desc};
    font-size: 12px;
    text-decoration: underline;
  }
`;

const validateFormValues = (values: { users: string; role: string }) => {
  if (values.users && values.users.length > 0) {
    const _users = values.users.split(",").filter(Boolean);

    _users.forEach(user => {
      if (!isEmail(user)) {
        throw new SubmissionError({
          _error: INVITE_USERS_VALIDATION_EMAIL_LIST,
        });
      }
    });
  } else {
    throw new SubmissionError({ _error: INVITE_USERS_VALIDATION_EMAILS_EMPTY });
  }

  if (values.role === undefined || values.role?.trim().length === 0) {
    throw new SubmissionError({ _error: INVITE_USERS_VALIDATION_ROLE_EMPTY });
  }
};

const validate = (values: any) => {
  const errors: any = {};
  if (!(values.users && values.users.length > 0)) {
    errors["users"] = INVITE_USERS_VALIDATION_EMAILS_EMPTY;
  }

  if (values.role === undefined || values.role?.trim().length === 0) {
    errors["role"] = INVITE_USERS_VALIDATION_ROLE_EMPTY;
  }

  return errors;
};

const { mailEnabled } = getAppsmithConfigs();

const OrgInviteUsersForm = (props: any) => {
  const {
    handleSubmit,
    allUsers,
    submitting,
    anyTouched,
    submitFailed,
    submitSucceeded,
    error,
    fetchUser,
    fetchAllRoles,
    valid,
    fetchCurrentOrg,
    currentOrg,
    isApplicationInvite,
    isLoading,
  } = props;

  const currentPath = useLocation().pathname;
  const pathRegex = /(?:\/org\/)\w+(?:\/settings)/;

  const userOrgPermissions = currentOrg?.userPermissions ?? [];
  const canManage = isPermitted(
    userOrgPermissions,
    PERMISSION_TYPE.MANAGE_ORGANIZATION,
  );

  useEffect(() => {
    fetchUser(props.orgId);
    fetchAllRoles(props.orgId);
    fetchCurrentOrg(props.orgId);
  }, [props.orgId, fetchUser, fetchAllRoles, fetchCurrentOrg]);

  const styledRoles = props.roles.map((role: any) => {
    return {
      id: role.id,
      value: role.name,
      label: role.description,
    };
  });

  const themeDetails = useSelector(getThemeDetails);

  const allUsersProfiles = React.useMemo(
    () =>
      allUsers.map(
        (user: { username: string; roleName: string; name: string }) => {
          const details = getInitialsAndColorCode(
            user.name || user.username,
            themeDetails.theme.colors.appCardColors,
          );
          return {
            ...user,
            imageBackground: details[1],
            initials: details[0],
          };
        },
      ),
    [allUsers, themeDetails],
  );

  return (
    <>
      {isApplicationInvite && (
        <>
          <Divider />
          <OrgInviteTitle>
            <Text type={TextType.H5}>Invite Users to {currentOrg?.name} </Text>
          </OrgInviteTitle>
        </>
      )}
      <StyledForm
        onSubmit={handleSubmit((values: any, dispatch: any) => {
          validateFormValues(values);
          AnalyticsUtil.logEvent("INVITE_USER", values);
          return inviteUsersToOrg({ ...values, orgId: props.orgId }, dispatch);
        })}
      >
        <StyledInviteFieldGroup>
          <div className="wrapper">
            <TagListField
              name="users"
              placeholder="Enter email address"
              type="email"
              label="Emails"
              intent="success"
              data-cy="t--invite-email-input"
            />
            <SelectField
              name="role"
              placeholder="Select a role"
              options={styledRoles}
              size="small"
              outline={false}
              data-cy="t--invite-role-input"
            />
          </div>
          <Button
            tag="button"
            className="t--invite-user-btn"
            disabled={!valid}
            text="Invite"
            size={Size.large}
            variant={Variant.info}
            isLoading={submitting && !(submitFailed && !anyTouched)}
          />
        </StyledInviteFieldGroup>
        {isLoading ? (
          <Loading size={30} />
        ) : (
          <React.Fragment>
            {!mailEnabled && (
              <MailConfigContainer>
                {allUsers.length === 0 && <NoEmailConfigImage />}
                <span>You haven’t setup any email service yet</span>
                <a
                  href="https://docs.appsmith.com/third-party-services/email"
                  target="_blank"
                  rel="noopener noreferrer"
                >
                  Please configure your email service to invite people
                </a>
              </MailConfigContainer>
            )}
            <UserList style={{ justifyContent: "space-between" }}>
              {allUsersProfiles.map(
                (user: {
                  username: string;
                  name: string;
                  roleName: string;
                  imageBackground: string;
                  initials: string;
                }) => {
                  return (
<<<<<<< HEAD
                    <React.Fragment key={user.username}>
                      <User key={user.username}>
=======
                    <Fragment key={user.username}>
                      <User>
>>>>>>> f9f85a88
                        <UserInfo>
                          <ProfileImage backgroundColor={user.imageBackground}>
                            <Text type={TextType.H6} highlight>
                              {user.initials}
                            </Text>
                          </ProfileImage>
                          <UserName>
                            <Text type={TextType.H5}>{user.name}</Text>
                            <Text type={TextType.P2}>{user.username}</Text>
                          </UserName>
                        </UserInfo>
                        <UserRole>
                          <Text type={TextType.P1}>{user.roleName}</Text>
                        </UserRole>
                      </User>

                      <RoleDivider />
<<<<<<< HEAD
                    </React.Fragment>
=======
                    </Fragment>
>>>>>>> f9f85a88
                  );
                },
              )}
            </UserList>
          </React.Fragment>
        )}
        <ErrorBox message={submitSucceeded || submitFailed}>
          {submitSucceeded && (
            <Callout
              text={INVITE_USERS_SUBMIT_SUCCESS}
              variant={Variant.success}
              fill
            />
          )}
          {submitFailed && error && (
            <Callout text={error} variant={Variant.danger} fill />
          )}
        </ErrorBox>
        {!pathRegex.test(currentPath) && canManage && (
          <ManageUsers
            className="manageUsers"
            onClick={() => {
              history.push(`/org/${props.orgId}/settings/members`);
            }}
          >
            <Text type={TextType.H6}>MANAGE USERS</Text>
            <Icon name="manage" size={IconSize.XXS} />
          </ManageUsers>
        )}
      </StyledForm>
    </>
  );
};

export default connect(
  (state: AppState) => {
    return {
      roles: getRolesForField(state),
      allUsers: getAllUsers(state),
      currentOrg: getCurrentOrg(state),
      isLoading: state.ui.orgs.loadingStates.isFetchAllUsers,
    };
  },
  (dispatch: any) => ({
    fetchAllRoles: (orgId: string) =>
      dispatch({
        type: ReduxActionTypes.FETCH_ALL_ROLES_INIT,
        payload: {
          orgId,
        },
      }),
    fetchCurrentOrg: (orgId: string) =>
      dispatch({
        type: ReduxActionTypes.FETCH_CURRENT_ORG,
        payload: {
          orgId,
        },
      }),
    fetchUser: (orgId: string) =>
      dispatch({
        type: ReduxActionTypes.FETCH_ALL_USERS_INIT,
        payload: {
          orgId,
        },
      }),
  }),
)(
  reduxForm<
    InviteUsersToOrgFormValues,
    {
      fetchAllRoles: (orgId: string) => void;
      roles?: any;
      applicationId?: string;
      orgId?: string;
      isApplicationInvite?: boolean;
    }
  >({
    validate,
    form: INVITE_USERS_TO_ORG_FORM,
  })(OrgInviteUsersForm),
);<|MERGE_RESOLUTION|>--- conflicted
+++ resolved
@@ -343,13 +343,8 @@
                   initials: string;
                 }) => {
                   return (
-<<<<<<< HEAD
-                    <React.Fragment key={user.username}>
-                      <User key={user.username}>
-=======
                     <Fragment key={user.username}>
                       <User>
->>>>>>> f9f85a88
                         <UserInfo>
                           <ProfileImage backgroundColor={user.imageBackground}>
                             <Text type={TextType.H6} highlight>
@@ -367,11 +362,7 @@
                       </User>
 
                       <RoleDivider />
-<<<<<<< HEAD
-                    </React.Fragment>
-=======
                     </Fragment>
->>>>>>> f9f85a88
                   );
                 },
               )}
