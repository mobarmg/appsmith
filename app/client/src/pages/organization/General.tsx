import React from "react";

import { saveOrg } from "actions/orgActions";
import { SaveOrgRequest } from "api/OrgApi";
import { throttle } from "lodash";
import TextInput, {
  emailValidator,
  notEmptyValidator,
} from "components/ads/TextInput";
import { useSelector, useDispatch } from "react-redux";
import { getCurrentOrg } from "selectors/organizationSelectors";
import { useParams } from "react-router-dom";
import styled from "styled-components";
import Text, { TextType } from "components/ads/Text";
import { Classes } from "@blueprintjs/core";
import { getIsFetchingApplications } from "selectors/applicationSelectors";
import { AppState } from "reducers";

const InputLabelWrapper = styled.div`
  width: 200px;
  display: flex;
  align-items: center;
`;

const SettingWrapper = styled.div`
  width: 520px;
  display: flex;
  margin-bottom: 25px;
`;

export const SettingsHeading = styled(Text)`
  color: ${props => props.theme.colors.settingHeading};
  display: inline-block;
  margin-top: 25px;
  margin-bottom: 32px;
`;

const Loader = styled.div`
  height: 38px;
  width: 260px;
  border-radius: 0;
`;

export function GeneralSettings() {
  const { orgId } = useParams<{ orgId: string }>();
  const dispatch = useDispatch();
  const currentOrg = useSelector((state: AppState) =>
    getCurrentOrg(state, orgId),
  );
  function saveChanges(settings: SaveOrgRequest) {
    dispatch(saveOrg(settings));
  }

  const throttleTimeout = 1000;

  const onWorkspaceNameChange = throttle((newName: string) => {
    saveChanges({
      id: orgId as string,
      name: newName,
    });
  }, throttleTimeout);

  const onWebsiteChange = throttle((newWebsite: string) => {
    saveChanges({
      id: orgId as string,
      website: newWebsite,
    });
  }, throttleTimeout);

  const onEmailChange = throttle((newEmail: string) => {
    saveChanges({
      id: orgId as string,
      email: newEmail,
    });
  }, throttleTimeout);

  const isFetchingApplications = useSelector(getIsFetchingApplications);

  return (
    <>
      <SettingsHeading type={TextType.H2}>General</SettingsHeading>
      <SettingWrapper>
        <InputLabelWrapper>
          <Text type={TextType.H4}>Workspace</Text>
        </InputLabelWrapper>
        {isFetchingApplications && (
          <Loader className={Classes.SKELETON}></Loader>
        )}
        {!isFetchingApplications && (
          <TextInput
            validator={notEmptyValidator}
            placeholder="Workspace name"
            onChange={onWorkspaceNameChange}
<<<<<<< HEAD
            defaultValue={currentOrg && currentOrg.name}
=======
            defaultValue={currentOrg.name}
            cypressSelector="t--org-name-input"
>>>>>>> ee0729e6
          ></TextInput>
        )}
      </SettingWrapper>

      <SettingWrapper>
        <InputLabelWrapper>
          <Text type={TextType.H4}>Website</Text>
        </InputLabelWrapper>
        {isFetchingApplications && (
          <Loader className={Classes.SKELETON}></Loader>
        )}
        {!isFetchingApplications && (
          <TextInput
            placeholder="Your website"
            onChange={onWebsiteChange}
<<<<<<< HEAD
            defaultValue={(currentOrg && currentOrg.website) || ""}
=======
            defaultValue={currentOrg.website || ""}
            cypressSelector="t--org-website-input"
>>>>>>> ee0729e6
          ></TextInput>
        )}
      </SettingWrapper>

      <SettingWrapper>
        <InputLabelWrapper>
          <Text type={TextType.H4}>Email</Text>
        </InputLabelWrapper>
        {isFetchingApplications && (
          <Loader className={Classes.SKELETON}></Loader>
        )}
        {!isFetchingApplications && (
          <TextInput
            validator={emailValidator}
            placeholder="Email"
            onChange={onEmailChange}
<<<<<<< HEAD
            defaultValue={(currentOrg && currentOrg.email) || ""}
=======
            defaultValue={currentOrg.email || ""}
            cypressSelector="t--org-email-input"
>>>>>>> ee0729e6
          ></TextInput>
        )}
      </SettingWrapper>
    </>
  );
}<|MERGE_RESOLUTION|>--- conflicted
+++ resolved
@@ -91,12 +91,8 @@
             validator={notEmptyValidator}
             placeholder="Workspace name"
             onChange={onWorkspaceNameChange}
-<<<<<<< HEAD
             defaultValue={currentOrg && currentOrg.name}
-=======
-            defaultValue={currentOrg.name}
             cypressSelector="t--org-name-input"
->>>>>>> ee0729e6
           ></TextInput>
         )}
       </SettingWrapper>
@@ -112,12 +108,8 @@
           <TextInput
             placeholder="Your website"
             onChange={onWebsiteChange}
-<<<<<<< HEAD
             defaultValue={(currentOrg && currentOrg.website) || ""}
-=======
-            defaultValue={currentOrg.website || ""}
             cypressSelector="t--org-website-input"
->>>>>>> ee0729e6
           ></TextInput>
         )}
       </SettingWrapper>
@@ -134,12 +126,8 @@
             validator={emailValidator}
             placeholder="Email"
             onChange={onEmailChange}
-<<<<<<< HEAD
             defaultValue={(currentOrg && currentOrg.email) || ""}
-=======
-            defaultValue={currentOrg.email || ""}
             cypressSelector="t--org-email-input"
->>>>>>> ee0729e6
           ></TextInput>
         )}
       </SettingWrapper>
