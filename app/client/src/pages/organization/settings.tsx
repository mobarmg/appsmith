--- conflicted
+++ resolved
@@ -86,13 +86,9 @@
     <SettingsWrapper>
       <LinkToApplications to={"/applications"}>
         <IconComponent iconName="chevron-left" color="#9F9F9F"></IconComponent>
-<<<<<<< HEAD
-        <Text type={TextType.H1}>{currentOrg && currentOrg.name}</Text>
-=======
         <Text type={TextType.H1} className="t--organization-header">
-          {currentOrg.name}
+          {currentOrg && currentOrg.name}
         </Text>
->>>>>>> ee0729e6
       </LinkToApplications>
       <TabComponent
         tabs={tabArr}
