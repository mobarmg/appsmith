import React, { useEffect } from "react";
import { connect } from "react-redux";
import { Icon } from "@blueprintjs/core";
import { TableWrapper } from "components/designSystems/appsmith/TableStyledWrappers";
import { AppState } from "reducers";
import {
  getAllUsers,
  getAllRoles,
  getCurrentOrg,
} from "selectors/organizationSelectors";
import PageSectionDivider from "pages/common/PageSectionDivider";
import PageSectionHeader from "pages/common/PageSectionHeader";
import { ReduxActionTypes } from "constants/ReduxActionConstants";
import InviteUsersFormv2 from "pages/organization/InviteUsersFromv2";
import Button from "components/editorComponents/Button";
import { OrgUser, Org } from "constants/orgConstants";
import { Menu, MenuItem, Popover, Position } from "@blueprintjs/core";
import styled from "styled-components";
import { FormIcons } from "icons/FormIcons";
import { RouteComponentProps } from "react-router";
import Spinner from "components/editorComponents/Spinner";
import FormDialogComponent from "components/editorComponents/form/FormDialogComponent";
import { getCurrentUser } from "selectors/usersSelectors";
import { User } from "constants/userConstants";
import { useTable, useFlexLayout } from "react-table";

type OrgProps = {
  currentOrg: Org;
  changeOrgName: (value: string) => void;
  fetchCurrentOrg: (orgId: string) => void;
  fetchUser: (orgId: string) => void;
  fetchAllRoles: (orgId: string) => void;
  deleteOrgUser: (orgId: string, username: string) => void;
  changeOrgUserRole: (orgId: string, role: string, username: string) => void;
  allUsers: OrgUser[];
  allRole: object;
  currentUser: User | undefined;
  isFetchAllUsers: boolean;
  isFetchAllRoles: boolean;
};

export type PageProps = OrgProps &
  RouteComponentProps<{
    orgId: string;
  }>;

export type MenuItemProps = {
  rolename: string;
};

type DropdownProps = {
  activeItem: string;
  userRoles: object;
  username: string;
  changeOrgUserRole: (orgId: string, role: string, username: string) => void;
  orgId: string;
};

const StyledDropDown = styled.div`
  cursor: pointer;
`;

const StyledTableWrapped = styled(TableWrapper)`
  width: 100%;
  height: auto;
  font-size: 14px;
  .table {
    .tbody {
      overflow: auto;
      height: auto;
      max-height: calc(
        100vh - (100vh / 3) - ${props => props.theme.headerHeight}
      );
    }
  }
`;

const StyledMenu = styled(Menu)`
  &&&&.bp3-menu {
    max-width: 250px;
    cursor: pointer;
  }
`;

const RoleNameCell = (props: any) => {
  const {
    roleName,
    roles,
    username,
    isCurrentUser,
    isChangingRole,
  } = props.cellProps.row.original;

  if (isCurrentUser) {
    return <div>{roleName}</div>;
  }

  return (
    <Popover
      content={
        <Dropdown
          activeItem={roleName}
          userRoles={roles}
          username={username}
          changeOrgUserRole={props.changeOrgUserRole}
          orgId={props.orgId}
        />
      }
      position={Position.BOTTOM_LEFT}
    >
      <StyledDropDown>
        {roleName}
        <Icon icon="chevron-down" />
        {isChangingRole ? <Spinner size={20} /> : undefined}
      </StyledDropDown>
    </Popover>
  );
};

const DeleteActionCell = (props: any) => {
  const { username, isCurrentUser, isDeleting } = props.cellProps.row.original;

  return (
    !isCurrentUser &&
    (isDeleting ? (
      <Spinner size={20} />
    ) : (
      <FormIcons.DELETE_ICON
        height={20}
        width={20}
        color={"grey"}
        background={"grey"}
        onClick={() => props.deleteOrgUser(props.orgId, username)}
        style={{ alignSelf: "center", cursor: "pointer" }}
      />
    ))
  );
};

const Dropdown = (props: DropdownProps) => {
  return (
    <StyledMenu>
      {Object.entries(props.userRoles).map((role, index) => {
        const MenuContent = (
          <div>
            <span>
              <b>{role[0]}</b>
            </span>
            <div>{role[1]}</div>
          </div>
        );

        return (
          <MenuItem
            multiline
            key={index}
            onClick={() =>
              props.changeOrgUserRole(props.orgId, role[0], props.username)
            }
            active={props.activeItem === role[0]}
            text={MenuContent}
          />
        );
      })}
    </StyledMenu>
  );
};

export const OrgSettings = (props: PageProps) => {
  const {
    match: {
      params: { orgId },
    },
    deleteOrgUser,
    changeOrgUserRole,
    fetchCurrentOrg,
    fetchUser,
    fetchAllRoles,
    currentOrg,
  } = props;

<<<<<<< HEAD
  const data = React.useMemo(
    () =>
      props.allUsers.map(user => ({
        ...user,
        roles: props.allRole,
        isCurrentUser: user.username === props.currentUser?.username,
      })),
    [props.allUsers, props.allRole, props.currentUser],
  );

  const RoleNameCell = (cellProps: any) => {
    const {
      roleName,
      roles,
      username,
      isCurrentUser,
      isChangingRole,
    } = cellProps.row.original;

    if (isCurrentUser) {
      return <div>{roleName}</div>;
    }

    return (
      <Popover
        content={
          <Dropdown
            activeItem={roleName}
            userRoles={roles}
            username={username}
          />
        }
        position={Position.BOTTOM_LEFT}
      >
        <StyledDropDown>
          {roleName}
          <Icon icon="chevron-down" />
          {isChangingRole ? <Spinner size={20} /> : undefined}
        </StyledDropDown>
      </Popover>
    );
  };
=======
  const userTableData = props.allUsers.map(user => ({
    ...user,
    roles: props.allRole,
    isCurrentUser: user.username === props.currentUser?.username,
  }));
  const data = React.useMemo(() => userTableData, [userTableData]);
>>>>>>> eabe496f

  const columns = React.useMemo(() => {
    return [
      {
        Header: "Email",
        accessor: "username",
      },
      {
        Header: "Name",
        accessor: "name",
      },
      {
        Header: "Role",
        accessor: "roleName",
        Cell: (cellProps: any) => {
          return RoleNameCell({ cellProps, changeOrgUserRole, orgId });
        },
      },
      {
        Header: "Delete",
        accessor: "delete",
        Cell: (cellProps: any) => {
          return DeleteActionCell({ cellProps, deleteOrgUser, orgId });
        },
      },
    ];
<<<<<<< HEAD
  }, [orgId, deleteOrgUser]);
=======
  }, [orgId, deleteOrgUser, changeOrgUserRole]);
>>>>>>> eabe496f

  const currentOrgName = currentOrg?.name ?? "";
  const {
    getTableProps,
    getTableBodyProps,
    headerGroups,
    rows,
    prepareRow,
  } = useTable(
    {
      columns,
      data,
      manualPagination: true,
    },
    useFlexLayout,
  );

  useEffect(() => {
    fetchUser(orgId);
    fetchAllRoles(orgId);
    fetchCurrentOrg(orgId);
  }, [orgId, fetchUser, fetchAllRoles, fetchCurrentOrg]);

  return (
    <React.Fragment>
      <PageSectionHeader>
        <h2>{currentOrgName}</h2>
      </PageSectionHeader>
      <PageSectionDivider />
      <PageSectionHeader>
        <h2>Users</h2>
        <FormDialogComponent
          trigger={
            <Button
              intent="primary"
              text="Invite Users"
              icon="plus"
              iconAlignment="left"
              filled
            />
          }
          Form={InviteUsersFormv2}
          orgId={orgId}
          title={`Invite Users to ${currentOrgName}`}
          setMaxWidth
        />
      </PageSectionHeader>
      {props.isFetchAllUsers && props.isFetchAllRoles ? (
        <Spinner size={30} />
      ) : (
        <StyledTableWrapped width={200} height={200}>
          <div className="tableWrap">
            <div {...getTableProps()} className="table">
              {headerGroups.map((headerGroup: any, index: number) => (
                <div
                  key={index}
                  {...headerGroup.getHeaderGroupProps()}
                  className="tr"
                >
                  {headerGroup.headers.map(
                    (column: any, columnIndex: number) => (
                      <div
                        key={columnIndex}
                        {...column.getHeaderProps()}
                        className="th header-reorder"
                      >
                        <div
                          className={
                            !column.isHidden
                              ? "draggable-header"
                              : "hidden-header"
                          }
                        >
                          {column.render("Header")}
                        </div>
                      </div>
                    ),
                  )}
                </div>
              ))}
              <div {...getTableBodyProps()} className="tbody">
                {rows.map((row: any, index: number) => {
                  prepareRow(row);
                  return (
                    <div key={index} {...row.getRowProps()} className={"tr"}>
                      {row.cells.map((cell: any, cellIndex: number) => {
                        return (
                          <div
                            key={cellIndex}
                            {...cell.getCellProps()}
                            className="td"
                            data-rowindex={index}
                            data-colindex={cellIndex}
                          >
                            {cell.render("Cell")}
                          </div>
                        );
                      })}
                    </div>
                  );
                })}
              </div>
            </div>
          </div>
        </StyledTableWrapped>
      )}
    </React.Fragment>
  );
};

const mapStateToProps = (state: AppState) => ({
  allUsers: getAllUsers(state),
  allRole: getAllRoles(state),
  isFetchAllUsers: state.ui.orgs.loadingStates.isFetchAllUsers,
  isFetchAllRoles: state.ui.orgs.loadingStates.isFetchAllRoles,
  currentOrg: getCurrentOrg(state),
  currentUser: getCurrentUser(state),
});

const mapDispatchToProps = (dispatch: any) => ({
  fetchCurrentOrg: (orgId: string) =>
    dispatch({
      type: ReduxActionTypes.FETCH_CURRENT_ORG,
      payload: {
        orgId,
      },
    }),
  changeOrgName: (name: string) =>
    dispatch({
      type: ReduxActionTypes.UPDATE_ORG_NAME_INIT,
      payload: {
        name,
      },
    }),
  changeOrgUserRole: (orgId: string, role: string, username: string) =>
    dispatch({
      type: ReduxActionTypes.CHANGE_ORG_USER_ROLE_INIT,
      payload: {
        orgId,
        role,
        username,
      },
    }),
  deleteOrgUser: (orgId: string, username: string) =>
    dispatch({
      type: ReduxActionTypes.DELETE_ORG_USER_INIT,
      payload: {
        orgId,
        username,
      },
    }),
  fetchUser: (orgId: string) =>
    dispatch({
      type: ReduxActionTypes.FETCH_ALL_USERS_INIT,
      payload: {
        orgId,
      },
    }),
  fetchAllRoles: (orgId: string) =>
    dispatch({
      type: ReduxActionTypes.FETCH_ALL_ROLES_INIT,
      payload: {
        orgId,
      },
    }),
});

export default connect(mapStateToProps, mapDispatchToProps)(OrgSettings);<|MERGE_RESOLUTION|>--- conflicted
+++ resolved
@@ -179,57 +179,12 @@
     currentOrg,
   } = props;
 
-<<<<<<< HEAD
-  const data = React.useMemo(
-    () =>
-      props.allUsers.map(user => ({
-        ...user,
-        roles: props.allRole,
-        isCurrentUser: user.username === props.currentUser?.username,
-      })),
-    [props.allUsers, props.allRole, props.currentUser],
-  );
-
-  const RoleNameCell = (cellProps: any) => {
-    const {
-      roleName,
-      roles,
-      username,
-      isCurrentUser,
-      isChangingRole,
-    } = cellProps.row.original;
-
-    if (isCurrentUser) {
-      return <div>{roleName}</div>;
-    }
-
-    return (
-      <Popover
-        content={
-          <Dropdown
-            activeItem={roleName}
-            userRoles={roles}
-            username={username}
-          />
-        }
-        position={Position.BOTTOM_LEFT}
-      >
-        <StyledDropDown>
-          {roleName}
-          <Icon icon="chevron-down" />
-          {isChangingRole ? <Spinner size={20} /> : undefined}
-        </StyledDropDown>
-      </Popover>
-    );
-  };
-=======
   const userTableData = props.allUsers.map(user => ({
     ...user,
     roles: props.allRole,
     isCurrentUser: user.username === props.currentUser?.username,
   }));
   const data = React.useMemo(() => userTableData, [userTableData]);
->>>>>>> eabe496f
 
   const columns = React.useMemo(() => {
     return [
@@ -256,11 +211,7 @@
         },
       },
     ];
-<<<<<<< HEAD
-  }, [orgId, deleteOrgUser]);
-=======
   }, [orgId, deleteOrgUser, changeOrgUserRole]);
->>>>>>> eabe496f
 
   const currentOrgName = currentOrg?.name ?? "";
   const {
