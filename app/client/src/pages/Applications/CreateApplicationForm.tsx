--- conflicted
+++ resolved
@@ -24,11 +24,7 @@
 // TODO(abhinav): abstract onCancel out.
 
 export const CreateApplicationForm = (props: Props) => {
-<<<<<<< HEAD
-  const { error, handleSubmit, pristine, submitting, orgId } = props;
-=======
   const { error, handleSubmit, pristine, submitting } = props;
->>>>>>> 82e3b4ff
   return (
     <Form onSubmit={handleSubmit(createApplicationFormSubmitHandler)}>
       {error && !pristine && <FormMessage intent="danger" message={error} />}
