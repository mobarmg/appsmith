import React, { Component } from "react";
import styled from "styled-components";
import { connect } from "react-redux";
import { AppState } from "reducers";
import { Card, Icon, Dialog, Classes } from "@blueprintjs/core";
import Button from "components/editorComponents/Button";
import {
  getApplicationList,
  getIsFetchingApplications,
  getIsCreatingApplication,
  getCreateApplicationError,
  getIsDeletingApplication,
<<<<<<< HEAD
  getUserApplicationsOrgs,
=======
>>>>>>> 82e3b4ff
  getUserApplicationsOrgsList,
} from "selectors/applicationSelectors";
import {
  ReduxActionTypes,
  ApplicationPayload,
} from "constants/ReduxActionConstants";
import PageWrapper from "pages/common/PageWrapper";
import SubHeader from "pages/common/SubHeader";
import PageSectionDivider from "pages/common/PageSectionDivider";
import ApplicationCard from "./ApplicationCard";
import CreateApplicationForm from "./CreateApplicationForm";
import InviteUsersFormv2 from "pages/organization/InviteUsersFromv2";
<<<<<<< HEAD
import { CREATE_APPLICATION_FORM_NAME } from "constants/forms";
import { PERMISSION_TYPE, isPermitted } from "./permissionHelpers";
import { MenuIcons } from "icons/MenuIcons";
import { DELETING_APPLICATION } from "constants/messages";
import { AppToaster } from "components/editorComponents/ToastComponent";
import AnalyticsUtil from "utils/AnalyticsUtil";
import FormDialogComponent from "components/editorComponents/form/FormDialogComponent";
import OrganizationListMockResponse from "mockResponses/OrganisationListResponse";
=======
import { PERMISSION_TYPE } from "./permissionHelpers";
import { DELETING_APPLICATION } from "constants/messages";
import { AppToaster } from "components/editorComponents/ToastComponent";
import FormDialogComponent from "components/editorComponents/form/FormDialogComponent";
>>>>>>> 82e3b4ff
import { User } from "constants/userConstants";
import CustomizedDropdown, {
  CustomizedDropdownProps,
} from "pages/common/CustomizedDropdown";
import { getCurrentUser } from "selectors/usersSelectors";
import CreateOrganizationForm from "pages/organization/CreateOrganizationForm";
import { CREATE_ORGANIZATION_FORM_NAME } from "constants/forms";
import Badge from "pages/common/CustomizedDropdown/Badge";
import {
  getOnSelectAction,
  DropdownOnSelectActions,
} from "pages/common/CustomizedDropdown/dropdownHelpers";
import { Directions } from "utils/helpers";
<<<<<<< HEAD
import { IntentColors } from "constants/DefaultTheme";
=======
>>>>>>> 82e3b4ff

const OrgDropDown = styled.div`
  display: flex;
  padding: 0px 30px;
  font-size: ${props => props.theme.fontSizes[1]}px;
  justify-content: space-between;
`;

const ApplicationCardsWrapper = styled.div`
  display: flex;
  flex-flow: row wrap;
  justify-content: flex-start;
  align-items: space-evenly;
  font-size: ${props => props.theme.fontSizes[4]}px;
`;

<<<<<<< HEAD
const OrgName = styled.div`
  display: flex;
  font-size: ${props => props.theme.fontSizes[3]}px;
  padding-top: ${props => props.theme.spaces[4]}px;
  padding-left: ${props => props.theme.spaces[6]}px;
  & > div {
    margin-right: 20px;
  }
`;

=======
>>>>>>> 82e3b4ff
const ApplicationAddCardWrapper = styled(Card)`
  display: flex;
  flex-direction: column;
  justify-content: center;
  align-items: center;
  width: ${props => props.theme.card.minWidth}px;
  height: ${props => props.theme.card.minHeight}px;
  position: relative;
  border-radius: ${props => props.theme.radii[1]}px;
  margin: ${props => props.theme.spaces[5]}px
    ${props => props.theme.spaces[5]}px;
  a {
    display: block;
    position: absolute;
    left: 0;
    top: 0;
    height: calc(100% - ${props => props.theme.card.titleHeight}px);
    width: 100%;
  }
  :hover {
    cursor: pointer;
  }
`;

const StyledDialog = styled(Dialog)<{ setMaxWidth?: boolean }>`
  && {
    background: white;
    & .bp3-dialog-header {
      padding: ${props => props.theme.spaces[4]}px
        ${props => props.theme.spaces[4]}px;
    }
    & .bp3-dialog-footer-actions {
      display: block;
    }
    ${props => props.setMaxWidth && `width: 100vh;`}
  }
`;

type ApplicationProps = {
  applicationList: ApplicationPayload[];
  fetchApplications: () => void;
  createApplication: (appName: string) => void;
  isCreatingApplication: boolean;
  isFetchingApplications: boolean;
  createApplicationError?: string;
  searchApplications: (keyword: string) => void;
  deleteApplication: (id: string) => void;
  deletingApplication: boolean;
  getAllApplication: () => void;
  userOrgs: any;
  currentUser?: User;
};
class Applications extends Component<
  ApplicationProps,
  { selectedOrgId: string }
> {
  constructor(props: ApplicationProps) {
    super(props);

    this.state = {
      selectedOrgId: "",
    };
  }

  componentDidMount() {
    this.props.getAllApplication();
  }

  public render() {
<<<<<<< HEAD
    const applicationList = this.props.isFetchingApplications
      ? getApplicationPayloads(8)
      : this.props.applicationList;
=======
>>>>>>> 82e3b4ff
    const Form: any = InviteUsersFormv2;
    const DropdownProps = (
      user: User,
      orgName: string,
      orgId: string,
    ): CustomizedDropdownProps => {
      return {
        sections: [
          {
            options: [
              {
                content: (
                  <Badge
                    text={orgName}
                    imageURL="https://via.placeholder.com/32"
                  />
                ),
                disabled: true,
                shouldCloseDropdown: false,
              },
              {
                content: "Organization Settings",
                onSelect: () =>
                  getOnSelectAction(DropdownOnSelectActions.REDIRECT, {
                    path: `/org/${orgId}/settings`,
                  }),
              },
              {
                content: "Share",
                onSelect: () =>
                  this.setState({
                    selectedOrgId: orgId,
                  }),
              },
              {
                content: "Members",
                onSelect: () =>
                  getOnSelectAction(DropdownOnSelectActions.REDIRECT, {
                    path: `/org/${orgId}/settings`,
                  }),
              },
            ],
          },
        ],
        trigger: {
          icon: "ORG_ICON",
          text: orgName,
          outline: false,
        },
        openDirection: Directions.DOWN,
      };
    };

    return (
      <PageWrapper displayName="Applications">
        {this.props.deletingApplication
          ? AppToaster.show({ message: DELETING_APPLICATION })
          : AppToaster.clear()}
        <SubHeader
          add={{
            form: CreateOrganizationForm,
            title: "Create Organization",
            formName: CREATE_ORGANIZATION_FORM_NAME,
            formSubmitIntent: "primary",
            isAdding: false,
            formSubmitText: "Create",
            onClick: () => {
              return null;
            },
          }}
          search={{
            placeholder: "Search",
            queryFn: this.props.searchApplications,
          }}
        />
        <PageSectionDivider />
        {this.props.userOrgs &&
<<<<<<< HEAD
          this.props.userOrgs.length != 0 &&
=======
          this.props.userOrgs.length !== 0 &&
>>>>>>> 82e3b4ff
          this.props.userOrgs.map((organizationObject: any) => {
            const { organization, applications } = organizationObject;

            return (
              <>
<<<<<<< HEAD
                {!isPermitted(
                  organization.userPermissions,
                  PERMISSION_TYPE.CREATE_APPLICATION,
                ) ? (
                  <OrgName>
                    {MenuIcons.ORG_ICON({
                      color: IntentColors["secondary"],
                      width: 16,
                      height: 16,
                    })}
                    {organization.name}
                  </OrgName>
                ) : (
                  <OrgDropDown>
                    {this.props.currentUser && (
                      <CustomizedDropdown
                        {...DropdownProps(
                          this.props.currentUser,
                          organization.name,
                          organization.id,
                        )}
                      />
                    )}

                    <StyledDialog
                      canOutsideClickClose={false}
                      canEscapeKeyClose={false}
                      title={`Invite Users to ${organization.name}`}
                      onClose={() =>
                        this.setState({
                          selectedOrgId: "",
                        })
                      }
                      isOpen={this.state.selectedOrgId === organization.id}
                      setMaxWidth
                    >
                      <div className={Classes.DIALOG_BODY}>
                        <Form orgId={organization.id} />
                      </div>
                    </StyledDialog>
                    <FormDialogComponent
                      trigger={
                        <Button text="Share" intent={"primary"} filled />
                      }
                      Form={InviteUsersFormv2}
                      orgId={organization.id}
                      title={`Invite Users to ${organization.name}`}
                      setMaxWidth
                    />
                  </OrgDropDown>
                )}
=======
                <OrgDropDown>
                  {this.props.currentUser && (
                    <CustomizedDropdown
                      {...DropdownProps(
                        this.props.currentUser,
                        organization.name,
                        organization.id,
                      )}
                    />
                  )}

                  <StyledDialog
                    canOutsideClickClose={false}
                    canEscapeKeyClose={false}
                    title={`Invite Users to ${organization.name}`}
                    onClose={() =>
                      this.setState({
                        selectedOrgId: "",
                      })
                    }
                    isOpen={this.state.selectedOrgId === organization.id}
                    setMaxWidth
                  >
                    <div className={Classes.DIALOG_BODY}>
                      <Form orgId={organization.id} />
                    </div>
                  </StyledDialog>
                  <FormDialogComponent
                    trigger={<Button text="Share" intent={"primary"} filled />}
                    Form={InviteUsersFormv2}
                    orgId={organization.id}
                    title={`Invite Users to ${organization.name}`}
                    setMaxWidth
                  />
                </OrgDropDown>
>>>>>>> 82e3b4ff
                <ApplicationCardsWrapper key={organization.id}>
                  <FormDialogComponent
                    permissions={organization.userPermissions}
                    permissionRequired={PERMISSION_TYPE.CREATE_APPLICATION}
                    trigger={
                      <ApplicationAddCardWrapper>
                        <Icon
                          icon="plus"
                          iconSize={70}
                          className="createIcon"
                        />
                        <div className="createnew">Create New</div>
                      </ApplicationAddCardWrapper>
                    }
                    Form={CreateApplicationForm}
                    orgId={organization.id}
                    title={"Create Application"}
                  />
                  {applications.map((application: any) => {
                    return (
                      application.pages?.length > 0 && (
                        <ApplicationCard
                          key={application.id}
                          application={application}
                          delete={this.props.deleteApplication}
                        />
                      )
                    );
                  })}
                  <PageSectionDivider />
                </ApplicationCardsWrapper>
              </>
            );
          })}
      </PageWrapper>
    );
  }
}
const mapStateToProps = (state: AppState) => ({
  applicationList: getApplicationList(state),
  isFetchingApplications: getIsFetchingApplications(state),
  isCreatingApplication: getIsCreatingApplication(state),
  createApplicationError: getCreateApplicationError(state),
  deletingApplication: getIsDeletingApplication(state),
  userOrgs: getUserApplicationsOrgsList(state),
  currentUser: getCurrentUser(state),
});

const mapDispatchToProps = (dispatch: any) => ({
  fetchApplications: () =>
    dispatch({ type: ReduxActionTypes.FETCH_APPLICATION_LIST_INIT }),
  getAllApplication: () =>
    dispatch({ type: ReduxActionTypes.GET_ALL_APPLICATION_INIT }),
  createApplication: (appName: string) => {
    dispatch({
      type: ReduxActionTypes.CREATE_APPLICATION_INIT,
      payload: {
        name: appName,
      },
    });
  },
  searchApplications: (keyword: string) => {
    dispatch({
      type: ReduxActionTypes.SEARCH_APPLICATIONS,
      payload: {
        keyword,
      },
    });
  },
  deleteApplication: (applicationId: string) => {
    if (applicationId && applicationId.length > 0) {
      dispatch({
        type: ReduxActionTypes.DELETE_APPLICATION_INIT,
        payload: {
          applicationId,
        },
      });
    }
  },
});

export default connect(mapStateToProps, mapDispatchToProps)(Applications);<|MERGE_RESOLUTION|>--- conflicted
+++ resolved
@@ -10,10 +10,6 @@
   getIsCreatingApplication,
   getCreateApplicationError,
   getIsDeletingApplication,
-<<<<<<< HEAD
-  getUserApplicationsOrgs,
-=======
->>>>>>> 82e3b4ff
   getUserApplicationsOrgsList,
 } from "selectors/applicationSelectors";
 import {
@@ -26,8 +22,6 @@
 import ApplicationCard from "./ApplicationCard";
 import CreateApplicationForm from "./CreateApplicationForm";
 import InviteUsersFormv2 from "pages/organization/InviteUsersFromv2";
-<<<<<<< HEAD
-import { CREATE_APPLICATION_FORM_NAME } from "constants/forms";
 import { PERMISSION_TYPE, isPermitted } from "./permissionHelpers";
 import { MenuIcons } from "icons/MenuIcons";
 import { DELETING_APPLICATION } from "constants/messages";
@@ -35,12 +29,6 @@
 import AnalyticsUtil from "utils/AnalyticsUtil";
 import FormDialogComponent from "components/editorComponents/form/FormDialogComponent";
 import OrganizationListMockResponse from "mockResponses/OrganisationListResponse";
-=======
-import { PERMISSION_TYPE } from "./permissionHelpers";
-import { DELETING_APPLICATION } from "constants/messages";
-import { AppToaster } from "components/editorComponents/ToastComponent";
-import FormDialogComponent from "components/editorComponents/form/FormDialogComponent";
->>>>>>> 82e3b4ff
 import { User } from "constants/userConstants";
 import CustomizedDropdown, {
   CustomizedDropdownProps,
@@ -54,10 +42,7 @@
   DropdownOnSelectActions,
 } from "pages/common/CustomizedDropdown/dropdownHelpers";
 import { Directions } from "utils/helpers";
-<<<<<<< HEAD
 import { IntentColors } from "constants/DefaultTheme";
-=======
->>>>>>> 82e3b4ff
 
 const OrgDropDown = styled.div`
   display: flex;
@@ -74,7 +59,6 @@
   font-size: ${props => props.theme.fontSizes[4]}px;
 `;
 
-<<<<<<< HEAD
 const OrgName = styled.div`
   display: flex;
   font-size: ${props => props.theme.fontSizes[3]}px;
@@ -85,8 +69,6 @@
   }
 `;
 
-=======
->>>>>>> 82e3b4ff
 const ApplicationAddCardWrapper = styled(Card)`
   display: flex;
   flex-direction: column;
@@ -156,12 +138,6 @@
   }
 
   public render() {
-<<<<<<< HEAD
-    const applicationList = this.props.isFetchingApplications
-      ? getApplicationPayloads(8)
-      : this.props.applicationList;
-=======
->>>>>>> 82e3b4ff
     const Form: any = InviteUsersFormv2;
     const DropdownProps = (
       user: User,
@@ -239,17 +215,12 @@
         />
         <PageSectionDivider />
         {this.props.userOrgs &&
-<<<<<<< HEAD
-          this.props.userOrgs.length != 0 &&
-=======
           this.props.userOrgs.length !== 0 &&
->>>>>>> 82e3b4ff
           this.props.userOrgs.map((organizationObject: any) => {
             const { organization, applications } = organizationObject;
 
             return (
               <>
-<<<<<<< HEAD
                 {!isPermitted(
                   organization.userPermissions,
                   PERMISSION_TYPE.CREATE_APPLICATION,
@@ -301,43 +272,6 @@
                     />
                   </OrgDropDown>
                 )}
-=======
-                <OrgDropDown>
-                  {this.props.currentUser && (
-                    <CustomizedDropdown
-                      {...DropdownProps(
-                        this.props.currentUser,
-                        organization.name,
-                        organization.id,
-                      )}
-                    />
-                  )}
-
-                  <StyledDialog
-                    canOutsideClickClose={false}
-                    canEscapeKeyClose={false}
-                    title={`Invite Users to ${organization.name}`}
-                    onClose={() =>
-                      this.setState({
-                        selectedOrgId: "",
-                      })
-                    }
-                    isOpen={this.state.selectedOrgId === organization.id}
-                    setMaxWidth
-                  >
-                    <div className={Classes.DIALOG_BODY}>
-                      <Form orgId={organization.id} />
-                    </div>
-                  </StyledDialog>
-                  <FormDialogComponent
-                    trigger={<Button text="Share" intent={"primary"} filled />}
-                    Form={InviteUsersFormv2}
-                    orgId={organization.id}
-                    title={`Invite Users to ${organization.name}`}
-                    setMaxWidth
-                  />
-                </OrgDropDown>
->>>>>>> 82e3b4ff
                 <ApplicationCardsWrapper key={organization.id}>
                   <FormDialogComponent
                     permissions={organization.userPermissions}
