--- conflicted
+++ resolved
@@ -400,27 +400,8 @@
   color: ${props => props.theme.colors.applications.iconColor};
 }
 `;
-<<<<<<< HEAD
-
-=======
 const OrgRename = styled(EditableText)`
   padding: 0 2px;
-`;
-const AddApplicationCard = (
-  <ApplicationAddCardWrapper>
-    <Icon
-      className="t--create-app-popup"
-      name={"plus"}
-      size={IconSize.LARGE}
-    ></Icon>
-    <CreateNewLabel type={TextType.H4} className="createnew">
-      Create New
-    </CreateNewLabel>
-  </ApplicationAddCardWrapper>
-);
->>>>>>> b1a8831b
-const NoSearchResultImg = styled.img`
-  margin: 1em;
 `;
 
 const ApplicationsSection = (props: any) => {
@@ -655,10 +636,6 @@
                       <ApplicationCard
                         key={application.id}
                         application={application}
-<<<<<<< HEAD
-                        orgId={organization.id}
-=======
->>>>>>> b1a8831b
                         delete={deleteApplication}
                         update={updateApplicationDispatch}
                         duplicate={duplicateApplicationDispatch}
