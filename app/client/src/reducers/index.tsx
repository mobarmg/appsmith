--- conflicted
+++ resolved
@@ -14,10 +14,7 @@
 import { WidgetSidebarReduxState } from "./uiReducers/widgetSidebarReducer";
 import { DatasourceDataState } from "./entityReducers/datasourceReducer";
 import { AppViewReduxState } from "./uiReducers/appViewReducer";
-<<<<<<< HEAD
-=======
 import { ApplicationsReduxState } from "./uiReducers/applicationsReducer";
->>>>>>> 1de63686
 import { BindingsDataState } from "./entityReducers/bindingsReducer";
 
 const appReducer = combineReducers({
@@ -44,11 +41,7 @@
     actions: ActionDataState;
     propertyConfig: PropertyPaneConfigState;
     widgetConfig: WidgetConfigReducerState;
-<<<<<<< HEAD
-    resources: ResourceDataState;
-=======
     datasources: DatasourceDataState;
->>>>>>> 1de63686
     nameBindings: BindingsDataState;
   };
 }
