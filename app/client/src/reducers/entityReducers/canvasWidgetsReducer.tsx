import { createReducer } from "../../utils/AppsmithUtils";
import {
<<<<<<< HEAD
  ReduxActionTypes,
  LoadCanvasWidgetsPayload,
  ReduxAction
} from "../../constants/ReduxActionConstants"
import { IWidgetProps } from "../../widgets/BaseWidget"
=======
  ActionTypes,
  LoadCanvasPayload,
  ReduxAction,
} from "../../constants/ActionConstants";
import { WidgetProps } from "../../widgets/BaseWidget";
>>>>>>> 8db06d4b
import CanvasWidgetsNormalizer from "../../normalizers/CanvasWidgetsNormalizer";

const initialState: CanvasWidgetsReduxState = {};

export interface FlattenedWidgetProps extends WidgetProps {
  children?: string[];
}

const canvasWidgetsReducer = createReducer(initialState, {
  [ReduxActionTypes.UPDATE_CANVAS]: (
    state: CanvasWidgetsReduxState,
<<<<<<< HEAD
    action: ReduxAction<LoadCanvasWidgetsPayload>
=======
    action: ReduxAction<LoadCanvasPayload>,
>>>>>>> 8db06d4b
  ) => {
    return { ...action.payload.widgets };
  },
  [ReduxActionTypes.ADD_PAGE_WIDGET]: (
    state: CanvasWidgetsReduxState,
    action: ReduxAction<{ pageId: string; widget: WidgetProps }>,
  ) => {
<<<<<<< HEAD
    const widget = action.payload.widget
    const widgetTree = CanvasWidgetsNormalizer.denormalize("0", { canvasWidgets: state })
    const children = widgetTree.children || []
    children.push(widget)
    widgetTree.children = children
    const newState =  CanvasWidgetsNormalizer.normalize({
      responseMeta: { responseCode: "SUCCESS" },
      pageWidget: widgetTree,
      pageActions: []
    }).entities
    return newState.canvasWidgets
  }
})
=======
    const widget = action.payload.widget;
    const widgetTree = CanvasWidgetsNormalizer.denormalize("0", {
      canvasWidgets: state,
    });
    const children = widgetTree.children || [];
    children.push(widget);
    widgetTree.children = children;
    const newState = CanvasWidgetsNormalizer.normalize({
      responseMeta: {},
      pageWidget: widgetTree,
    }).entities;
    return newState.canvasWidgets;
  },
});
>>>>>>> 8db06d4b

export interface CanvasWidgetsReduxState {
  [widgetId: string]: FlattenedWidgetProps;
}

export default canvasWidgetsReducer;<|MERGE_RESOLUTION|>--- conflicted
+++ resolved
@@ -1,18 +1,10 @@
 import { createReducer } from "../../utils/AppsmithUtils";
 import {
-<<<<<<< HEAD
   ReduxActionTypes,
   LoadCanvasWidgetsPayload,
-  ReduxAction
-} from "../../constants/ReduxActionConstants"
-import { IWidgetProps } from "../../widgets/BaseWidget"
-=======
-  ActionTypes,
-  LoadCanvasPayload,
   ReduxAction,
-} from "../../constants/ActionConstants";
+} from "../../constants/ReduxActionConstants";
 import { WidgetProps } from "../../widgets/BaseWidget";
->>>>>>> 8db06d4b
 import CanvasWidgetsNormalizer from "../../normalizers/CanvasWidgetsNormalizer";
 
 const initialState: CanvasWidgetsReduxState = {};
@@ -24,11 +16,7 @@
 const canvasWidgetsReducer = createReducer(initialState, {
   [ReduxActionTypes.UPDATE_CANVAS]: (
     state: CanvasWidgetsReduxState,
-<<<<<<< HEAD
-    action: ReduxAction<LoadCanvasWidgetsPayload>
-=======
-    action: ReduxAction<LoadCanvasPayload>,
->>>>>>> 8db06d4b
+    action: ReduxAction<LoadCanvasWidgetsPayload>,
   ) => {
     return { ...action.payload.widgets };
   },
@@ -36,21 +24,6 @@
     state: CanvasWidgetsReduxState,
     action: ReduxAction<{ pageId: string; widget: WidgetProps }>,
   ) => {
-<<<<<<< HEAD
-    const widget = action.payload.widget
-    const widgetTree = CanvasWidgetsNormalizer.denormalize("0", { canvasWidgets: state })
-    const children = widgetTree.children || []
-    children.push(widget)
-    widgetTree.children = children
-    const newState =  CanvasWidgetsNormalizer.normalize({
-      responseMeta: { responseCode: "SUCCESS" },
-      pageWidget: widgetTree,
-      pageActions: []
-    }).entities
-    return newState.canvasWidgets
-  }
-})
-=======
     const widget = action.payload.widget;
     const widgetTree = CanvasWidgetsNormalizer.denormalize("0", {
       canvasWidgets: state,
@@ -59,13 +32,12 @@
     children.push(widget);
     widgetTree.children = children;
     const newState = CanvasWidgetsNormalizer.normalize({
-      responseMeta: {},
-      pageWidget: widgetTree,
+      responseMeta: { responseCode: "SUCCESS" },
+      layout: { dsl: widgetTree, actions: [] },
     }).entities;
     return newState.canvasWidgets;
   },
 });
->>>>>>> 8db06d4b
 
 export interface CanvasWidgetsReduxState {
   [widgetId: string]: FlattenedWidgetProps;
