import { createImmerReducer } from "utils/AppsmithUtils";
import {
  ReduxAction,
  ReduxActionTypes,
  ReduxActionErrorTypes,
} from "constants/ReduxActionConstants";
import { OrgRole, Org, OrgUser } from "constants/orgConstants";

const initialState: OrgReduxState = {
  loadingStates: {
    fetchingRoles: false,
    isFetchAllRoles: false,
    isFetchAllUsers: false,
    isFetchingOrg: false,
  },
  orgUsers: [],
  orgRoles: [],
  currentOrg: {
    id: "",
    name: "",
  },
};

const orgReducer = createImmerReducer(initialState, {
  [ReduxActionTypes.FETCH_ORG_ROLES_INIT]: (draftState: OrgReduxState) => {
    draftState.loadingStates.isFetchAllRoles = true;
  },
  [ReduxActionTypes.FETCH_ALL_ROLES_INIT]: (draftState: OrgReduxState) => {
    draftState.loadingStates.isFetchAllRoles = true;
  },
  [ReduxActionTypes.FETCH_ALL_USERS_INIT]: (draftState: OrgReduxState) => {
    draftState.loadingStates.isFetchAllUsers = true;
  },
  [ReduxActionTypes.FETCH_ORG_ROLES_SUCCESS]: (
    draftState: OrgReduxState,
    action: ReduxAction<OrgRole[]>,
  ) => {
    draftState.orgRoles = action.payload;
    draftState.loadingStates.fetchingRoles = false;
  },
  [ReduxActionErrorTypes.FETCH_ORG_ROLES_ERROR]: (
    draftState: OrgReduxState,
  ) => {
    draftState.loadingStates.fetchingRoles = false;
  },
  [ReduxActionTypes.FETCH_ALL_USERS_SUCCESS]: (
    draftState: OrgReduxState,
    action: ReduxAction<OrgUser[]>,
  ) => {
    draftState.orgUsers = action.payload;
    draftState.loadingStates.isFetchAllUsers = false;
  },
  [ReduxActionTypes.FETCH_ALL_ROLES_SUCCESS]: (
    draftState: OrgReduxState,
    action: ReduxAction<Org[]>,
  ) => {
    draftState.orgRoles = action.payload;
    draftState.loadingStates.isFetchAllRoles = false;
  },
  [ReduxActionTypes.CHANGE_ORG_USER_ROLE_SUCCESS]: (
    draftState: OrgReduxState,
    action: ReduxAction<{ username: string; roleName: string }>,
  ) => {
    draftState.orgUsers.forEach((user: OrgUser) => {
      if (user.username === action.payload.username) {
        user.roleName = action.payload.roleName;
      }
    });
  },
  [ReduxActionTypes.CHANGE_ORG_USER_ROLE_INIT]: (
    draftState: OrgReduxState,
    action: ReduxAction<{ username: string }>,
  ) => {
    draftState.orgUsers.forEach((user: OrgUser) => {
      if (user.username === action.payload.username) {
        user.isChangingRole = true;
      }
    });
  },
  [ReduxActionTypes.DELETE_ORG_USER_INIT]: (
    draftState: OrgReduxState,
    action: ReduxAction<{ username: string }>,
  ) => {
    draftState.orgUsers.forEach((user: OrgUser) => {
      if (user.username === action.payload.username) {
        user.isDeleting = true;
      }
    });
  },
  [ReduxActionTypes.DELETE_ORG_USER_SUCCESS]: (
    draftState: OrgReduxState,
    action: ReduxAction<{ username: string }>,
  ) => {
    draftState.orgUsers = draftState.orgUsers.filter(
      (user: OrgUser) => user.username !== action.payload.username,
    );
<<<<<<< HEAD
    return {
      ...state,
      orgUsers: _orgUsers,
    };
  },
  [ReduxActionErrorTypes.CHANGE_ORG_USER_ROLE_ERROR]: (
    state: OrgReduxState,
  ) => {
    const _orgUsers = state.orgUsers.map(user => ({
      ...user,
      isChangingRole: false,
    }));
    return { ...state, orgUsers: _orgUsers };
  },
  [ReduxActionErrorTypes.DELETE_ORG_USER_ERROR]: (state: OrgReduxState) => {
    const _orgUsers = state.orgUsers.map(user => ({
      ...user,
      isDeleting: false,
    }));
    return { ...state, orgUsers: _orgUsers };
=======
  },
  [ReduxActionErrorTypes.CHANGE_ORG_USER_ROLE_ERROR]: (
    draftState: OrgReduxState,
  ) => {
    draftState.orgUsers.forEach((user: OrgUser) => {
      //TODO: This will change the status to false even if one role change api fails.
      user.isChangingRole = false;
    });
  },
  [ReduxActionErrorTypes.DELETE_ORG_USER_ERROR]: (
    draftState: OrgReduxState,
  ) => {
    draftState.orgUsers.forEach((user: OrgUser) => {
      //TODO: This will change the status to false even if one delete fails.
      user.isDeleting = false;
    });
>>>>>>> 3e885783
  },
  [ReduxActionTypes.SET_CURRENT_ORG_ID]: (
    draftState: OrgReduxState,
    action: ReduxAction<{ orgId: string }>,
<<<<<<< HEAD
  ) => ({
    ...state,
    currentOrg: {
      ...state.currentOrg,
      id: action.payload.orgId,
    },
  }),
  [ReduxActionTypes.SET_CURRENT_ORG]: (
    state: OrgReduxState,
    action: ReduxAction<Org>,
  ) => ({
    ...state,
    currentOrg: action.payload,
  }),
  [ReduxActionTypes.FETCH_ORG_INIT]: (state: OrgReduxState) => ({
    ...state,
    loadingStates: {
      ...state.loadingStates,
      isFetchingOrg: true,
    },
  }),
=======
  ) => {
    draftState.currentOrg.id = action.payload.orgId;
  },
  [ReduxActionTypes.SET_CURRENT_ORG]: (
    draftState: OrgReduxState,
    action: ReduxAction<Org>,
  ) => {
    draftState.currentOrg = action.payload;
  },
  [ReduxActionTypes.FETCH_CURRENT_ORG]: (draftState: OrgReduxState) => {
    draftState.loadingStates.isFetchingOrg = true;
  },
>>>>>>> 3e885783
  [ReduxActionTypes.FETCH_ORG_SUCCESS]: (
    draftState: OrgReduxState,
    action: ReduxAction<Org>,
<<<<<<< HEAD
  ) => ({
    ...state,
    currentOrg: action.payload,
    loadingStates: {
      ...state.loadingStates,
      isFetchingOrg: false,
    },
  }),
=======
  ) => {
    draftState.currentOrg = action.payload;
    draftState.loadingStates.isFetchingOrg = false;
  },
  [ReduxActionErrorTypes.FETCH_ORG_ERROR]: (draftState: OrgReduxState) => {
    draftState.loadingStates.isFetchingOrg = false;
  },
>>>>>>> 3e885783
});

export interface OrgReduxState {
  list?: Org[];
  roles?: OrgRole[];
  loadingStates: {
    fetchingRoles: boolean;
    isFetchAllRoles: boolean;
    isFetchAllUsers: boolean;
    isFetchingOrg: boolean;
  };
  orgUsers: OrgUser[];
  orgRoles: any;
  currentOrg: Org;
}

export default orgReducer;<|MERGE_RESOLUTION|>--- conflicted
+++ resolved
@@ -94,28 +94,6 @@
     draftState.orgUsers = draftState.orgUsers.filter(
       (user: OrgUser) => user.username !== action.payload.username,
     );
-<<<<<<< HEAD
-    return {
-      ...state,
-      orgUsers: _orgUsers,
-    };
-  },
-  [ReduxActionErrorTypes.CHANGE_ORG_USER_ROLE_ERROR]: (
-    state: OrgReduxState,
-  ) => {
-    const _orgUsers = state.orgUsers.map(user => ({
-      ...user,
-      isChangingRole: false,
-    }));
-    return { ...state, orgUsers: _orgUsers };
-  },
-  [ReduxActionErrorTypes.DELETE_ORG_USER_ERROR]: (state: OrgReduxState) => {
-    const _orgUsers = state.orgUsers.map(user => ({
-      ...user,
-      isDeleting: false,
-    }));
-    return { ...state, orgUsers: _orgUsers };
-=======
   },
   [ReduxActionErrorTypes.CHANGE_ORG_USER_ROLE_ERROR]: (
     draftState: OrgReduxState,
@@ -132,34 +110,10 @@
       //TODO: This will change the status to false even if one delete fails.
       user.isDeleting = false;
     });
->>>>>>> 3e885783
   },
   [ReduxActionTypes.SET_CURRENT_ORG_ID]: (
     draftState: OrgReduxState,
     action: ReduxAction<{ orgId: string }>,
-<<<<<<< HEAD
-  ) => ({
-    ...state,
-    currentOrg: {
-      ...state.currentOrg,
-      id: action.payload.orgId,
-    },
-  }),
-  [ReduxActionTypes.SET_CURRENT_ORG]: (
-    state: OrgReduxState,
-    action: ReduxAction<Org>,
-  ) => ({
-    ...state,
-    currentOrg: action.payload,
-  }),
-  [ReduxActionTypes.FETCH_ORG_INIT]: (state: OrgReduxState) => ({
-    ...state,
-    loadingStates: {
-      ...state.loadingStates,
-      isFetchingOrg: true,
-    },
-  }),
-=======
   ) => {
     draftState.currentOrg.id = action.payload.orgId;
   },
@@ -172,20 +126,9 @@
   [ReduxActionTypes.FETCH_CURRENT_ORG]: (draftState: OrgReduxState) => {
     draftState.loadingStates.isFetchingOrg = true;
   },
->>>>>>> 3e885783
   [ReduxActionTypes.FETCH_ORG_SUCCESS]: (
     draftState: OrgReduxState,
     action: ReduxAction<Org>,
-<<<<<<< HEAD
-  ) => ({
-    ...state,
-    currentOrg: action.payload,
-    loadingStates: {
-      ...state.loadingStates,
-      isFetchingOrg: false,
-    },
-  }),
-=======
   ) => {
     draftState.currentOrg = action.payload;
     draftState.loadingStates.isFetchingOrg = false;
@@ -193,7 +136,6 @@
   [ReduxActionErrorTypes.FETCH_ORG_ERROR]: (draftState: OrgReduxState) => {
     draftState.loadingStates.isFetchingOrg = false;
   },
->>>>>>> 3e885783
 });
 
 export interface OrgReduxState {
