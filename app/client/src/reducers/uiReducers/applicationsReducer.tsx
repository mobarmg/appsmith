import { createReducer } from "utils/AppsmithUtils";
import {
  ReduxAction,
  ReduxActionTypes,
  ReduxActionErrorTypes,
  ApplicationPayload,
} from "constants/ReduxActionConstants";
import { Organization } from "constants/orgConstants";
import { ERROR_MESSAGE_CREATE_APPLICATION } from "constants/messages";
import { UpdateApplicationRequest } from "api/ApplicationApi";
import { CreateApplicationFormValues } from "pages/Applications/helpers";

const initialState: ApplicationsReduxState = {
  isFetchingApplications: false,
  isSavingAppName: false,
  isFetchingApplication: false,
  isChangingViewAccess: false,
  applicationList: [],
  creatingApplication: {},
  deletingApplication: false,
  duplicatingApplication: false,
  userOrgs: [],
  isSavingOrgInfo: false,
};

const applicationsReducer = createReducer(initialState, {
  [ReduxActionTypes.DELETE_APPLICATION_INIT]: (
    state: ApplicationsReduxState,
  ) => {
    return { ...state, deletingApplication: true };
  },
  [ReduxActionTypes.DELETE_APPLICATION_SUCCESS]: (
    state: ApplicationsReduxState,
    action: ReduxAction<ApplicationPayload>,
  ) => {
    const _organizations = state.userOrgs.map((org: Organization) => {
      if (org.organization.id === action.payload.organizationId) {
        let applications = org.applications;

        applications = applications.filter(
          (application: ApplicationPayload) => {
            return application.id !== action.payload.id;
          },
        );

        return {
          ...org,
          applications,
        };
      }

      return org;
    });

    return {
      ...state,
      userOrgs: _organizations,
      deletingApplication: false,
    };
  },
  [ReduxActionTypes.DELETE_APPLICATION_ERROR]: (
    state: ApplicationsReduxState,
  ) => {
    return { ...state, deletingApplication: false };
  },
  [ReduxActionTypes.CHANGE_APPVIEW_ACCESS_INIT]: (
    state: ApplicationsReduxState,
  ) => ({ ...state, isChangingViewAccess: true }),
  [ReduxActionTypes.CHANGE_APPVIEW_ACCESS_SUCCESS]: (
    state: ApplicationsReduxState,
    action: ReduxAction<{ id: string; isPublic: boolean }>,
  ) => {
    return {
      ...state,
      isChangingViewAccess: false,
      currentApplication: {
        ...state.currentApplication,
        isPublic: action.payload.isPublic,
      },
    };
  },
  [ReduxActionTypes.GET_ALL_APPLICATION_INIT]: (
    state: ApplicationsReduxState,
  ) => ({ ...state, isFetchingApplications: true }),
  [ReduxActionTypes.FETCH_USER_APPLICATIONS_ORGS_SUCCESS]: (
    state: ApplicationsReduxState,
    action: ReduxAction<{ applicationList: any }>,
  ) => {
    return {
      ...state,
      isFetchingApplications: false,
      userOrgs: action.payload,
    };
  },

  [ReduxActionTypes.FETCH_APPLICATION_INIT]: (
    state: ApplicationsReduxState,
  ) => ({ ...state, isFetchingApplication: true }),
  [ReduxActionTypes.FETCH_APPLICATION_SUCCESS]: (
    state: ApplicationsReduxState,
    action: ReduxAction<{ applicationList: ApplicationPayload[] }>,
  ) => ({
    ...state,
    currentApplication: action.payload,
    isFetchingApplication: false,
  }),
  [ReduxActionTypes.CURRENT_APPLICATION_NAME_UPDATE]: (
    state: ApplicationsReduxState,
    action: ReduxAction<{ name: string }>,
  ) => ({
    ...state,
    currentApplication: {
      ...state.currentApplication,
      name: action.payload,
    },
  }),
  [ReduxActionTypes.CREATE_APPLICATION_INIT]: (
    state: ApplicationsReduxState,
    action: ReduxAction<CreateApplicationFormValues>,
  ) => {
    const updatedCreatingApplication = { ...state.creatingApplication };
    updatedCreatingApplication[action.payload.orgId] = true;

    return {
      ...state,
      creatingApplication: updatedCreatingApplication,
    };
  },
  [ReduxActionTypes.CREATE_APPLICATION_SUCCESS]: (
    state: ApplicationsReduxState,
    action: ReduxAction<{ orgId: string; application: ApplicationPayload }>,
  ) => {
    const _organizations = state.userOrgs.map((org: Organization) => {
      if (org.organization.id === action.payload.orgId) {
        const applications = org.applications;
        applications.push(action.payload.application);
        org.applications = [...applications];
        return {
          ...org,
        };
      }
      return org;
    });

    const updatedCreatingApplication = { ...state.creatingApplication };
    updatedCreatingApplication[action.payload.orgId] = false;

    return {
      ...state,
      creatingApplication: updatedCreatingApplication,
      applicationList: [...state.applicationList, action.payload.application],
      userOrgs: _organizations,
    };
  },
  [ReduxActionErrorTypes.CREATE_APPLICATION_ERROR]: (
    state: ApplicationsReduxState,
    action: ReduxAction<{ orgId: string }>,
  ) => {
    const updatedCreatingApplication = { ...state.creatingApplication };
    updatedCreatingApplication[action.payload.orgId] = false;

    return {
      ...state,
      creatingApplication: updatedCreatingApplication,
      createApplicationError: ERROR_MESSAGE_CREATE_APPLICATION,
    };
  },
  [ReduxActionTypes.SAVING_ORG_INFO]: (state: ApplicationsReduxState) => {
    return {
      ...state,
      isSavingOrgInfo: true,
    };
  },
  [ReduxActionTypes.SAVE_ORG_SUCCESS]: (
    state: ApplicationsReduxState,
    action: ReduxAction<{
      id: string;
      name?: string;
      website?: string;
      email?: string;
    }>,
  ) => {
    const _organizations = state.userOrgs.map((org: Organization) => {
      if (org.organization.id === action.payload.id) {
        if (action.payload.name) {
          org.organization.name = action.payload.name;
        } else if (action.payload.email) {
          org.organization.email = action.payload.email;
        } else if (action.payload.website) {
          org.organization.website = action.payload.website;
        }

        return {
          ...org,
        };
      }
      return org;
    });

    return {
      ...state,
      userOrgs: _organizations,
      isSavingOrgInfo: false,
    };
  },
  [ReduxActionTypes.SAVE_ORG_ERROR]: (state: ApplicationsReduxState) => {
    return {
      ...state,
      isSavingOrgInfo: false,
    };
  },
  [ReduxActionTypes.SEARCH_APPLICATIONS]: (
    state: ApplicationsReduxState,
    action: ReduxAction<{ keyword?: string }>,
  ) => {
    return {
      ...state,
      searchKeyword: action.payload.keyword,
    };
  },
  [ReduxActionTypes.DUPLICATE_APPLICATION_INIT]: (
    state: ApplicationsReduxState,
  ) => {
    return { ...state, duplicatingApplication: true };
  },
  [ReduxActionTypes.DUPLICATE_APPLICATION_SUCCESS]: (
    state: ApplicationsReduxState,
    action: ReduxAction<ApplicationPayload>,
  ) => {
    return {
      ...state,
      duplicatingApplication: false,
      applicationList: [...state.applicationList, action.payload],
    };
  },
  [ReduxActionTypes.DUPLICATE_APPLICATION_ERROR]: (
    state: ApplicationsReduxState,
  ) => {
    return { ...state, duplicatingApplication: false };
  },
  [ReduxActionTypes.UPDATE_APPLICATION]: (
    state: ApplicationsReduxState,
    action: ReduxAction<UpdateApplicationRequest>,
  ) => {
<<<<<<< HEAD
    const _organizations = state.userOrgs.map((org: Organization) => {
      const appIndex = org.applications.findIndex(
        app => app.id === action.payload.id,
      );
      //eslint-disable-next-line @typescript-eslint/no-unused-vars
      const { id, ...rest } = action.payload;
      if (appIndex !== -1) {
        org.applications[appIndex] = {
          ...org.applications[appIndex],
          ...rest,
        };
      }
=======
    let isSavingAppName = false;
    if (action.payload.name) {
      isSavingAppName = true;
    }
    const _organizations = state.userOrgs.map(
      (org: Organization, index: number) => {
        const appIndex = org.applications.findIndex(
          app => app.id === action.payload.id,
        );
        const { id, ...rest } = action.payload;
        if (appIndex !== -1) {
          org.applications[appIndex] = {
            ...org.applications[appIndex],
            ...rest,
          };
        }
>>>>>>> 19d6ad69

      return org;
    });

    return {
      ...state,
      userOrgs: _organizations,
      isSavingAppName: isSavingAppName,
    };
  },
  [ReduxActionTypes.UPDATE_APPLICATION_SUCCESS]: (
    state: ApplicationsReduxState,
  ) => {
    return { ...state, isSavingAppName: false };
  },
  [ReduxActionErrorTypes.UPDATE_APPLICATION_ERROR]: (
    state: ApplicationsReduxState,
  ) => {
    return { ...state, isSavingAppName: false };
  },
});

export type creatingApplicationMap = Record<string, boolean>;

export interface ApplicationsReduxState {
  applicationList: ApplicationPayload[];
  searchKeyword?: string;
  isFetchingApplications: boolean;
  isSavingAppName: boolean;
  isFetchingApplication: boolean;
  isChangingViewAccess: boolean;
  creatingApplication: creatingApplicationMap;
  createApplicationError?: string;
  deletingApplication: boolean;
  duplicatingApplication: boolean;
  currentApplication?: ApplicationPayload;
  userOrgs: Organization[];
  isSavingOrgInfo: boolean;
}

export interface Application {
  id: string;
  name: string;
  organizationId: string;
  isPublic: boolean;
  appIsExample: boolean;
  new: boolean;
  pageCount: number;
  defaultPageId: string;
  pages: Array<{ id: string; isDefault: boolean; default: boolean }>;
  userPermissions: string[];
}

export default applicationsReducer;<|MERGE_RESOLUTION|>--- conflicted
+++ resolved
@@ -242,12 +242,15 @@
     state: ApplicationsReduxState,
     action: ReduxAction<UpdateApplicationRequest>,
   ) => {
-<<<<<<< HEAD
+    let isSavingAppName = false;
+    if (action.payload.name) {
+      isSavingAppName = true;
+    }
     const _organizations = state.userOrgs.map((org: Organization) => {
       const appIndex = org.applications.findIndex(
         app => app.id === action.payload.id,
       );
-      //eslint-disable-next-line @typescript-eslint/no-unused-vars
+      // eslint-disable-next-line @typescript-eslint/no-unused-vars
       const { id, ...rest } = action.payload;
       if (appIndex !== -1) {
         org.applications[appIndex] = {
@@ -255,24 +258,6 @@
           ...rest,
         };
       }
-=======
-    let isSavingAppName = false;
-    if (action.payload.name) {
-      isSavingAppName = true;
-    }
-    const _organizations = state.userOrgs.map(
-      (org: Organization, index: number) => {
-        const appIndex = org.applications.findIndex(
-          app => app.id === action.payload.id,
-        );
-        const { id, ...rest } = action.payload;
-        if (appIndex !== -1) {
-          org.applications[appIndex] = {
-            ...org.applications[appIndex],
-            ...rest,
-          };
-        }
->>>>>>> 19d6ad69
 
       return org;
     });
