--- conflicted
+++ resolved
@@ -5,11 +5,6 @@
 } from "constants/BindingsConstants";
 import { Action } from "entities/Action";
 import moment from "moment-timezone";
-<<<<<<< HEAD
-import { atob, btoa, version as BASE64LIBVERSION } from "js-base64";
-import { WidgetProps } from "../widgets/BaseWidget";
-=======
->>>>>>> fd12e907
 
 type StringTuple = [string, string];
 
@@ -132,21 +127,6 @@
     docsURL: `https://momentjs.com/docs/`,
     displayName: "moment",
   },
-<<<<<<< HEAD
-  {
-    accessor: "btoa",
-    lib: btoa,
-    version: BASE64LIBVERSION,
-    docsURL: "https://github.com/dankogai/js-base64#readme",
-    displayName: "btoa",
-  },
-  {
-    accessor: "atob",
-    lib: atob,
-    version: BASE64LIBVERSION,
-    docsURL: "https://github.com/dankogai/js-base64#readme",
-    displayName: "atob",
-  },
 ];
 
 export interface DynamicPath {
@@ -249,7 +229,4 @@
     return _.find(widget.dynamicPropertyPathList, { key: path }) !== undefined;
   }
   return false;
-};
-=======
-];
->>>>>>> fd12e907
+};