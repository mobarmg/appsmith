--- conflicted
+++ resolved
@@ -371,16 +371,7 @@
 
     const hasOptions = _.every(parsed, (datum: { label: any; value: any }) => {
       if (_.isObject(datum)) {
-<<<<<<< HEAD
-        return (
-          _.isString(datum.label) &&
-          _.isString(datum.value) &&
-          !_.isEmpty(datum.label) &&
-          !_.isEmpty(datum.value)
-        );
-=======
         return isValidOption(datum);
->>>>>>> f9f85a88
       } else {
         return false;
       }
