--- conflicted
+++ resolved
@@ -1,17 +1,6 @@
 import BaseWidget, { IWidgetProps } from "../widgets/BaseWidget";
 import ContainerWidget, {
   IContainerWidgetProps
-<<<<<<< HEAD
-} from "../widgets/ContainerWidget"
-import TextWidget, {
-  ITextWidgetProps
-} from "../widgets/TextWidget"
-import ButtonWidget, {
-  IButtonWidgetProps
-} from "../widgets/ButtonWidget"
-import WidgetFactory from "./WidgetFactory"
-import React from "react"
-=======
 } from "../widgets/ContainerWidget";
 import TextWidget, { ITextWidgetProps } from "../widgets/TextWidget";
 import InputGroupWidget, {
@@ -22,7 +11,9 @@
 import SpinnerWidget, { ISpinnerWidgetProps } from "../widgets/SpinnerWidget";
 import WidgetFactory from "./WidgetFactory";
 import React from "react";
->>>>>>> d99a3267
+import ButtonWidget, {
+  IButtonWidgetProps
+} from "../widgets/ButtonWidget"
 
 class WidgetBuilderRegistry {
   static registerWidgetBuilders() {
@@ -62,20 +53,7 @@
       buildWidget(widgetData: IInputGroupWidgetProps): JSX.Element {
         return <InputGroupWidget {...widgetData} />;
       }
-<<<<<<< HEAD
-    })
-
-    WidgetFactory.registerWidgetBuilder("BUTTON_WIDGET", {
-      buildWidget(
-        widgetData: IButtonWidgetProps
-      ): JSX.Element {
-        return <ButtonWidget {...widgetData} />
-      }
-    })
-  
-=======
     });
->>>>>>> d99a3267
   }
 }
 
