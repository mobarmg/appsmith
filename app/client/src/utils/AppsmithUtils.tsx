--- conflicted
+++ resolved
@@ -16,11 +16,7 @@
 
 export const createReducer = (
   initialState: any,
-<<<<<<< HEAD
-  handlers: { [type: string]: any },
-=======
   handlers: { [type: string]: (state: any, action: any) => any },
->>>>>>> e14f23c3
 ) => {
   return function reducer(state = initialState, action: ReduxAction<any>) {
     if (handlers.hasOwnProperty(action.type)) {
