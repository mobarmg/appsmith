--- conflicted
+++ resolved
@@ -1,15 +1,10 @@
-<<<<<<< HEAD
-import {
-  ReduxAction,
-  ReduxActionTypes
-} from "../constants/ReduxActionConstants"
-import { PageRequest } from "../api/PageApi"
-=======
-import { ReduxAction, ActionTypes } from "../constants/ActionConstants";
 import { PageRequest } from "../api/PageApi";
->>>>>>> 8db06d4b
 import { RenderMode } from "../constants/WidgetConstants";
 import { WidgetProps } from "../widgets/BaseWidget";
+import {
+  ReduxActionTypes,
+  ReduxAction,
+} from "../constants/ReduxActionConstants";
 
 export const fetchPage = (
   pageId: string,
