import { call, takeLatest, put, all } from "redux-saga/effects";
import {
  ReduxAction,
  ReduxActionWithPromise,
  ReduxActionTypes,
  ReduxActionErrorTypes,
} from "constants/ReduxActionConstants";
import { reset } from "redux-form";
import UserApi, {
  CreateUserRequest,
  CreateUserResponse,
  ForgotPasswordRequest,
  VerifyTokenRequest,
  TokenPasswordUpdateRequest,
  SwitchUserOrgRequest,
  AddUserToOrgRequest,
} from "api/UserApi";
import { APPLICATIONS_URL, AUTH_LOGIN_URL, BASE_URL } from "constants/routes";
import history from "utils/history";
import { ApiResponse } from "api/ApiResponses";
import {
  validateResponse,
  getResponseErrorMessage,
  callAPI,
} from "./ErrorSagas";
import {
  logoutUserSuccess,
  logoutUserError,
  verifyInviteSuccess,
  verifyInviteError,
  invitedUserSignupError,
  invitedUserSignupSuccess,
} from "actions/userActions";
import AnalyticsUtil from "utils/AnalyticsUtil";
import { INVITE_USERS_TO_ORG_FORM } from "constants/forms";

export function* createUserSaga(
  action: ReduxActionWithPromise<CreateUserRequest>,
) {
  const { email, password, resolve, reject } = action.payload;
  try {
    const request: CreateUserRequest = { email, password };
    const response: CreateUserResponse = yield callAPI(
      UserApi.createUser,
      request,
    );
    //TODO(abhinav): DRY this
    const isValidResponse = yield validateResponse(response);
    if (!isValidResponse) {
      const errorMessage = getResponseErrorMessage(response);
      yield call(reject, { _error: errorMessage });
    } else {
      const { email, name, id } = response.data;
      yield put({
        type: ReduxActionTypes.CREATE_USER_SUCCESS,
        payload: {
          email,
          name,
          id,
        },
      });
      yield call(resolve);
    }
  } catch (error) {
    yield call(reject, { _error: error.message });
    yield put({
      type: ReduxActionErrorTypes.CREATE_USER_ERROR,
      payload: {
        error,
      },
    });
  }
}

export function* getCurrentUserSaga() {
  try {
    const response: ApiResponse = yield call(UserApi.getCurrentUser);

    const isValidResponse = yield validateResponse(response);
    if (isValidResponse) {
<<<<<<< HEAD
      AnalyticsUtil.identifyUser(response.data.username, response.data);
=======
      if (window.location.pathname === BASE_URL) {
        if (response.data.isAnonymous) {
          history.replace(AUTH_LOGIN_URL);
        } else {
          history.replace(APPLICATIONS_URL);
        }
      }

>>>>>>> f7cf7e11
      yield put({
        type: ReduxActionTypes.FETCH_USER_DETAILS_SUCCESS,
        payload: response.data,
      });
    }
  } catch (error) {
    yield put({
      type: ReduxActionErrorTypes.FETCH_USER_DETAILS_ERROR,
      payload: {
        error,
      },
    });
  }
}

export function* forgotPasswordSaga(
  action: ReduxActionWithPromise<ForgotPasswordRequest>,
) {
  const { email, resolve, reject } = action.payload;

  try {
    const request: ForgotPasswordRequest = { email };
    const response: ApiResponse = yield callAPI(
      UserApi.forgotPassword,
      request,
    );
    const isValidResponse = yield validateResponse(response);
    if (!isValidResponse) {
      const errorMessage = yield getResponseErrorMessage(response);
      yield call(reject, { _error: errorMessage });
    } else {
      yield put({
        type: ReduxActionTypes.FORGOT_PASSWORD_SUCCESS,
      });
      yield call(resolve);
    }
  } catch (error) {
    console.log(error);
    yield call(reject, { _error: error.message });
    yield put({
      type: ReduxActionErrorTypes.FORGOT_PASSWORD_ERROR,
    });
  }
}

export function* resetPasswordSaga(
  action: ReduxActionWithPromise<TokenPasswordUpdateRequest>,
) {
  const { email, token, password, resolve, reject } = action.payload;
  try {
    const request: TokenPasswordUpdateRequest = {
      email,
      password,
      token,
    };
    const response: ApiResponse = yield callAPI(UserApi.resetPassword, request);
    const isValidResponse = yield validateResponse(response);
    if (!isValidResponse) {
      const errorMessage = yield getResponseErrorMessage(response);
      yield call(reject, { _error: errorMessage });
    } else {
      yield put({
        type: ReduxActionTypes.RESET_USER_PASSWORD_SUCCESS,
      });
      yield call(resolve);
    }
  } catch (error) {
    console.log(error);
    yield call(reject, { _error: error.message });
    yield put({
      type: ReduxActionErrorTypes.RESET_USER_PASSWORD_ERROR,
      payload: {
        error: error.message,
      },
    });
  }
}

export function* invitedUserSignupSaga(
  action: ReduxActionWithPromise<TokenPasswordUpdateRequest>,
) {
  const { email, token, password, resolve, reject } = action.payload;
  try {
    const request: TokenPasswordUpdateRequest = { email, password, token };
    const response: ApiResponse = yield callAPI(
      UserApi.confirmInvitedUserSignup,
      request,
    );
    const isValidResponse = yield validateResponse(response);
    if (!isValidResponse) {
      const errorMessage = yield getResponseErrorMessage(response);
      yield call(reject, { _error: errorMessage });
    } else {
      yield put(invitedUserSignupSuccess());
      yield call(resolve);
    }
  } catch (error) {
    console.log(error);
    yield call(reject, { _error: error.message });
    yield put(invitedUserSignupError(error));
  }
}

type InviteUserPayload = {
  email: string;
  groupIds: string[];
};

export function* inviteUser(
  payload: { email: string; orgId: string; roleName: string },
  reject: any,
) {
  const response: ApiResponse = yield callAPI(UserApi.inviteUser, payload);
  const isValidResponse = yield validateResponse(response);
  if (!isValidResponse) {
    let errorMessage = `${payload.email}:  `;
    errorMessage += getResponseErrorMessage(response);
    yield call(reject, { _error: errorMessage });
  }
  yield;
}

export function* inviteUsers(
  action: ReduxActionWithPromise<{
    data: { emails: string[]; orgId: string; roleName: string };
  }>,
) {
  const { data, resolve, reject } = action.payload;
  try {
    const sagasToCall: any[] = [];

    data.emails.forEach((email: string) => {
      sagasToCall.push(
        call(
          inviteUser,
          { email, orgId: data.orgId, roleName: data.roleName },
          reject,
        ),
      );
    });
    yield all(sagasToCall);
    yield put({
      type: ReduxActionTypes.INVITE_USERS_TO_ORG_SUCCESS,
      payload: {
        inviteCount: sagasToCall.length,
      },
    });
    yield put({
      type: ReduxActionTypes.FETCH_ALL_USERS_INIT,
      payload: {
        orgId: data.orgId,
      },
    });
    yield call(resolve);
    yield put(reset(INVITE_USERS_TO_ORG_FORM));
  } catch (error) {
    yield call(reject, { _error: error.message });
    yield put({
      type: ReduxActionErrorTypes.INVITE_USERS_TO_ORG_ERROR,
      payload: {
        error,
      },
    });
  }
}

export function* verifyResetPasswordTokenSaga(
  action: ReduxAction<VerifyTokenRequest>,
) {
  try {
    const request: VerifyTokenRequest = action.payload;
    const response: ApiResponse = yield call(
      UserApi.verifyResetPasswordToken,
      request,
    );
    const isValidResponse = yield validateResponse(response);
    if (isValidResponse) {
      yield put({
        type: ReduxActionTypes.RESET_PASSWORD_VERIFY_TOKEN_SUCCESS,
      });
    }
  } catch (error) {
    console.log(error);
    yield put({
      type: ReduxActionErrorTypes.RESET_PASSWORD_VERIFY_TOKEN_ERROR,
    });
  }
}

export function* verifyUserInviteSaga(action: ReduxAction<VerifyTokenRequest>) {
  try {
    const request: VerifyTokenRequest = action.payload;
    const response: ApiResponse = yield call(UserApi.verifyUserInvite, request);
    const isValidResponse = yield validateResponse(response);
    if (isValidResponse) {
      yield put(verifyInviteSuccess());
    }
  } catch (error) {
    console.log(error);
    yield put(verifyInviteError(error));
  }
}

export function* switchUserOrgSaga(action: ReduxAction<SwitchUserOrgRequest>) {
  try {
    const request: SwitchUserOrgRequest = action.payload;
    const response: ApiResponse = yield call(UserApi.switchUserOrg, request);
    const isValidResponse = yield validateResponse(response);

    if (isValidResponse) {
      window.location.reload();
    }
  } catch (error) {
    yield put({
      type: ReduxActionErrorTypes.SWITCH_ORGANIZATION_ERROR,
      payload: {
        error,
      },
    });
  }
}

export function* addUserToOrgSaga(
  action: ReduxAction<AddUserToOrgRequest & { switchToOrg?: boolean }>,
) {
  try {
    const { orgId, switchToOrg } = action.payload;
    const request: AddUserToOrgRequest = { orgId };
    const response: ApiResponse = yield call(UserApi.addOrganization, request);
    const isValidResponse = yield validateResponse(response);
    if (isValidResponse) {
      if (switchToOrg) {
        yield put({
          type: ReduxActionTypes.SWITCH_ORGANIZATION_INIT,
          payload: { orgId },
        });
      }
      yield put({
        type: ReduxActionTypes.ADD_USER_TO_ORG_SUCCESS,
      });
    }
  } catch (error) {
    yield put({
      type: ReduxActionErrorTypes.ADD_USER_TO_ORG_ERROR,
      payload: {
        error,
      },
    });
  }
}

export function* logoutSaga() {
  try {
    const response: ApiResponse = yield call(UserApi.logoutUser);
    const isValidResponse = yield validateResponse(response);
    if (isValidResponse) {
      AnalyticsUtil.reset();
      yield put(logoutUserSuccess());
      history.push(AUTH_LOGIN_URL);
    }
  } catch (error) {
    console.log(error);
    yield put(logoutUserError(error));
  }
}

export default function* userSagas() {
  yield all([
    takeLatest(ReduxActionTypes.CREATE_USER_INIT, createUserSaga),
    takeLatest(ReduxActionTypes.FETCH_USER_INIT, getCurrentUserSaga),
    takeLatest(ReduxActionTypes.FORGOT_PASSWORD_INIT, forgotPasswordSaga),
    takeLatest(ReduxActionTypes.RESET_USER_PASSWORD_INIT, resetPasswordSaga),
    takeLatest(
      ReduxActionTypes.RESET_PASSWORD_VERIFY_TOKEN_INIT,
      verifyResetPasswordTokenSaga,
    ),
    takeLatest(ReduxActionTypes.INVITE_USERS_TO_ORG_INIT, inviteUsers),
    takeLatest(ReduxActionTypes.LOGOUT_USER_INIT, logoutSaga),
    takeLatest(ReduxActionTypes.VERIFY_INVITE_INIT, verifyUserInviteSaga),
    takeLatest(
      ReduxActionTypes.INVITED_USER_SIGNUP_INIT,
      invitedUserSignupSaga,
    ),
    takeLatest(ReduxActionTypes.SWITCH_ORGANIZATION_INIT, switchUserOrgSaga),
    takeLatest(ReduxActionTypes.ADD_USER_TO_ORG_INIT, addUserToOrgSaga),
  ]);
}<|MERGE_RESOLUTION|>--- conflicted
+++ resolved
@@ -78,9 +78,7 @@
 
     const isValidResponse = yield validateResponse(response);
     if (isValidResponse) {
-<<<<<<< HEAD
       AnalyticsUtil.identifyUser(response.data.username, response.data);
-=======
       if (window.location.pathname === BASE_URL) {
         if (response.data.isAnonymous) {
           history.replace(AUTH_LOGIN_URL);
@@ -89,7 +87,6 @@
         }
       }
 
->>>>>>> f7cf7e11
       yield put({
         type: ReduxActionTypes.FETCH_USER_DETAILS_SUCCESS,
         payload: response.data,
