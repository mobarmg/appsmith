--- conflicted
+++ resolved
@@ -20,7 +20,6 @@
 } from "selectors/editorSelectors";
 import { initialize } from "redux-form";
 import { AppState } from "reducers";
-import { QUERY_CONSTANT } from "constants/QueryEditorConstants";
 import { changeQuery } from "actions/queryPaneActions";
 import { getAction } from "selectors/entitiesSelector";
 import { RestAction } from "entities/Action";
@@ -83,14 +82,8 @@
     return;
   }
 
-<<<<<<< HEAD
-  const draft = yield select(getQueryDraft, id);
-  const data = _.isEmpty(draft) ? action : draft;
-  yield put(initialize(QUERY_EDITOR_FORM_NAME, data));
-=======
   const URL = QUERIES_EDITOR_ID_URL(applicationId, pageId, id);
   yield put(initialize(QUERY_EDITOR_FORM_NAME, action));
->>>>>>> a5a3a5f4
   history.push(URL);
 }
 
@@ -118,128 +111,10 @@
     yield put(initialize(QUERY_EDITOR_FORM_NAME, data));
     const applicationId = yield select(getCurrentApplicationId);
     const pageId = yield select(getCurrentPageId);
-<<<<<<< HEAD
-    history.replace(`${QUERIES_EDITOR_ID_URL(applicationId, pageId, id)}`, {
-      newQuery: true,
-    });
-  }
-}
-
-function* handleQueryDeletedSaga(actionPayload: ReduxAction<{ id: string }>) {
-  const { id } = actionPayload.payload;
-  const applicationId = yield select(getCurrentApplicationId);
-  const pageId = yield select(getCurrentPageId);
-  history.push(QUERIES_EDITOR_URL(applicationId, pageId));
-  yield put({
-    type: ReduxActionTypes.DELETE_API_DRAFT,
-    payload: { id },
-  });
-}
-
-function* handleMoveOrCopySaga(actionPayload: ReduxAction<{ id: string }>) {
-  const { id } = actionPayload.payload;
-  const action = yield select(getAction, id);
-  const pluginType = action?.pluginType ?? "";
-
-  if (pluginType === "DB") {
-    const { values }: { values: RestAction } = yield select(
-      getFormData,
-      QUERY_EDITOR_FORM_NAME,
-    );
-    if (values.id === id) {
-      yield put(initialize(QUERY_EDITOR_FORM_NAME, action));
-    }
-  }
-}
-
-export function* executeQuerySaga(
-  actionPayload: ReduxAction<{
-    action: QueryAction;
-    actionId: string;
-    paginationField: PaginationField;
-  }>,
-) {
-  try {
-    const {
-      values,
-      dirty,
-    }: {
-      values: QueryAction;
-      dirty: boolean;
-      valid: boolean;
-    } = yield select(getFormData, QUERY_EDITOR_FORM_NAME);
-    const actionObject: PageAction = yield select(getAction, values.id);
-    let action: ExecuteActionRequest["action"] = { id: values.id };
-    let jsonPathKeys = actionObject.jsonPathKeys;
-
-    if (dirty) {
-      action = _.omit(values, "id") as QueryAction;
-      jsonPathKeys = extractBindingsFromAction(action as QueryAction);
-    }
-
-    const { paginationField } = actionPayload.payload;
-
-    const params = yield call(getActionParams, jsonPathKeys);
-    const timeout = yield select(getActionTimeout, values.id);
-    const response: ActionApiResponse = yield ActionAPI.executeAction(
-      {
-        action,
-        params,
-        paginationField,
-      },
-      timeout,
-    );
-    const isValidResponse = yield validateResponse(response);
-    const isExecutionSuccess = response.data.isExecutionSuccess;
-
-    if (!isExecutionSuccess) {
-      throw Error(response.data.body.toString());
-    }
-
-    if (isValidResponse) {
-      yield put({
-        type: ReduxActionTypes.RUN_QUERY_SUCCESS,
-        payload: {
-          data: response.data,
-          actionId: actionPayload.payload.actionId,
-        },
-      });
-      AppToaster.show({
-        message: "Query ran successfully",
-        type: ToastType.SUCCESS,
-      });
-      AnalyticsUtil.logEvent("RUN_QUERY", {
-        queryName: actionPayload.payload.action.name,
-      });
-    }
-  } catch (error) {
-    yield put({
-      type: ReduxActionErrorTypes.RUN_QUERY_ERROR,
-      payload: {
-        actionId: actionPayload.payload.actionId,
-        message: error.message,
-        show: false,
-      },
-    });
-
-    AppToaster.show({
-      message: error.message,
-      type: ToastType.ERROR,
-    });
-  }
-}
-
-export function* deleteQuerySaga(actionPayload: ReduxAction<{ id: string }>) {
-  try {
-    const id = actionPayload.payload.id;
-    const response: GenericApiResponse<RestAction> = yield ActionAPI.deleteAction(
-      id,
-=======
     history.replace(
       QUERIES_EDITOR_ID_URL(applicationId, pageId, id, {
         new: true,
       }),
->>>>>>> a5a3a5f4
     );
   }
 }
