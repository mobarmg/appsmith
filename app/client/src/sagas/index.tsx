import { all, spawn } from "redux-saga/effects";
<<<<<<< HEAD
import pageSagas from "../sagas/PageSagas";
=======
import { watchFetchPageSaga } from "../sagas/PageSagas";
>>>>>>> d19c7472
import { fetchWidgetCardsSaga } from "./WidgetCardsPaneSagas";
import { watchExecuteActionSaga } from "./ActionSagas";

export function* rootSaga() {
  yield all([
<<<<<<< HEAD
    spawn(pageSagas),
=======
    spawn(watchFetchPageSaga),
>>>>>>> d19c7472
    spawn(fetchWidgetCardsSaga),
    spawn(watchExecuteActionSaga),
  ]);
}<|MERGE_RESOLUTION|>--- conflicted
+++ resolved
@@ -1,19 +1,11 @@
 import { all, spawn } from "redux-saga/effects";
-<<<<<<< HEAD
 import pageSagas from "../sagas/PageSagas";
-=======
-import { watchFetchPageSaga } from "../sagas/PageSagas";
->>>>>>> d19c7472
 import { fetchWidgetCardsSaga } from "./WidgetCardsPaneSagas";
 import { watchExecuteActionSaga } from "./ActionSagas";
 
 export function* rootSaga() {
   yield all([
-<<<<<<< HEAD
     spawn(pageSagas),
-=======
-    spawn(watchFetchPageSaga),
->>>>>>> d19c7472
     spawn(fetchWidgetCardsSaga),
     spawn(watchExecuteActionSaga),
   ]);
