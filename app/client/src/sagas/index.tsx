--- conflicted
+++ resolved
@@ -1,8 +1,4 @@
-<<<<<<< HEAD
-import { all, call, spawn } from "redux-saga/effects";
-=======
 import { call, all, spawn } from "redux-saga/effects";
->>>>>>> 883fa448
 import pageSagas from "sagas/PageSagas";
 import { fetchWidgetCardsSaga } from "./WidgetSidebarSagas";
 import { watchActionSagas } from "./ActionSagas";
@@ -59,12 +55,8 @@
             yield call(saga);
             break;
           } catch (e) {
-<<<<<<< HEAD
-            console.log(e);
-=======
             log.error(e);
             sentry.captureException(e);
->>>>>>> 883fa448
           }
         }
       }),
