--- conflicted
+++ resolved
@@ -47,14 +47,7 @@
 
 export function* evaluateJSONPathSaga(path: string): any {
   const dataTree = yield select(getDataTree);
-<<<<<<< HEAD
-  const splitPath = jsonPath.split(".");
-  const bindingPath = dataTree.nameBindings[splitPath[0]];
-  const fullPath = `${bindingPath}.${splitPath.slice(1).join(".")}`;
-  return JSONPath({ path: fullPath, json: dataTree });
-=======
   return getDynamicBoundValue(dataTree, path);
->>>>>>> 1de63686
 }
 
 export function* executeAPIQueryActionSaga(apiAction: { actionId: string }) {
@@ -76,10 +69,6 @@
       dynamicBindings[key] = values[i];
     });
     executeActionRequest.params = mapToPropList(dynamicBindings);
-<<<<<<< HEAD
-  }
-  return yield ActionAPI.executeAction(executeActionRequest);
-=======
   }
   const response = yield ActionAPI.executeAction(executeActionRequest);
   let payload = response;
@@ -95,7 +84,6 @@
     payload: { [apiAction.actionId]: payload },
   });
   return response;
->>>>>>> 1de63686
 }
 
 export function* executeActionSaga(action: ReduxAction<ActionPayload[]>) {
@@ -153,28 +141,6 @@
   yield put(initialize(API_EDITOR_FORM_NAME, data));
 }
 
-<<<<<<< HEAD
-export function* runActionSaga(actionPayload: ReduxAction<{ id: string }>) {
-  const id = actionPayload.payload.id;
-  const response: ActionApiResponse = yield call(executeAPIQueryActionSaga, {
-    actionId: id,
-  });
-  let payload = response;
-  if (response.responseMeta && response.responseMeta.error) {
-    payload = {
-      body: response.responseMeta.error,
-      statusCode: response.responseMeta.error.code,
-      ...response,
-    };
-  }
-  yield put({
-    type: ReduxActionTypes.RUN_ACTION_SUCCESS,
-    payload: { [id]: payload },
-  });
-}
-
-=======
->>>>>>> 1de63686
 export function* updateActionSaga(
   actionPayload: ReduxAction<{ data: RestAction }>,
 ) {
