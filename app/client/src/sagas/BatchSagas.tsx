/* eslint-disable  @typescript-eslint/ban-ts-comment */
import _ from "lodash";
import { put, debounce, takeEvery, all } from "redux-saga/effects";
import { ReduxAction, ReduxActionTypes } from "constants/ReduxActionConstants";
import { batchActionSuccess } from "../actions/batchActions";

const BATCH_PRIORITY = {
  [ReduxActionTypes.SET_META_PROP]: {
    priority: 0,
    needsSaga: false,
  },
  [ReduxActionTypes.RESET_WIDGET_META]: {
    priority: 0,
    needsSaga: false,
  },
  [ReduxActionTypes.UPDATE_WIDGET_PROPERTY]: {
    priority: 0,
    needsSaga: false,
  },
  [ReduxActionTypes.EXECUTE_ACTION]: {
    priority: 1,
    needsSaga: true,
  },
  [ReduxActionTypes.EXECUTE_PAGE_LOAD_ACTIONS]: {
    priority: 1,
    needsSaga: true,
  },
  [ReduxActionTypes.UPDATE_ACTION_PROPERTY]: {
    priority: 0,
    needsSaga: false,
  },
  [ReduxActionTypes.UPDATE_ACTION_INIT]: {
    priority: 1,
    needsSaga: true,
  },
};

const batchPriorityMap: Map<number, ReduxAction<any>[]> = new Map();

function* storeUpdatesSaga(action: ReduxAction<ReduxAction<any>>) {
  try {
    const priority = BATCH_PRIORITY[action.payload.type].priority;
    const currentPriorityBatches = batchPriorityMap.get(priority) || [];
    currentPriorityBatches.push(action.payload);
    batchPriorityMap.set(priority, currentPriorityBatches);
    yield put({ type: ReduxActionTypes.EXECUTE_BATCH });
  } catch (e) {
    console.error(`${action.payload.type} action priority not set`);
  }
}

function* executeBatchSaga() {
  for (let priority = 0; priority < batchPriorityMap.size; priority++) {
    const batch = batchPriorityMap.get(priority);
    if (Array.isArray(batch) && batch.length) {
      const needsSaga = batch.filter(b => BATCH_PRIORITY[b.type].needsSaga);
      const canBatch = batch.filter(b => !BATCH_PRIORITY[b.type].needsSaga);
<<<<<<< HEAD
      batchPriorityMap.set(priority, []);
      // @ts-ignore

=======
      batches[priority] = [];
      // @ts-ignore: No types available
>>>>>>> 5e84dcaa
      yield put(canBatch);
      if (needsSaga.length) {
        for (const sagaAction of needsSaga) {
          yield put(sagaAction);
        }
      }
      yield put(batchActionSuccess(batch));
    }
  }
}

export default function* root() {
  yield all([
    debounce(20, ReduxActionTypes.EXECUTE_BATCH, executeBatchSaga),
    takeEvery(ReduxActionTypes.BATCHED_UPDATE, storeUpdatesSaga),
  ]);
}<|MERGE_RESOLUTION|>--- conflicted
+++ resolved
@@ -55,14 +55,9 @@
     if (Array.isArray(batch) && batch.length) {
       const needsSaga = batch.filter(b => BATCH_PRIORITY[b.type].needsSaga);
       const canBatch = batch.filter(b => !BATCH_PRIORITY[b.type].needsSaga);
-<<<<<<< HEAD
       batchPriorityMap.set(priority, []);
-      // @ts-ignore
+      // @ts-ignore: No types available
 
-=======
-      batches[priority] = [];
-      // @ts-ignore: No types available
->>>>>>> 5e84dcaa
       yield put(canBatch);
       if (needsSaga.length) {
         for (const sagaAction of needsSaga) {
