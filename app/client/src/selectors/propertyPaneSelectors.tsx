--- conflicted
+++ resolved
@@ -61,53 +61,9 @@
   },
 );
 
-<<<<<<< HEAD
 export const getIsPropertyPaneVisible = createSelector(
   getPropertyPaneState,
   (pane: PropertyPaneReduxState) => !!(pane.isVisible && pane.widgetId),
-=======
-export const getPropertyConfig = createSelector(
-  getPropertyPaneConfig,
-  getPropertyPaneState,
-  getCanvasWidgets,
-  (
-    configs: PropertyPaneConfigState,
-    pane: PropertyPaneReduxState,
-    widgets: CanvasWidgetsReduxState,
-  ) => {
-    if (
-      pane.widgetId &&
-      configs &&
-      !!configs.config &&
-      widgets[pane.widgetId]
-    ) {
-      // return configs.config[widgets[pane.widgetId].type];
-      if (pane.propertyControlId) {
-        const widgetPropetyConfigs =
-          configs.config[widgets[pane.widgetId].type];
-        for (let i = 0; i < widgetPropetyConfigs.length; i++) {
-          const widgetPropertySection: PropertySection =
-            widgetPropetyConfigs[i];
-          for (let j = 0; j < widgetPropertySection.children.length; j++) {
-            const propertyConfigs: Partial<PropertyControlPropsType> =
-              widgetPropertySection.children[j];
-            if (propertyConfigs.propertyName === pane.propertyControlId) {
-              return propertyConfigs.childrenProperties;
-            }
-          }
-        }
-      }
-      return configs.config[widgets[pane.widgetId].type];
-    }
-    return undefined;
-  },
-);
-
-export const getIsPropertyPaneVisible = createSelector(
-  getPropertyPaneState,
-  getPropertyConfig,
-  (pane: PropertyPaneReduxState, content?: PropertySection[]) =>
-    !!(pane.isVisible && pane.widgetId && content),
 );
 
 export const getWidgetChildPropertiesForPropertyPane = createSelector(
@@ -152,5 +108,4 @@
     }
     return childProperties;
   },
->>>>>>> c839bf52
 );