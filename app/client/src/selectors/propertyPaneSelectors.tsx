--- conflicted
+++ resolved
@@ -49,10 +49,7 @@
     }) as DataTreeWidget;
     const widgetProperties = {
       ...widget,
-<<<<<<< HEAD
-=======
       evaluatedValues: { ...evaluatedWidget.evaluatedValues },
->>>>>>> 01c2f71b
     };
     if (evaluatedWidget.invalidProps) {
       const { invalidProps, validationMessages } = evaluatedWidget;
