import { createSelector } from "reselect";
import { AppState } from "reducers";
import { OrgRole } from "constants/orgConstants";

export const getRolesFromState = (state: AppState) => {
  return state.ui.orgs.roles;
};

export const getOrgLoadingStates = (state: AppState) => {
  return {
<<<<<<< HEAD
=======
    isFetchingOrg: state.ui.orgs.loadingStates.isFetchingOrg,
>>>>>>> 3e885783
    isFetchingAllUsers: state.ui.orgs.loadingStates.isFetchAllUsers,
    isFetchingAllRoles: state.ui.orgs.loadingStates.isFetchAllRoles,
  };
};

export const getCurrentOrgId = (state: AppState) => state.ui.orgs.currentOrg.id;
export const getOrgs = (state: AppState) => {
  return state.ui.applications.userOrgs;
};
export const getCurrentOrg = (state: AppState) => {
  return state.ui.orgs.currentOrg;
};
export const getAllUsers = (state: AppState) => state.ui.orgs.orgUsers;
export const getAllRoles = (state: AppState) => state.ui.orgs.orgRoles;

export const getUserCurrentOrgId = (state: AppState) => {
  return state.ui.users.currentUser?.currentOrganizationId;
};

export const getRoles = createSelector(getRolesFromState, (roles?: OrgRole[]):
  | OrgRole[]
  | undefined => {
  return roles?.map(role => ({
    id: role.id,
    name: role.displayName || role.name,
    isDefault: role.isDefault,
  }));
});

export const getRolesForField = createSelector(getAllRoles, (roles?: any) => {
  return Object.entries(roles).map(role => {
    return {
      id: role[0],
      name: role[0],
      description: role[1],
    };
  });
});

export const getDefaultRole = createSelector(getRoles, (roles?: OrgRole[]) => {
  return roles?.find(role => role.isDefault);
});<|MERGE_RESOLUTION|>--- conflicted
+++ resolved
@@ -8,10 +8,7 @@
 
 export const getOrgLoadingStates = (state: AppState) => {
   return {
-<<<<<<< HEAD
-=======
     isFetchingOrg: state.ui.orgs.loadingStates.isFetchingOrg,
->>>>>>> 3e885783
     isFetchingAllUsers: state.ui.orgs.loadingStates.isFetchAllUsers,
     isFetchingAllRoles: state.ui.orgs.loadingStates.isFetchAllRoles,
   };
