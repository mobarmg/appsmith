import { WidgetCardsPaneReduxState } from "../reducers/uiReducers/widgetCardsPaneReducer";

const WidgetCardsPaneResponse: WidgetCardsPaneReduxState = {
  cards: {
    common: [
      {
        widgetType: "TEXT_WIDGET",
        icon: "icon-plus",
        label: "Text",
      },
      {
        widgetType: "IMAGE_WIDGET",
        icon: "icon-image",
        label: "Image",
      },
      {
        widgetType: "BUTTON_WIDGET",
        icon: "icon-button",
        label: "Button",
      },
      {
<<<<<<< HEAD
        widgetType: "CHECKBOX_WIDGET",
        icon: "icon-checkbox",
        label: "Checkbox",
      },
      {
        widgetType: "INPUT_WIDGET",
        icon: "icon-input",
        label: "Input",
      },
      {
        widgetType: "DATEPICKER_WIDGET",
        icon: "icon-datepicker",
        label: "DatePicker",
      },
      {
        widgetType: "TABLE_WIDGET",
        icon: "icon-table",
        label: "Table",
      },
      {
        widgetType: "DROPDOWN_WIDGET",
        icon: "icon-dropdown",
        label: "Dropdown",
      },
      {
        widgetType: "RADIO_BUTTON_WIDGET",
        icon: "icon-radio",
        label: "Radio Button",
=======
        widgetType: "SPINNER_WIDGET",
        icon: "icon-switch",
        label: "Spinner",
>>>>>>> 8db06d4b
      },
      {
        widgetType: "CONTAINER_WIDGET",
        icon: "icon-container",
        label: "Container",
      },
<<<<<<< HEAD
      {
        widgetType: "RICH_TEXT_WIDGET",
        icon: "icon-rich-text",
        label: "Rich Text",
      },
      {
        widgetType: "MODAL_WIDGET",
        icon: "icon-modal",
        label: "Modal",
      },
      {
        widgetType: "SPINNER_WIDGET",
        icon: "icon-spinner",
        label: "Spinner",
      },
    ],
    form: [
      {
        widgetType: "RICH_TEXT_WIDGET",
        icon: "icon-rich-text",
        label: "Rich Text",
      },
      {
        widgetType: "BUTTON_WIDGET",
        icon: "icon-button",
        label: "Button",
      },
      {
        widgetType: "CHECKBOX_WIDGET",
        icon: "icon-checkbox",
        label: "Checkbox",
=======
    ],
    form: [
      {
        widgetType: "BUTTON_WIDGET",
        icon: "appsmith-widget-button",
        label: "Button",
>>>>>>> 8db06d4b
      },
      {
<<<<<<< HEAD
        widgetType: "INPUT_WIDGET",
        icon: "icon-input",
        label: "Input",
=======
        widgetType: "BUTTON_WIDGET",
        icon: "appsmith-widget-button",
        label: "Button",
>>>>>>> 8db06d4b
      },
      {
        widgetType: "DROPDOWN_WIDGET",
        icon: "icon-dropdown",
        label: "Dropdown",
      },
      {
        widgetType: "DATEPICKER_WIDGET",
        icon: "icon-datepicker",
        label: "DatePicker",
      },
      {
        widgetType: "RADIO_BUTTON_WIDGET",
        icon: "icon-radio",
        label: "Radio Button",
      },
      {
        widgetType: "TOGGLE_WIDGET",
        icon: "icon-switch",
        label: "Toggle",
      },
    ],
    view: [
      {
        widgetType: "TEXT_WIDGET",
        icon: "icon-text",
        label: "Text",
      },
      {
        widgetType: "IMAGE_WIDGET",
        icon: "icon-image",
        label: "Image",
      },
      {
        widgetType: "CONTAINER_WIDGET",
        icon: "icon-container",
        label: "Container",
      },
      {
        widgetType: "MODAL_WIDGET",
        icon: "icon-modal",
        label: "Modal",
      },
      {
        widgetType: "SPINNER_WIDGET",
        icon: "icon-spinner",
        label: "Spinner",
      },
      {
        widgetType: "TABLE_WIDGET",
        icon: "icon-table",
        label: "Table",
      },
    ],
  },
};

export default WidgetCardsPaneResponse;<|MERGE_RESOLUTION|>--- conflicted
+++ resolved
@@ -19,97 +19,26 @@
         label: "Button",
       },
       {
-<<<<<<< HEAD
-        widgetType: "CHECKBOX_WIDGET",
-        icon: "icon-checkbox",
-        label: "Checkbox",
-      },
-      {
-        widgetType: "INPUT_WIDGET",
-        icon: "icon-input",
-        label: "Input",
-      },
-      {
-        widgetType: "DATEPICKER_WIDGET",
-        icon: "icon-datepicker",
-        label: "DatePicker",
-      },
-      {
-        widgetType: "TABLE_WIDGET",
-        icon: "icon-table",
-        label: "Table",
-      },
-      {
-        widgetType: "DROPDOWN_WIDGET",
-        icon: "icon-dropdown",
-        label: "Dropdown",
-      },
-      {
-        widgetType: "RADIO_BUTTON_WIDGET",
-        icon: "icon-radio",
-        label: "Radio Button",
-=======
         widgetType: "SPINNER_WIDGET",
         icon: "icon-switch",
         label: "Spinner",
->>>>>>> 8db06d4b
       },
       {
         widgetType: "CONTAINER_WIDGET",
         icon: "icon-container",
         label: "Container",
       },
-<<<<<<< HEAD
-      {
-        widgetType: "RICH_TEXT_WIDGET",
-        icon: "icon-rich-text",
-        label: "Rich Text",
-      },
-      {
-        widgetType: "MODAL_WIDGET",
-        icon: "icon-modal",
-        label: "Modal",
-      },
-      {
-        widgetType: "SPINNER_WIDGET",
-        icon: "icon-spinner",
-        label: "Spinner",
-      },
     ],
     form: [
-      {
-        widgetType: "RICH_TEXT_WIDGET",
-        icon: "icon-rich-text",
-        label: "Rich Text",
-      },
       {
         widgetType: "BUTTON_WIDGET",
         icon: "icon-button",
         label: "Button",
       },
       {
-        widgetType: "CHECKBOX_WIDGET",
-        icon: "icon-checkbox",
-        label: "Checkbox",
-=======
-    ],
-    form: [
-      {
         widgetType: "BUTTON_WIDGET",
-        icon: "appsmith-widget-button",
+        icon: "icon-button",
         label: "Button",
->>>>>>> 8db06d4b
-      },
-      {
-<<<<<<< HEAD
-        widgetType: "INPUT_WIDGET",
-        icon: "icon-input",
-        label: "Input",
-=======
-        widgetType: "BUTTON_WIDGET",
-        icon: "appsmith-widget-button",
-        label: "Button",
->>>>>>> 8db06d4b
       },
       {
         widgetType: "DROPDOWN_WIDGET",
