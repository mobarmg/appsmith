--- conflicted
+++ resolved
@@ -92,9 +92,6 @@
           {
             id: "4.1",
             propertyName: "image",
-<<<<<<< HEAD
-            label: "Image Url",
-=======
             label: "Image",
             placeholderText: "Enter URL",
             controlType: "INPUT_TEXT",
@@ -103,7 +100,6 @@
             id: "4.1",
             propertyName: "image",
             label: "Default Image",
->>>>>>> 1de63686
             placeholderText: "Enter URL",
             controlType: "INPUT_TEXT",
           },
@@ -372,15 +368,12 @@
           //   label: "Enter data array",
           //   controlType: "INPUT_TEXT",
           // },
-<<<<<<< HEAD
-=======
           {
             id: "11.2",
             propertyName: "tableData",
             label: "Table Data",
             controlType: "INPUT_TEXT",
           },
->>>>>>> 1de63686
           {
             id: "11.3",
             propertyName: "nextPageKey",
