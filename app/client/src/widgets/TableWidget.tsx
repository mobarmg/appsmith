--- conflicted
+++ resolved
@@ -7,15 +7,10 @@
   ConditionFunctions,
   getAllTableColumnKeys,
   renderActions,
-<<<<<<< HEAD
-  sortTableFunction,
-  ConditionFunctions,
   getDefaultColumnProperties,
-=======
   renderCell,
   reorderColumns,
   sortTableFunction,
->>>>>>> 012c78a6
 } from "components/designSystems/appsmith/TableUtilities";
 import { VALIDATION_TYPES } from "constants/WidgetValidation";
 import {
@@ -333,12 +328,8 @@
     if (!tableData || !tableData.length) {
       return [];
     }
-<<<<<<< HEAD
-    let sortedTableData = [];
+    let sortedTableData: any[];
     const columns = this.getTableColumns();
-=======
-    let sortedTableData: any[];
->>>>>>> 012c78a6
     const searchKey = searchText ? searchText.toUpperCase() : "";
     if (sortedColumn) {
       const sortColumn = sortedColumn.column;
@@ -411,20 +402,12 @@
 
   componentDidMount() {
     const filteredTableData = this.filterTableData();
-<<<<<<< HEAD
     const selectedRow = this.getSelectedRow(
       filteredTableData,
       this.props.selectedRowIndex,
-=======
+    );
     this.props.updateWidgetMetaProperty("filteredTableData", filteredTableData);
-    const { selectedRowIndex } = this.props;
-    this.props.updateWidgetMetaProperty(
-      "selectedRow",
-      this.getSelectedRow(filteredTableData, selectedRowIndex),
->>>>>>> 012c78a6
-    );
-    super.updateWidgetMetaProperty("filteredTableData", filteredTableData);
-    super.updateWidgetMetaProperty("selectedRow", selectedRow);
+    this.props.updateWidgetMetaProperty("selectedRow", selectedRow);
     setTimeout(() => {
       if (!this.props.primaryColumns) {
         this.createTablePrimaryColumns();
@@ -463,21 +446,13 @@
         );
       }
     }
-<<<<<<< HEAD
     if (tableDataModified) {
-      //Setting this propery in next event loop to avoid infinite loop
       setTimeout(() => {
         this.createTablePrimaryColumns();
       }, 0);
-      super.updateWidgetMetaProperty("selectedRowIndices", []);
-      super.updateWidgetMetaProperty("selectedRows", []);
-      super.updateWidgetMetaProperty("selectedRowIndex", -1);
-=======
-    if (tableDataUpdated) {
       this.props.updateWidgetMetaProperty("selectedRowIndices", []);
       this.props.updateWidgetMetaProperty("selectedRows", []);
       this.props.updateWidgetMetaProperty("selectedRowIndex", -1);
->>>>>>> 012c78a6
     }
     if (this.props.multiRowSelection !== prevProps.multiRowSelection) {
       if (this.props.multiRowSelection) {
@@ -784,7 +759,6 @@
   Cell: (props: any) => JSX.Element;
 }
 
-<<<<<<< HEAD
 export interface ColumnProperties {
   id: string;
   label: string;
@@ -806,10 +780,7 @@
   };
 }
 
-export interface TableWidgetProps extends WidgetProps {
-=======
 export interface TableWidgetProps extends WidgetProps, WithMeta {
->>>>>>> 012c78a6
   nextPageKey?: string;
   prevPageKey?: string;
   label: string;
