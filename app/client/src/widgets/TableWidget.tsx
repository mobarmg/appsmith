import React, { Suspense } from "react";
import BaseWidget, { WidgetProps, WidgetState } from "./BaseWidget";
import { WidgetType } from "constants/WidgetConstants";
import { EventType } from "constants/ActionConstants";
import ReactTableComponent, {
  ReactTableColumnProps,
  ColumnTypes,
} from "components/designSystems/appsmith/ReactTableComponent";
import {
  getAllTableColumnKeys,
  renderCell,
  renderActions,
  reorderColumns,
} from "components/designSystems/appsmith/TableUtilities";
import { TABLE_SIZES } from "components/designSystems/appsmith/Table";
import { VALIDATION_TYPES } from "constants/WidgetValidation";
import { RenderModes } from "constants/WidgetConstants";
import {
  WidgetPropertyValidationType,
  BASE_WIDGET_VALIDATION,
} from "utils/ValidationFactory";
import { ColumnAction } from "components/propertyControls/ColumnActionSelectorControl";
import { TriggerPropertiesMap } from "utils/WidgetFactory";
import Skeleton from "components/utils/Skeleton";
import {
  ReactTableFilter,
  compare,
} from "components/designSystems/appsmith/TableFilters";
import moment from "moment";

class TableWidget extends BaseWidget<TableWidgetProps, WidgetState> {
  static getPropertyValidationMap(): WidgetPropertyValidationType {
    return {
      ...BASE_WIDGET_VALIDATION,
      tableData: VALIDATION_TYPES.TABLE_DATA,
      nextPageKey: VALIDATION_TYPES.TEXT,
      prevPageKey: VALIDATION_TYPES.TEXT,
      label: VALIDATION_TYPES.TEXT,
      selectedRowIndex: VALIDATION_TYPES.NUMBER,
      searchText: VALIDATION_TYPES.TEXT,
      filteredTableData: VALIDATION_TYPES.TABLE_DATA,
    };
  }
  static getDerivedPropertiesMap() {
    return {
      filteredTableData:
        "{{!this.onSearchTextChanged ? this.tableData.filter((item) => Object.values(item).join(', ').toUpperCase().includes(this.searchText.toUpperCase())) : this.tableData}}",
      selectedRow: "{{this.filteredTableData[this.selectedRowIndex]}}",
    };
  }

  static getMetaPropertiesMap(): Record<string, any> {
    return {
      pageNo: 1,
      pageSize: undefined,
      selectedRowIndex: -1,
      searchText: "",
      // The following meta property is used for rendering the table.
      filteredTableData: [],
    };
  }

  static getTriggerPropertyMap(): TriggerPropertiesMap {
    return {
      onRowSelected: true,
      onPageChange: true,
      onSearchTextChanged: true,
    };
  }

  getTableColumns = (tableData: object[]) => {
    let columns: ReactTableColumnProps[] = [];
    const hiddenColumns: ReactTableColumnProps[] = [];
    const {
      columnNameMap,
      columnSizeMap,
      columnTypeMap,
      widgetId,
      columnActions,
    } = this.props;
    if (tableData.length) {
      const columnKeys: string[] = getAllTableColumnKeys(tableData);
      for (let index = 0; index < columnKeys.length; index++) {
        const i = columnKeys[index];
        const columnName: string =
          columnNameMap && columnNameMap[i] ? columnNameMap[i] : i;
        const columnType: { type: string; format?: string } =
          columnTypeMap && columnTypeMap[i]
            ? columnTypeMap[i]
            : { type: ColumnTypes.TEXT };
        const columnSize: number =
          columnSizeMap && columnSizeMap[i] ? columnSizeMap[i] : 150;
        const isHidden =
          !!this.props.hiddenColumns && this.props.hiddenColumns.includes(i);
        const columnData = {
          Header: columnName,
          accessor: i,
          width: columnSize,
          minWidth: 60,
          draggable: true,
          isHidden: false,
          metaProperties: {
            isHidden: isHidden,
            type: columnType.type,
            format: columnType.format,
          },
          Cell: (props: any) => {
            return renderCell(props.cell.value, columnType.type, isHidden);
          },
        };
        if (isHidden) {
          columnData.isHidden = true;
          hiddenColumns.push(columnData);
        } else {
          columns.push(columnData);
        }
      }
      columns = reorderColumns(columns, this.props.columnOrder || []);
      if (columnActions?.length) {
        columns.push({
          Header:
            columnNameMap && columnNameMap["actions"]
              ? columnNameMap["actions"]
              : "Actions",
          accessor: "actions",
          width: 150,
          minWidth: 60,
          draggable: true,
          Cell: (props: any) => {
            return renderActions({
              isSelected: props.row.isSelected,
              columnActions: columnActions,
              onCommandClick: this.onCommandClick,
            });
          },
        });
      }
      if (
        hiddenColumns.length &&
        this.props.renderMode === RenderModes.CANVAS
      ) {
        columns = columns.concat(hiddenColumns);
      }
    }
    return columns;
  };

  transformData = (tableData: object[], columns: ReactTableColumnProps[]) => {
    const updatedTableData = [];
    for (let row = 0; row < tableData.length; row++) {
      const data: { [key: string]: any } = tableData[row];
      const tableRow: { [key: string]: any } = {};
      for (let colIndex = 0; colIndex < columns.length; colIndex++) {
        const column = columns[colIndex];
        const { accessor } = column;
        const value = data[accessor];
        if (column.metaProperties) {
          const type = column.metaProperties.type;
          const format = column.metaProperties.format;
          switch (type) {
            case ColumnTypes.CURRENCY:
              if (!isNaN(value)) {
                tableRow[accessor] = `${format}${value ? value : ""}`;
              } else {
                tableRow[accessor] = "Invalid Value";
              }
              break;
            case ColumnTypes.DATE:
              let isValidDate = true;
              if (isNaN(value)) {
                const dateTime = Date.parse(value);
                if (isNaN(dateTime)) {
                  isValidDate = false;
                }
              }
              if (isValidDate) {
                tableRow[accessor] = moment(value).format(format);
              } else {
                tableRow[accessor] = "Invalid Value";
              }
              break;
            case ColumnTypes.TIME:
              let isValidTime = true;
              if (isNaN(value)) {
                const time = Date.parse(value);
                if (isNaN(time)) {
                  isValidTime = false;
                }
              }
              if (isValidTime) {
                tableRow[accessor] = moment(value).format("HH:mm");
              } else {
                tableRow[accessor] = "Invalid Value";
              }
              break;
            default:
              tableRow[accessor] = value;
              break;
          }
        }
      }
      updatedTableData.push(tableRow);
    }
    return updatedTableData;
  };

<<<<<<< HEAD
  searchTableData = (tableData: object[]) => {
    if (!tableData || !tableData.length) {
      return [];
    }
    const { filters } = this.props;
    const searchKey =
      this.props.searchText !== undefined
        ? this.props.searchText.toString().toUpperCase()
        : "";
    return tableData
      .filter((item: object) => {
        return Object.values(item)
          .join(", ")
          .toUpperCase()
          .includes(searchKey);
      })
      .filter((item: { [key: string]: any }) => {
        if (!filters || filters.length === 0) return true;
        const filterOperator = filters.length >= 2 ? filters[1].operator : "";
        let filter = filterOperator === "and" ? true : false;
        for (let i = 0; i < filters.length; i++) {
          const filterValue = compare(
            item[filters[i].column],
            filters[i].value,
            filters[i].condition,
          );
          if (filterOperator === "and") {
            filter = filter && filterValue;
          } else {
            filter = filter || filterValue;
          }
        }
        return filter;
      });
  };

=======
>>>>>>> 08d2a947
  getPageView() {
    const { tableData, hiddenColumns, filteredTableData } = this.props;
    const tableColumns = this.getTableColumns(tableData);
    // Use the filtered data to render the table.
    const transformedData = this.transformData(filteredTableData, tableColumns);
    const serverSidePaginationEnabled = (this.props
      .serverSidePaginationEnabled &&
      this.props.serverSidePaginationEnabled) as boolean;
    let pageNo = this.props.pageNo;

    if (pageNo === undefined) {
      pageNo = 1;
      super.updateWidgetMetaProperty("pageNo", pageNo);
    }
    const { componentWidth, componentHeight } = this.getComponentDimensions();
    const pageSize = Math.floor(
      (componentHeight -
        TABLE_SIZES.TABLE_HEADER_HEIGHT -
        TABLE_SIZES.COLUMN_HEADER_HEIGHT) /
        TABLE_SIZES.ROW_HEIGHT,
    );

    if (pageSize !== this.props.pageSize) {
      super.updateWidgetMetaProperty("pageSize", pageSize);
    }
    // /*
    return (
      <Suspense fallback={<Skeleton />}>
        <ReactTableComponent
          height={componentHeight}
          width={componentWidth}
          tableData={transformedData}
          columns={tableColumns}
          isLoading={this.props.isLoading}
          widgetId={this.props.widgetId}
          widgetName={this.props.widgetName}
          searchKey={this.props.searchText}
          renderMode={this.props.renderMode}
          hiddenColumns={hiddenColumns}
          columnActions={this.props.columnActions}
          columnNameMap={this.props.columnNameMap}
          columnTypeMap={this.props.columnTypeMap}
          columnOrder={this.props.columnOrder}
          pageSize={pageSize}
          onCommandClick={this.onCommandClick}
          selectedRowIndex={
            this.props.selectedRowIndex === undefined
              ? -1
              : this.props.selectedRowIndex
          }
          serverSidePaginationEnabled={serverSidePaginationEnabled}
          onRowClick={this.handleRowClick}
          pageNo={pageNo}
          nextPageClick={this.handleNextPageClick}
          prevPageClick={this.handlePrevPageClick}
          updatePageNo={(pageNo: number) => {
            super.updateWidgetMetaProperty("pageNo", pageNo);
          }}
          updateHiddenColumns={(hiddenColumns?: string[]) => {
            super.updateWidgetProperty("hiddenColumns", hiddenColumns);
          }}
          updateColumnType={(columnTypeMap: {
            [key: string]: { type: string; format: string };
          }) => {
            super.updateWidgetProperty("columnTypeMap", columnTypeMap);
          }}
          updateColumnName={(columnNameMap: { [key: string]: string }) => {
            super.updateWidgetProperty("columnNameMap", columnNameMap);
          }}
          handleResizeColumn={(columnSizeMap: { [key: string]: number }) => {
            super.updateWidgetProperty("columnSizeMap", columnSizeMap);
          }}
          handleReorderColumn={(columnOrder: string[]) => {
            super.updateWidgetProperty("columnOrder", columnOrder);
          }}
          columnSizeMap={this.props.columnSizeMap}
          resetSelectedRowIndex={this.resetSelectedRowIndex}
          disableDrag={(disable: boolean) => {
            this.disableDrag(disable);
          }}
          searchTableData={this.handleSearchTable}
          filters={this.props.filters}
          applyFilter={(filters: ReactTableFilter[]) => {
            console.log("filters", filters);
            super.updateWidgetProperty("filters", filters);
          }}
        />
      </Suspense>
    );
  }

  handleSearchTable = (searchKey: any) => {
    const { onSearchTextChanged } = this.props;
    this.resetSelectedRowIndex();
    super.updateWidgetMetaProperty("searchText", searchKey);
    if (onSearchTextChanged) {
      super.executeAction({
        dynamicString: onSearchTextChanged,
        event: {
          type: EventType.ON_SEARCH,
        },
      });
    }
  };

  updateHiddenColumns = (hiddenColumns?: string[]) => {
    super.updateWidgetProperty("hiddenColumns", hiddenColumns);
  };

  onCommandClick = (action: string, onComplete: () => void) => {
    super.executeAction({
      dynamicString: action,
      event: {
        type: EventType.ON_CLICK,
        callback: onComplete,
      },
    });
  };

  handleRowClick = (rowData: object, index: number) => {
    const { onRowSelected } = this.props;
    super.updateWidgetMetaProperty("selectedRowIndex", index);
    if (onRowSelected) {
      super.executeAction({
        dynamicString: onRowSelected,
        event: {
          type: EventType.ON_ROW_SELECTED,
        },
      });
    }
  };

  handleNextPageClick = () => {
    let pageNo = this.props.pageNo || 1;
    pageNo = pageNo + 1;
    super.updateWidgetMetaProperty("pageNo", pageNo);
    if (this.props.onPageChange) {
      this.resetSelectedRowIndex();
      super.executeAction({
        dynamicString: this.props.onPageChange,
        event: {
          type: EventType.ON_NEXT_PAGE,
        },
      });
    }
  };

  resetSelectedRowIndex = () => {
    super.updateWidgetMetaProperty("selectedRowIndex", -1);
  };

  handlePrevPageClick = () => {
    let pageNo = this.props.pageNo || 1;
    pageNo = pageNo - 1;
    if (pageNo >= 1) {
      super.updateWidgetMetaProperty("pageNo", pageNo);
      if (this.props.onPageChange) {
        this.resetSelectedRowIndex();
        super.executeAction({
          dynamicString: this.props.onPageChange,
          event: {
            type: EventType.ON_PREV_PAGE,
          },
        });
      }
    }
  };

  getWidgetType(): WidgetType {
    return "TABLE_WIDGET";
  }
}

export interface TableWidgetProps extends WidgetProps {
  nextPageKey?: string;
  prevPageKey?: string;
  label: string;
  searchText: string;
  tableData: object[];
  onPageChange?: string;
  pageSize: number;
  onRowSelected?: string;
  onSearchTextChanged: string;
  selectedRowIndex?: number;
  columnActions?: ColumnAction[];
  serverSidePaginationEnabled?: boolean;
  hiddenColumns?: string[];
  columnOrder?: string[];
  columnNameMap?: { [key: string]: string };
  columnTypeMap?: { [key: string]: { type: string; format: string } };
  columnSizeMap?: { [key: string]: number };
  filters?: ReactTableFilter[];
}

export default TableWidget;<|MERGE_RESOLUTION|>--- conflicted
+++ resolved
@@ -204,50 +204,37 @@
     return updatedTableData;
   };
 
-<<<<<<< HEAD
-  searchTableData = (tableData: object[]) => {
+  filterTableData = (tableData: object[]) => {
     if (!tableData || !tableData.length) {
       return [];
     }
     const { filters } = this.props;
-    const searchKey =
-      this.props.searchText !== undefined
-        ? this.props.searchText.toString().toUpperCase()
-        : "";
-    return tableData
-      .filter((item: object) => {
-        return Object.values(item)
-          .join(", ")
-          .toUpperCase()
-          .includes(searchKey);
-      })
-      .filter((item: { [key: string]: any }) => {
-        if (!filters || filters.length === 0) return true;
-        const filterOperator = filters.length >= 2 ? filters[1].operator : "";
-        let filter = filterOperator === "and" ? true : false;
-        for (let i = 0; i < filters.length; i++) {
-          const filterValue = compare(
-            item[filters[i].column],
-            filters[i].value,
-            filters[i].condition,
-          );
-          if (filterOperator === "and") {
-            filter = filter && filterValue;
-          } else {
-            filter = filter || filterValue;
-          }
+    return tableData.filter((item: { [key: string]: any }) => {
+      if (!filters || filters.length === 0) return true;
+      const filterOperator = filters.length >= 2 ? filters[1].operator : "";
+      let filter = filterOperator === "and" ? true : false;
+      for (let i = 0; i < filters.length; i++) {
+        const filterValue = compare(
+          item[filters[i].column],
+          filters[i].value,
+          filters[i].condition,
+        );
+        if (filterOperator === "and") {
+          filter = filter && filterValue;
+        } else {
+          filter = filter || filterValue;
         }
-        return filter;
-      });
-  };
-
-=======
->>>>>>> 08d2a947
+      }
+      return filter;
+    });
+  };
+
   getPageView() {
     const { tableData, hiddenColumns, filteredTableData } = this.props;
     const tableColumns = this.getTableColumns(tableData);
     // Use the filtered data to render the table.
-    const transformedData = this.transformData(filteredTableData, tableColumns);
+    const filterData = this.filterTableData(filteredTableData);
+    const transformedData = this.transformData(filterData, tableColumns);
     const serverSidePaginationEnabled = (this.props
       .serverSidePaginationEnabled &&
       this.props.serverSidePaginationEnabled) as boolean;
