--- conflicted
+++ resolved
@@ -93,11 +93,7 @@
       pageNo: 1,
       pageSize: undefined,
       selectedRowIndex: -1,
-<<<<<<< HEAD
       selectedRowIndices: [],
-=======
-      selectedRowIndexes: "",
->>>>>>> f7931701
       searchText: undefined,
       selectedRow: {},
       selectedRows: [],
@@ -355,52 +351,29 @@
           this.getSelectedRow(filteredTableData),
         );
       } else {
-<<<<<<< HEAD
         super.updateWidgetMetaProperty(
           "selectedRows",
           filteredTableData.filter((item: object, i: number) => {
             return this.props.selectedRowIndices.includes(i);
-=======
-        const selectedRowIndexes = this.getSelectedRowIndexes(
-          this.props.selectedRowIndexes,
-        );
-        super.updateWidgetMetaProperty(
-          "selectedRows",
-          filteredTableData.filter((item: object, i: number) => {
-            return selectedRowIndexes.includes(i);
->>>>>>> f7931701
           }),
         );
       }
     }
     if (this.props.multiRowSelection !== prevProps.multiRowSelection) {
       if (this.props.multiRowSelection) {
-<<<<<<< HEAD
         const selectedRowIndices = this.props.selectedRowIndex
           ? [this.props.selectedRowIndex]
           : [];
         super.updateWidgetMetaProperty(
           "selectedRowIndices",
           selectedRowIndices,
-=======
-        const selectedRowIndexes = this.props.selectedRowIndex
-          ? [this.props.selectedRowIndex]
-          : [];
-        super.updateWidgetMetaProperty(
-          "selectedRowIndexes",
-          selectedRowIndexes.join(","),
->>>>>>> f7931701
         );
         super.updateWidgetMetaProperty("selectedRowIndex", -1);
         const filteredTableData = this.filterTableData();
         super.updateWidgetMetaProperty(
           "selectedRows",
           filteredTableData.filter((item: object, i: number) => {
-<<<<<<< HEAD
             return selectedRowIndices.includes(i);
-=======
-            return selectedRowIndexes.includes(i);
->>>>>>> f7931701
           }),
         );
         super.updateWidgetMetaProperty(
@@ -409,11 +382,7 @@
         );
       } else {
         const filteredTableData = this.filterTableData();
-<<<<<<< HEAD
         super.updateWidgetMetaProperty("selectedRowIndices", []);
-=======
-        super.updateWidgetMetaProperty("selectedRowIndexes", "");
->>>>>>> f7931701
         super.updateWidgetMetaProperty("selectedRows", []);
         super.updateWidgetMetaProperty(
           "selectedRow",
@@ -434,11 +403,7 @@
       tableData,
       hiddenColumns,
       filteredTableData,
-<<<<<<< HEAD
       selectedRowIndices,
-=======
-      selectedRowIndexes,
->>>>>>> f7931701
     } = this.props;
     const tableColumns = this.getTableColumns(tableData);
 
@@ -501,11 +466,7 @@
               : this.props.selectedRowIndex
           }
           multiRowSelection={this.props.multiRowSelection}
-<<<<<<< HEAD
           selectedRowIndices={selectedRowIndices}
-=======
-          selectedRowIndexes={this.getSelectedRowIndexes(selectedRowIndexes)}
->>>>>>> f7931701
           serverSidePaginationEnabled={serverSidePaginationEnabled}
           onRowClick={this.handleRowClick}
           pageNo={pageNo}
@@ -597,7 +558,6 @@
   };
 
   handleRowClick = (rowData: object, index: number) => {
-<<<<<<< HEAD
     const { onRowSelected, selectedRowIndices } = this.props;
     if (this.props.multiRowSelection) {
       if (selectedRowIndices.includes(index)) {
@@ -611,27 +571,6 @@
         "selectedRows",
         this.props.filteredTableData.filter((item: object, i: number) => {
           return selectedRowIndices.includes(i);
-=======
-    const { onRowSelected } = this.props;
-    if (this.props.multiRowSelection) {
-      const selectedRowIndexes = this.getSelectedRowIndexes(
-        this.props.selectedRowIndexes,
-      );
-      if (selectedRowIndexes.includes(index)) {
-        const rowIndex = selectedRowIndexes.indexOf(index);
-        selectedRowIndexes.splice(rowIndex, 1);
-      } else {
-        selectedRowIndexes.push(index);
-      }
-      super.updateWidgetMetaProperty(
-        "selectedRowIndexes",
-        selectedRowIndexes.join(","),
-      );
-      super.updateWidgetMetaProperty(
-        "selectedRows",
-        this.props.filteredTableData.filter((item: object, i: number) => {
-          return selectedRowIndexes.includes(i);
->>>>>>> f7931701
         }),
       );
     } else {
@@ -668,11 +607,7 @@
 
   resetSelectedRowIndex = () => {
     super.updateWidgetMetaProperty("selectedRowIndex", -1);
-<<<<<<< HEAD
     super.updateWidgetMetaProperty("selectedRowIndices", []);
-=======
-    super.updateWidgetMetaProperty("selectedRowIndexes", "");
->>>>>>> f7931701
   };
 
   handlePrevPageClick = () => {
@@ -735,11 +670,7 @@
   onRowSelected?: string;
   onSearchTextChanged: string;
   selectedRowIndex?: number;
-<<<<<<< HEAD
   selectedRowIndices: number[];
-=======
-  selectedRowIndexes: string;
->>>>>>> f7931701
   columnActions?: ColumnAction[];
   serverSidePaginationEnabled?: boolean;
   multiRowSelection?: boolean;
