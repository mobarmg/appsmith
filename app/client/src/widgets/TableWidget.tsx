import React, { lazy, Suspense } from "react";
import BaseWidget, { WidgetProps, WidgetState } from "./BaseWidget";
import { RenderModes, WidgetType } from "constants/WidgetConstants";
import { EventType } from "constants/ActionConstants";
import {
  compare,
  ConditionFunctions,
  getAllTableColumnKeys,
  renderActions,
  getDefaultColumnProperties,
  renderCell,
  reorderColumns,
  sortTableFunction,
} from "components/designSystems/appsmith/TableUtilities";
import { VALIDATION_TYPES } from "constants/WidgetValidation";
import {
  BASE_WIDGET_VALIDATION,
  WidgetPropertyValidationType,
} from "utils/ValidationFactory";
import { ColumnAction } from "components/propertyControls/ColumnActionSelectorControl";
import { TriggerPropertiesMap } from "utils/WidgetFactory";
import Skeleton from "components/utils/Skeleton";
import moment from "moment";
import { isNumber, isString, isUndefined } from "lodash";
import * as Sentry from "@sentry/react";
import { retryPromise } from "utils/AppsmithUtils";
import withMeta, { WithMeta } from "./MetaHOC";

const ReactTableComponent = lazy(() =>
  retryPromise(() =>
    import("components/designSystems/appsmith/ReactTableComponent"),
  ),
);

export type TableSizes = {
  COLUMN_HEADER_HEIGHT: number;
  TABLE_HEADER_HEIGHT: number;
  ROW_HEIGHT: number;
  ROW_FONT_SIZE: number;
};

export enum CompactModeTypes {
  SHORT = "SHORT",
  DEFAULT = "DEFAULT",
  TALL = "TALL",
}

export enum CellAlignmentTypes {
  LEFT = "LEFT",
  RIGHT = "RIGHT",
  CENTER = "CENTER",
}

export enum VerticalAlignmentTypes {
  TOP = "TOP",
  BOTTOM = "BOTTOM",
  CENTER = "CENTER",
}

export enum TextSizes {
  HEADING1 = "HEADING1",
  HEADING2 = "HEADING2",
  HEADING3 = "HEADING3",
  PARAGRAPH = "PARAGRAPH",
  BULLETPOINTS = "BULLETPOINTS",
}

export enum FontStyleTypes {
  BOLD = "BOLD",
  ITALIC = "ITALIC",
  NORMAL = "NORMAL",
}

export const TABLE_SIZES: { [key: string]: TableSizes } = {
  [CompactModeTypes.DEFAULT]: {
    COLUMN_HEADER_HEIGHT: 38,
    TABLE_HEADER_HEIGHT: 42,
    ROW_HEIGHT: 40,
    ROW_FONT_SIZE: 14,
  },
  [CompactModeTypes.SHORT]: {
    COLUMN_HEADER_HEIGHT: 38,
    TABLE_HEADER_HEIGHT: 42,
    ROW_HEIGHT: 20,
    ROW_FONT_SIZE: 12,
  },
  [CompactModeTypes.TALL]: {
    COLUMN_HEADER_HEIGHT: 38,
    TABLE_HEADER_HEIGHT: 42,
    ROW_HEIGHT: 60,
    ROW_FONT_SIZE: 18,
  },
};

export enum ColumnTypes {
  CURRENCY = "currency",
  TIME = "time",
  DATE = "date",
  VIDEO = "video",
  IMAGE = "image",
  TEXT = "text",
  NUMBER = "number",
}

export enum OperatorTypes {
  OR = "OR",
  AND = "AND",
}
class TableWidget extends BaseWidget<TableWidgetProps, WidgetState> {
  static getPropertyValidationMap(): WidgetPropertyValidationType {
    return {
      ...BASE_WIDGET_VALIDATION,
      tableData: VALIDATION_TYPES.TABLE_DATA,
      nextPageKey: VALIDATION_TYPES.TEXT,
      prevPageKey: VALIDATION_TYPES.TEXT,
      label: VALIDATION_TYPES.TEXT,
      searchText: VALIDATION_TYPES.TEXT,
      defaultSearchText: VALIDATION_TYPES.TEXT,
      primaryColumns: VALIDATION_TYPES.ARRAY,
      derivedColumns: VALIDATION_TYPES.ARRAY,
    };
  }

  static getMetaPropertiesMap(): Record<string, any> {
    return {
      pageNo: 1,
      pageSize: undefined,
      selectedRowIndex: -1,
      selectedRowIndices: [],
      searchText: undefined,
      selectedRow: {},
      selectedRows: [],
      // The following meta property is used for rendering the table.
      filteredTableData: undefined,
    };
  }

  static getDefaultPropertiesMap(): Record<string, string> {
    return {
      searchText: "defaultSearchText",
    };
  }

  static getTriggerPropertyMap(): TriggerPropertiesMap {
    return {
      onRowSelected: true,
      onPageChange: true,
      onSearchTextChanged: true,
      columnActions: true,
    };
  }

<<<<<<< HEAD
  getTableColumns = () => {
=======
  getTableColumns = (tableData: Array<Record<string, unknown>>) => {
>>>>>>> 74c3fb8e
    let columns: ReactTableColumnProps[] = [];
    const hiddenColumns: ReactTableColumnProps[] = [];
    const {
      columnNameMap,
      columnActions,
      primaryColumns,
      derivedColumns,
      sortedColumn,
    } = this.props;
    if (primaryColumns && primaryColumns.length) {
      const allColumns = derivedColumns
        ? [...primaryColumns, ...derivedColumns]
        : [...primaryColumns];
      const sortColumn = sortedColumn?.column;
      const sortOrder = sortedColumn?.asc;
      for (let index = 0; index < allColumns.length; index++) {
        const columnProperties = allColumns[index];
        const isHidden = !columnProperties.isVisible;
        const cellProperties: CellLayoutProperties = {
          horizontalAlignment: columnProperties.horizontalAlignment,
          verticalAlignment: columnProperties.verticalAlignment,
          textSize: columnProperties.textSize,
          fontStyle: columnProperties.fontStyle,
          textColor: columnProperties.textColor,
        };
        const columnData = {
          Header: columnProperties.label,
          accessor: columnProperties.id,
          width: columnProperties.width,
          minWidth: 60,
          draggable: true,
          isHidden: false,
          isAscOrder:
            columnProperties.id === sortColumn ? sortOrder : undefined,
          isDerived: columnProperties.isDerived,
          metaProperties: {
            isHidden: isHidden,
            type: columnProperties.type,
            format: columnProperties?.format?.output || "",
            inputFormat: columnProperties?.format?.input || "",
            cellProperties: cellProperties,
          },
          Cell: (props: any) => {
            return renderCell(
              props.cell.value,
              columnProperties.type,
              isHidden,
              cellProperties,
            );
          },
        };
        if (isHidden) {
          columnData.isHidden = true;
          hiddenColumns.push(columnData);
        } else {
          columns.push(columnData);
        }
      }
      // columns = reorderColumns(columns, this.props.columnOrder || []);
      if (columnActions?.length) {
        columns.push({
          Header:
            columnNameMap && columnNameMap["actions"]
              ? columnNameMap["actions"]
              : "Actions",
          accessor: "actions",
          width: 150,
          minWidth: 60,
          draggable: true,
          Cell: (props: any) => {
            return renderActions({
              isSelected: props.row.isSelected,
              columnActions: columnActions,
              onCommandClick: this.onCommandClick,
            });
          },
        });
      }
      if (
        hiddenColumns.length &&
        this.props.renderMode === RenderModes.CANVAS
      ) {
        columns = columns.concat(hiddenColumns);
      }
    }
    return columns;
  };

  transformData = (
    tableData: Array<Record<string, unknown>>,
    columns: ReactTableColumnProps[],
  ) => {
    const updatedTableData = [];
    for (let row = 0; row < tableData.length; row++) {
      const data: { [key: string]: any } = tableData[row];
      const tableRow: { [key: string]: any } = {};
      for (let colIndex = 0; colIndex < columns.length; colIndex++) {
        const column = columns[colIndex];
        const { accessor } = column;
        let value = data[accessor];
        if (column.metaProperties) {
          const type = column.metaProperties.type;
          const format = column.metaProperties.format;
          switch (type) {
            case ColumnTypes.CURRENCY:
              if (!isNaN(value)) {
                tableRow[accessor] = `${format}${value ? value : ""}`;
              } else {
                tableRow[accessor] = "Invalid Value";
              }
              break;
            case ColumnTypes.DATE:
              let isValidDate = true;
              let outputFormat = column.metaProperties.format;
              let inputFormat;
              try {
                const type = column.metaProperties.inputFormat;
                if (type !== "EPOCH" && type !== "Milliseconds") {
                  inputFormat = type;
                  moment(value, inputFormat);
                } else if (!isNumber(value)) {
                  isValidDate = false;
                }
              } catch (e) {
                isValidDate = false;
              }
              if (isValidDate) {
                if (outputFormat === "SAME_AS_INPUT") {
                  outputFormat = inputFormat;
                }
                if (column.metaProperties.inputFormat === "Milliseconds") {
                  value = 1000 * Number(value);
                }
                tableRow[accessor] = moment(value, inputFormat).format(
                  outputFormat,
                );
              } else if (value) {
                tableRow[accessor] = "Invalid Value";
              } else {
                tableRow[accessor] = "";
              }
              break;
            case ColumnTypes.TIME:
              let isValidTime = true;
              if (isNaN(value)) {
                const time = Date.parse(value);
                if (isNaN(time)) {
                  isValidTime = false;
                }
              }
              if (isValidTime) {
                tableRow[accessor] = moment(value).format("HH:mm");
              } else if (value) {
                tableRow[accessor] = "Invalid Value";
              } else {
                tableRow[accessor] = "";
              }
              break;
            default:
              const data =
                isString(value) || isNumber(value)
                  ? value
                  : isUndefined(value)
                  ? ""
                  : JSON.stringify(value);
              tableRow[accessor] = data;
              break;
          }
        }
      }
      updatedTableData.push(tableRow);
    }
    return updatedTableData;
  };

  filterTableData = () => {
    const { searchText, sortedColumn, filters, tableData } = this.props;
    if (!tableData || !tableData.length) {
      return [];
    }
    let sortedTableData: any[];
    const columns = this.getTableColumns();
    const searchKey = searchText ? searchText.toUpperCase() : "";
    if (sortedColumn) {
      const sortColumn = sortedColumn.column;
      const sortOrder = sortedColumn.asc;
      sortedTableData = sortTableFunction(
        tableData,
        columns,
        sortColumn,
        sortOrder,
      );
    } else {
      sortedTableData = [...tableData];
    }
    return sortedTableData.filter((item: { [key: string]: any }) => {
      const searchFound = searchKey
        ? Object.values(item)
            .join(", ")
            .toUpperCase()
            .includes(searchKey)
        : true;
      if (!searchFound) return false;
      if (!filters || filters.length === 0) return true;
      const filterOperator: Operator =
        filters.length >= 2 ? filters[1].operator : OperatorTypes.OR;
      let filter = filterOperator === OperatorTypes.AND;
      for (let i = 0; i < filters.length; i++) {
        const filterValue = compare(
          item[filters[i].column],
          filters[i].value,
          filters[i].condition,
        );
        if (filterOperator === OperatorTypes.AND) {
          filter = filter && filterValue;
        } else {
          filter = filter || filterValue;
        }
      }
      return filter;
    });
  };

<<<<<<< HEAD
  getEmptyRow = () => {
    const columnKeys: string[] = getAllTableColumnKeys(this.props.tableData);
    const selectedRow: { [key: string]: any } = {};
    for (let i = 0; i < columnKeys.length; i++) {
      selectedRow[columnKeys[i]] = undefined;
    }
    return selectedRow;
  };

  getSelectedRow = (filteredTableData: object[], selectedRowIndex?: number) => {
=======
  getSelectedRow = (
    filteredTableData: Array<Record<string, unknown>>,
    selectedRowIndex?: number,
  ) => {
>>>>>>> 74c3fb8e
    if (selectedRowIndex === undefined || selectedRowIndex === -1) {
      return this.getEmptyRow();
    }
    return filteredTableData[selectedRowIndex];
  };

  createTablePrimaryColumns = () => {
    const { tableData } = this.props;
    if (tableData) {
      const tableColumns: ColumnProperties[] = [];
      const columnKeys: string[] = getAllTableColumnKeys(tableData);
      for (let index = 0; index < columnKeys.length; index++) {
        const i = columnKeys[index];
        tableColumns.push(getDefaultColumnProperties(i, index));
      }
      super.updateWidgetProperty("primaryColumns", tableColumns);
    }
  };

  componentDidMount() {
    const filteredTableData = this.filterTableData();
    const selectedRow = this.getSelectedRow(
      filteredTableData,
      this.props.selectedRowIndex,
    );
    this.props.updateWidgetMetaProperty("filteredTableData", filteredTableData);
    this.props.updateWidgetMetaProperty("selectedRow", selectedRow);
    setTimeout(() => {
      if (!this.props.primaryColumns) {
        this.createTablePrimaryColumns();
      }
    }, 0);
  }
  componentDidUpdate(prevProps: TableWidgetProps) {
    const tableDataModified =
      JSON.stringify(this.props.tableData) !==
      JSON.stringify(prevProps.tableData);
    if (
      tableDataModified ||
      JSON.stringify(this.props.filters) !==
        JSON.stringify(prevProps.filters) ||
      this.props.searchText !== prevProps.searchText ||
      JSON.stringify(this.props.sortedColumn) !==
        JSON.stringify(prevProps.sortedColumn) ||
      !this.props.filteredTableData
    ) {
      const filteredTableData = this.filterTableData();
      this.props.updateWidgetMetaProperty(
        "filteredTableData",
        filteredTableData,
      );
      if (!this.props.multiRowSelection) {
        this.props.updateWidgetMetaProperty(
          "selectedRow",
          this.getSelectedRow(filteredTableData),
        );
      } else {
        this.props.updateWidgetMetaProperty(
          "selectedRows",
          filteredTableData.filter(
            (item: Record<string, unknown>, i: number) => {
              return this.props.selectedRowIndices.includes(i);
            },
          ),
        );
      }
    }
    if (tableDataModified) {
      setTimeout(() => {
        this.createTablePrimaryColumns();
      }, 0);
      this.props.updateWidgetMetaProperty("selectedRowIndices", []);
      this.props.updateWidgetMetaProperty("selectedRows", []);
      this.props.updateWidgetMetaProperty("selectedRowIndex", -1);
    }
    if (this.props.multiRowSelection !== prevProps.multiRowSelection) {
      if (this.props.multiRowSelection) {
        const selectedRowIndices = this.props.selectedRowIndex
          ? [this.props.selectedRowIndex]
          : [];
        this.props.updateWidgetMetaProperty(
          "selectedRowIndices",
          selectedRowIndices,
        );
        this.props.updateWidgetMetaProperty("selectedRowIndex", -1);
        const filteredTableData = this.filterTableData();
        this.props.updateWidgetMetaProperty(
          "selectedRows",
          filteredTableData.filter(
            (item: Record<string, unknown>, i: number) => {
              return selectedRowIndices.includes(i);
            },
          ),
        );
        this.props.updateWidgetMetaProperty(
          "selectedRow",
          this.getSelectedRow(filteredTableData),
        );
      } else {
        const filteredTableData = this.filterTableData();
        this.props.updateWidgetMetaProperty("selectedRowIndices", []);
        this.props.updateWidgetMetaProperty("selectedRows", []);
        this.props.updateWidgetMetaProperty(
          "selectedRow",
          this.getSelectedRow(filteredTableData),
        );
      }
    }
  }

  getSelectedRowIndexes = (selectedRowIndexes: string) => {
    return selectedRowIndexes
      ? selectedRowIndexes.split(",").map(i => Number(i))
      : [];
  };

  getPageView() {
    const { hiddenColumns, filteredTableData, selectedRowIndices } = this.props;
    const tableColumns = this.getTableColumns();

    const transformedData = this.transformData(
      filteredTableData || [],
      tableColumns,
    );
    const serverSidePaginationEnabled = (this.props
      .serverSidePaginationEnabled &&
      this.props.serverSidePaginationEnabled) as boolean;
    let pageNo = this.props.pageNo;

    if (pageNo === undefined) {
      pageNo = 1;
      this.props.updateWidgetMetaProperty("pageNo", pageNo);
    }
    const { componentWidth, componentHeight } = this.getComponentDimensions();
    const tableSizes =
      TABLE_SIZES[this.props.compactMode || CompactModeTypes.DEFAULT];
    let pageSize = Math.floor(
      (componentHeight -
        tableSizes.TABLE_HEADER_HEIGHT -
        tableSizes.COLUMN_HEADER_HEIGHT) /
        tableSizes.ROW_HEIGHT,
    );
    if (
      componentHeight -
        (tableSizes.TABLE_HEADER_HEIGHT +
          tableSizes.COLUMN_HEADER_HEIGHT +
          tableSizes.ROW_HEIGHT * pageSize) >
      0
    )
      pageSize += 1;

    if (pageSize !== this.props.pageSize) {
      this.props.updateWidgetMetaProperty("pageSize", pageSize);
    }
    return (
      <Suspense fallback={<Skeleton />}>
        <ReactTableComponent
          height={componentHeight}
          width={componentWidth}
          tableData={transformedData}
          columns={tableColumns}
          isLoading={this.props.isLoading}
          widgetId={this.props.widgetId}
          widgetName={this.props.widgetName}
          searchKey={this.props.searchText}
          editMode={this.props.renderMode === RenderModes.CANVAS}
          hiddenColumns={hiddenColumns}
          columnActions={this.props.columnActions}
          columnOrder={this.props.columnOrder}
          pageSize={pageSize}
          onCommandClick={this.onCommandClick}
          selectedRowIndex={
            this.props.selectedRowIndex === undefined
              ? -1
              : this.props.selectedRowIndex
          }
          multiRowSelection={this.props.multiRowSelection}
          selectedRowIndices={selectedRowIndices}
          serverSidePaginationEnabled={serverSidePaginationEnabled}
          onRowClick={this.handleRowClick}
          pageNo={pageNo}
          nextPageClick={this.handleNextPageClick}
          prevPageClick={this.handlePrevPageClick}
          primaryColumns={this.props.primaryColumns}
          updatePageNo={(pageNo: number) => {
            this.props.updateWidgetMetaProperty("pageNo", pageNo);
          }}
          updatePrimaryColumnProperties={(
            columnProperties: ColumnProperties[],
          ) => {
            super.updateWidgetProperty("primaryColumns", columnProperties);
          }}
          updateHiddenColumns={(hiddenColumns?: string[]) => {
            super.updateWidgetProperty("hiddenColumns", hiddenColumns);
          }}
          handleReorderColumn={(columnOrder: string[]) => {
            super.updateWidgetProperty("columnOrder", columnOrder);
          }}
          disableDrag={(disable: boolean) => {
            this.disableDrag(disable);
          }}
          searchTableData={this.handleSearchTable}
          filters={this.props.filters}
          applyFilter={(filters: ReactTableFilter[]) => {
            this.resetSelectedRowIndex();
            this.props.updateWidgetMetaProperty("filters", filters);
          }}
          compactMode={this.props.compactMode || CompactModeTypes.DEFAULT}
          updateCompactMode={(compactMode: CompactMode) => {
            if (this.props.renderMode === RenderModes.CANVAS) {
              this.props.updateWidgetMetaProperty("compactMode", compactMode);
            } else {
              this.props.updateWidgetMetaProperty("compactMode", compactMode);
            }
          }}
          sortTableColumn={this.handleColumnSorting}
        />
      </Suspense>
    );
  }

  handleColumnSorting = (column: string, asc: boolean) => {
    this.resetSelectedRowIndex();
    if (column === "") {
      this.props.updateWidgetMetaProperty("sortedColumn", undefined);
    } else {
      this.props.updateWidgetMetaProperty("sortedColumn", {
        column: column,
        asc: asc,
      });
    }
  };

  handleSearchTable = (searchKey: any) => {
    const { onSearchTextChanged } = this.props;
    this.resetSelectedRowIndex();
    this.props.updateWidgetMetaProperty("pageNo", 1);
    this.props.updateWidgetMetaProperty("searchText", searchKey, {
      dynamicString: onSearchTextChanged,
      event: {
        type: EventType.ON_SEARCH,
      },
    });
  };

  updateHiddenColumns = (hiddenColumns?: string[]) => {
    super.updateWidgetProperty("hiddenColumns", hiddenColumns);
  };

  onCommandClick = (action: string, onComplete: () => void) => {
    super.executeAction({
      dynamicString: action,
      event: {
        type: EventType.ON_CLICK,
        callback: onComplete,
      },
    });
  };

  handleRowClick = (rowData: Record<string, unknown>, index: number) => {
    const { selectedRowIndices } = this.props;
    if (this.props.multiRowSelection) {
      if (selectedRowIndices.includes(index)) {
        const rowIndex = selectedRowIndices.indexOf(index);
        selectedRowIndices.splice(rowIndex, 1);
      } else {
        selectedRowIndices.push(index);
      }
      this.props.updateWidgetMetaProperty(
        "selectedRowIndices",
        selectedRowIndices,
      );
      this.props.updateWidgetMetaProperty(
        "selectedRows",
        this.props.filteredTableData.filter(
          (item: Record<string, unknown>, i: number) => {
            return selectedRowIndices.includes(i);
          },
        ),
      );
    } else {
      this.props.updateWidgetMetaProperty("selectedRowIndex", index);
      this.props.updateWidgetMetaProperty(
        "selectedRow",
        this.props.filteredTableData[index],
        {
          dynamicString: this.props.onRowSelected,
          event: {
            type: EventType.ON_ROW_SELECTED,
          },
        },
      );
    }
  };

  handleNextPageClick = () => {
    let pageNo = this.props.pageNo || 1;
    pageNo = pageNo + 1;
    this.props.updateWidgetMetaProperty("pageNo", pageNo, {
      dynamicString: this.props.onPageChange,
      event: {
        type: EventType.ON_NEXT_PAGE,
      },
    });
    if (this.props.onPageChange) {
      this.resetSelectedRowIndex();
    }
  };

  resetSelectedRowIndex = () => {
    this.props.updateWidgetMetaProperty("selectedRowIndex", -1);
    this.props.updateWidgetMetaProperty("selectedRowIndices", []);
  };

  handlePrevPageClick = () => {
    let pageNo = this.props.pageNo || 1;
    pageNo = pageNo - 1;
    if (pageNo >= 1) {
      this.props.updateWidgetMetaProperty("pageNo", pageNo, {
        dynamicString: this.props.onPageChange,
        event: {
          type: EventType.ON_PREV_PAGE,
        },
      });
      if (this.props.onPageChange) {
        this.resetSelectedRowIndex();
      }
    }
  };

  getWidgetType(): WidgetType {
    return "TABLE_WIDGET";
  }
}

export type CompactMode = keyof typeof CompactModeTypes;
export type Condition = keyof typeof ConditionFunctions | "";
export type Operator = keyof typeof OperatorTypes;
export type CellAlignment = keyof typeof CellAlignmentTypes;
export type VerticalAlignment = keyof typeof VerticalAlignmentTypes;
export type FontStyle = keyof typeof FontStyleTypes;
export type TextSize = keyof typeof TextSizes;

export interface ReactTableFilter {
  column: string;
  operator: Operator;
  condition: Condition;
  value: any;
}

export interface CellLayoutProperties {
  horizontalAlignment?: CellAlignment;
  verticalAlignment?: VerticalAlignment;
  textSize?: TextSize;
  fontStyle?: FontStyle;
  textColor?: string;
}
export interface TableColumnMetaProps {
  isHidden: boolean;
  format?: string;
  inputFormat?: string;
  type: string;
  cellProperties: CellLayoutProperties;
}
export interface ReactTableColumnProps {
  Header: string;
  accessor: string;
  width: number;
  minWidth: number;
  draggable: boolean;
  isHidden?: boolean;
  isAscOrder?: boolean;
  metaProperties?: TableColumnMetaProps;
  isDerived?: boolean;
  Cell: (props: any) => JSX.Element;
}

export interface ColumnProperties {
  id: string;
  label: string;
  type: string;
  isVisible: boolean;
  index: number;
  width: number;
  horizontalAlignment?: CellAlignment;
  verticalAlignment?: VerticalAlignment;
  textSize?: TextSize;
  fontStyle?: FontStyle;
  textColor?: string;
  enableFilter?: boolean;
  enableSort?: boolean;
  isDerived: boolean;
  format?: {
    input?: string;
    output: string;
  };
}

export interface TableWidgetProps extends WidgetProps, WithMeta {
  nextPageKey?: string;
  prevPageKey?: string;
  label: string;
  searchText: string;
  defaultSearchText: string;
  tableData: Array<Record<string, unknown>>;
  onPageChange?: string;
  pageSize: number;
  onRowSelected?: string;
  onSearchTextChanged: string;
  selectedRowIndex?: number;
  selectedRowIndices: number[];
  columnActions?: ColumnAction[];
  serverSidePaginationEnabled?: boolean;
  multiRowSelection?: boolean;
  hiddenColumns?: string[];
  columnOrder?: string[];
  columnNameMap?: { [key: string]: string };
  columnTypeMap?: {
    [key: string]: { type: string; format: string; inputFormat?: string };
  };
  columnSizeMap?: { [key: string]: number };
  filters?: ReactTableFilter[];
  compactMode?: CompactMode;
  derivedColumns?: ColumnProperties[];
  primaryColumns?: ColumnProperties[];
  sortedColumn?: {
    column: string;
    asc: boolean;
  };
}

export default TableWidget;
export const ProfiledTableWidget = Sentry.withProfiler(withMeta(TableWidget));<|MERGE_RESOLUTION|>--- conflicted
+++ resolved
@@ -150,11 +150,7 @@
     };
   }
 
-<<<<<<< HEAD
   getTableColumns = () => {
-=======
-  getTableColumns = (tableData: Array<Record<string, unknown>>) => {
->>>>>>> 74c3fb8e
     let columns: ReactTableColumnProps[] = [];
     const hiddenColumns: ReactTableColumnProps[] = [];
     const {
@@ -378,7 +374,6 @@
     });
   };
 
-<<<<<<< HEAD
   getEmptyRow = () => {
     const columnKeys: string[] = getAllTableColumnKeys(this.props.tableData);
     const selectedRow: { [key: string]: any } = {};
@@ -388,13 +383,10 @@
     return selectedRow;
   };
 
-  getSelectedRow = (filteredTableData: object[], selectedRowIndex?: number) => {
-=======
   getSelectedRow = (
     filteredTableData: Array<Record<string, unknown>>,
     selectedRowIndex?: number,
   ) => {
->>>>>>> 74c3fb8e
     if (selectedRowIndex === undefined || selectedRowIndex === -1) {
       return this.getEmptyRow();
     }
