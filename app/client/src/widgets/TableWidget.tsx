import React, { Suspense } from "react";
import BaseWidget, { WidgetProps, WidgetState } from "./BaseWidget";
import { WidgetType } from "constants/WidgetConstants";
import { EventType } from "constants/ActionConstants";
import ReactTableComponent, {
  ReactTableColumnProps,
  ColumnTypes,
} from "components/designSystems/appsmith/ReactTableComponent";
import {
  getAllTableColumnKeys,
  renderCell,
  renderActions,
  reorderColumns,
} from "components/designSystems/appsmith/TableUtilities";
import { TABLE_SIZES } from "components/designSystems/appsmith/Table";
import { VALIDATION_TYPES } from "constants/WidgetValidation";
import { RenderMode, RenderModes } from "constants/WidgetConstants";
import {
  WidgetPropertyValidationType,
  BASE_WIDGET_VALIDATION,
} from "utils/ValidationFactory";
import { ColumnAction } from "components/propertyControls/ColumnActionSelectorControl";
import { TriggerPropertiesMap } from "utils/WidgetFactory";
import Skeleton from "components/utils/Skeleton";
<<<<<<< HEAD
import { ReactTableFilter } from "components/designSystems/appsmith/TableFilters";

// const ROW_HEIGHT = 37;
// const TABLE_HEADER_HEIGHT = 39;
// const TABLE_FOOTER_HEIGHT = 48;
// const TABLE_EXPORT_HEIGHT = 43;

// function constructColumns(
//   data: object[],
//   hiddenColumns?: string[],
// ): ColumnModel[] | ColumnDirTypecast[] {
//   let cols: ColumnModel[] | ColumnDirTypecast[] = [];
//   const listItemWithAllProperties = {};
//   data.forEach(dataItem => {
//     Object.assign(listItemWithAllProperties, dataItem);
//   });
//   forIn(listItemWithAllProperties, (value: any, key: string) => {
//     cols.push({
//       field: key,
//       visible: !hiddenColumns?.includes(key),
//     });
//   });
//   cols = (cols as any[]).filter(col => col.field !== "_color") as
//     | ColumnModel[]
//     | ColumnDirTypecast[];
//   return cols;
// }
=======
import moment from "moment";
>>>>>>> f6960277

class TableWidget extends BaseWidget<TableWidgetProps, WidgetState> {
  static getPropertyValidationMap(): WidgetPropertyValidationType {
    return {
      ...BASE_WIDGET_VALIDATION,
      tableData: VALIDATION_TYPES.TABLE_DATA,
      nextPageKey: VALIDATION_TYPES.TEXT,
      prevPageKey: VALIDATION_TYPES.TEXT,
      label: VALIDATION_TYPES.TEXT,
      selectedRowIndex: VALIDATION_TYPES.NUMBER,
      searchKey: VALIDATION_TYPES.TEXT,
      // columnActions: VALIDATION_TYPES.ARRAY_ACTION_SELECTOR,
      // onRowSelected: VALIDATION_TYPES.ACTION_SELECTOR,
      // onPageChange: VALIDATION_TYPES.ACTION_SELECTOR,
    };
  }
  static getDerivedPropertiesMap() {
    return {
      selectedRow: "{{this.tableData[this.selectedRowIndex]}}",
    };
  }

  static getMetaPropertiesMap(): Record<string, any> {
    return {
      pageNo: 1,
      pageSize: undefined,
      selectedRowIndex: -1,
      searchKey: "",
    };
  }

  static getTriggerPropertyMap(): TriggerPropertiesMap {
    return {
      onRowSelected: true,
      onPageChange: true,
      onSearch: true,
    };
  }

  getTableColumns = (tableData: object[]) => {
    let columns: ReactTableColumnProps[] = [];
    const hiddenColumns: ReactTableColumnProps[] = [];
    const {
      columnNameMap,
      columnSizeMap,
      columnTypeMap,
      widgetId,
      columnActions,
    } = this.props;
    if (tableData.length) {
      const columnKeys: string[] = getAllTableColumnKeys(tableData);
      for (let index = 0; index < columnKeys.length; index++) {
        const i = columnKeys[index];
        const columnName: string =
          columnNameMap && columnNameMap[i] ? columnNameMap[i] : i;
        const columnType: { type: string; format?: string } =
          columnTypeMap && columnTypeMap[i]
            ? columnTypeMap[i]
            : { type: ColumnTypes.TEXT };
        const columnSize: number =
          columnSizeMap && columnSizeMap[i] ? columnSizeMap[i] : 150;
        const isHidden =
          !!this.props.hiddenColumns && this.props.hiddenColumns.includes(i);
        const columnData = {
          Header: columnName,
          accessor: i,
          width: columnSize,
          minWidth: 60,
          draggable: true,
          isHidden: false,
          metaProperties: {
            isHidden: isHidden,
            type: columnType.type,
            format: columnType.format,
          },
          Cell: (props: any) => {
            return renderCell(props.cell.value, columnType.type, isHidden);
          },
        };
        if (isHidden) {
          columnData.isHidden = true;
          hiddenColumns.push(columnData);
        } else {
          columns.push(columnData);
        }
      }
      columns = reorderColumns(columns, this.props.columnOrder || []);
      if (columnActions?.length) {
        columns.push({
          Header:
            columnNameMap && columnNameMap["actions"]
              ? columnNameMap["actions"]
              : "Actions",
          accessor: "actions",
          width: 150,
          minWidth: 60,
          draggable: true,
          Cell: () => {
            return renderActions({
              columnActions: columnActions,
              onCommandClick: this.onCommandClick,
            });
          },
        });
      }
      if (
        hiddenColumns.length &&
        this.props.renderMode === RenderModes.CANVAS
      ) {
        columns = columns.concat(hiddenColumns);
      }
    }
    return columns;
  };

  transformData = (tableData: object[], columns: ReactTableColumnProps[]) => {
    const updatedTableData = [];
    for (let row = 0; row < tableData.length; row++) {
      const data: { [key: string]: any } = tableData[row];
      const tableRow: { [key: string]: any } = {};
      for (let colIndex = 0; colIndex < columns.length; colIndex++) {
        const column = columns[colIndex];
        const { accessor } = column;
        const value = data[accessor];
        if (column.metaProperties) {
          const type = column.metaProperties.type;
          const format = column.metaProperties.format;
          switch (type) {
            case ColumnTypes.CURRENCY:
              if (!isNaN(value)) {
                tableRow[accessor] = `${format}${value ? value : ""}`;
              } else {
                tableRow[accessor] = "Invalid Value";
              }
              break;
            case ColumnTypes.DATE:
              let isValidDate = true;
              if (isNaN(value)) {
                const dateTime = Date.parse(value);
                if (isNaN(dateTime)) {
                  isValidDate = false;
                }
              }
              if (isValidDate) {
                tableRow[accessor] = moment(value).format(format);
              } else {
                tableRow[accessor] = "Invalid Value";
              }
              break;
            case ColumnTypes.TIME:
              let isValidTime = true;
              if (isNaN(value)) {
                const time = Date.parse(value);
                if (isNaN(time)) {
                  isValidTime = false;
                }
              }
              if (isValidTime) {
                tableRow[accessor] = moment(value).format("HH:mm");
              } else {
                tableRow[accessor] = "Invalid Value";
              }
              break;
            default:
              tableRow[accessor] = value;
              break;
          }
        }
      }
      updatedTableData.push(tableRow);
    }
    return updatedTableData;
  };

  searchTableData = (tableData: object[]) => {
    const searchKey =
      this.props.searchKey !== undefined
        ? this.props.searchKey.toString().toUpperCase()
        : "";
    return tableData.filter((item: object) => {
      return Object.values(item)
        .join(", ")
        .toUpperCase()
        .includes(searchKey);
    });
  };

  getPageView() {
    const { tableData, hiddenColumns } = this.props;
    const tableColumns = this.getTableColumns(tableData);
    const filteredTableData = this.searchTableData(tableData);
    const transformedData = this.transformData(filteredTableData, tableColumns);
    const serverSidePaginationEnabled = (this.props
      .serverSidePaginationEnabled &&
      this.props.serverSidePaginationEnabled) as boolean;
    let pageNo = this.props.pageNo;

    if (pageNo === undefined) {
      pageNo = 1;
      super.updateWidgetMetaProperty("pageNo", pageNo);
    }
    const { componentWidth, componentHeight } = this.getComponentDimensions();
    const pageSize = Math.floor(
      (componentHeight -
        TABLE_SIZES.TABLE_HEADER_HEIGHT -
        TABLE_SIZES.COLUMN_HEADER_HEIGHT) /
        TABLE_SIZES.ROW_HEIGHT,
    );

    if (pageSize !== this.props.pageSize) {
      super.updateWidgetMetaProperty("pageSize", pageSize);
    }
    // /*
    return (
      <Suspense fallback={<Skeleton />}>
        <ReactTableComponent
          height={componentHeight}
          width={componentWidth}
          tableData={transformedData}
          columns={tableColumns}
          isLoading={this.props.isLoading}
          widgetId={this.props.widgetId}
          widgetName={this.props.widgetName}
          searchKey={this.props.searchKey}
          renderMode={this.props.renderMode}
          hiddenColumns={hiddenColumns}
          columnActions={this.props.columnActions}
          columnNameMap={this.props.columnNameMap}
          columnTypeMap={this.props.columnTypeMap}
          columnOrder={this.props.columnOrder}
          pageSize={pageSize}
          onCommandClick={this.onCommandClick}
          selectedRowIndex={
            this.props.selectedRowIndex === undefined
              ? -1
              : this.props.selectedRowIndex
          }
          serverSidePaginationEnabled={serverSidePaginationEnabled}
          onRowClick={this.handleRowClick}
          pageNo={pageNo}
          nextPageClick={this.handleNextPageClick}
          prevPageClick={this.handlePrevPageClick}
          updatePageNo={(pageNo: number) => {
            super.updateWidgetMetaProperty("pageNo", pageNo);
          }}
          updateHiddenColumns={(hiddenColumns?: string[]) => {
            super.updateWidgetProperty("hiddenColumns", hiddenColumns);
          }}
          updateColumnType={(columnTypeMap: {
            [key: string]: { type: string; format: string };
          }) => {
            super.updateWidgetProperty("columnTypeMap", columnTypeMap);
          }}
          updateColumnName={(columnNameMap: { [key: string]: string }) => {
            super.updateWidgetProperty("columnNameMap", columnNameMap);
          }}
          handleResizeColumn={(columnSizeMap: { [key: string]: number }) => {
            super.updateWidgetProperty("columnSizeMap", columnSizeMap);
          }}
          handleReorderColumn={(columnOrder: string[]) => {
            super.updateWidgetProperty("columnOrder", columnOrder);
          }}
          columnSizeMap={this.props.columnSizeMap}
          resetSelectedRowIndex={this.resetSelectedRowIndex}
          disableDrag={(disable: boolean) => {
            this.disableDrag(disable);
          }}
          searchTableData={this.handleSearchTable}
          filter={this.props.filter}
          applyFilter={(filter: ReactTableFilter) => {
            super.updateWidgetProperty("filter", filter);
          }}
        />
      </Suspense>
    );
  }

  handleSearchTable = (searchKey: any) => {
    const { onSearch } = this.props;
    super.updateWidgetMetaProperty("searchKey", searchKey);
    if (onSearch) {
      super.executeAction({
        dynamicString: onSearch,
        event: {
          type: EventType.ON_SEARCH,
        },
      });
    }
  };

  updateHiddenColumns = (hiddenColumns?: string[]) => {
    super.updateWidgetProperty("hiddenColumns", hiddenColumns);
  };

  onCommandClick = (action: string, onComplete: () => void) => {
    super.executeAction({
      dynamicString: action,
      event: {
        type: EventType.ON_CLICK,
        callback: onComplete,
      },
    });
  };

  handleRowClick = (rowData: object, index: number) => {
    const { onRowSelected } = this.props;
    super.updateWidgetMetaProperty("selectedRowIndex", index);
    if (onRowSelected) {
      super.executeAction({
        dynamicString: onRowSelected,
        event: {
          type: EventType.ON_ROW_SELECTED,
        },
      });
    }
  };

  handleNextPageClick = () => {
    let pageNo = this.props.pageNo || 1;
    pageNo = pageNo + 1;
    super.updateWidgetMetaProperty("pageNo", pageNo);
    if (this.props.onPageChange) {
      this.resetSelectedRowIndex();
      super.executeAction({
        dynamicString: this.props.onPageChange,
        event: {
          type: EventType.ON_NEXT_PAGE,
        },
      });
    }
  };

  resetSelectedRowIndex = () => {
    super.updateWidgetMetaProperty("selectedRowIndex", -1);
  };

  handlePrevPageClick = () => {
    let pageNo = this.props.pageNo || 1;
    pageNo = pageNo - 1;
    if (pageNo >= 1) {
      super.updateWidgetMetaProperty("pageNo", pageNo);
      if (this.props.onPageChange) {
        this.resetSelectedRowIndex();
        super.executeAction({
          dynamicString: this.props.onPageChange,
          event: {
            type: EventType.ON_PREV_PAGE,
          },
        });
      }
    }
  };

  getWidgetType(): WidgetType {
    return "TABLE_WIDGET";
  }
}

export interface TableWidgetProps extends WidgetProps {
  nextPageKey?: string;
  prevPageKey?: string;
  label: string;
  searchKey: string;
  tableData: object[];
  onPageChange?: string;
  pageSize: number;
  onRowSelected?: string;
  onSearch: string;
  selectedRowIndex?: number;
  columnActions?: ColumnAction[];
  serverSidePaginationEnabled?: boolean;
  hiddenColumns?: string[];
  columnOrder?: string[];
  columnNameMap?: { [key: string]: string };
  columnTypeMap?: { [key: string]: { type: string; format: string } };
  columnSizeMap?: { [key: string]: number };
  filter?: ReactTableFilter;
}

export default TableWidget;<|MERGE_RESOLUTION|>--- conflicted
+++ resolved
@@ -22,37 +22,8 @@
 import { ColumnAction } from "components/propertyControls/ColumnActionSelectorControl";
 import { TriggerPropertiesMap } from "utils/WidgetFactory";
 import Skeleton from "components/utils/Skeleton";
-<<<<<<< HEAD
 import { ReactTableFilter } from "components/designSystems/appsmith/TableFilters";
-
-// const ROW_HEIGHT = 37;
-// const TABLE_HEADER_HEIGHT = 39;
-// const TABLE_FOOTER_HEIGHT = 48;
-// const TABLE_EXPORT_HEIGHT = 43;
-
-// function constructColumns(
-//   data: object[],
-//   hiddenColumns?: string[],
-// ): ColumnModel[] | ColumnDirTypecast[] {
-//   let cols: ColumnModel[] | ColumnDirTypecast[] = [];
-//   const listItemWithAllProperties = {};
-//   data.forEach(dataItem => {
-//     Object.assign(listItemWithAllProperties, dataItem);
-//   });
-//   forIn(listItemWithAllProperties, (value: any, key: string) => {
-//     cols.push({
-//       field: key,
-//       visible: !hiddenColumns?.includes(key),
-//     });
-//   });
-//   cols = (cols as any[]).filter(col => col.field !== "_color") as
-//     | ColumnModel[]
-//     | ColumnDirTypecast[];
-//   return cols;
-// }
-=======
 import moment from "moment";
->>>>>>> f6960277
 
 class TableWidget extends BaseWidget<TableWidgetProps, WidgetState> {
   static getPropertyValidationMap(): WidgetPropertyValidationType {
