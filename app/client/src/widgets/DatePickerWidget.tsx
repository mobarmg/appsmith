import React from "react";
import BaseWidget, { WidgetProps, WidgetState } from "./BaseWidget";
import { WidgetType } from "../constants/WidgetConstants";
<<<<<<< HEAD
import { ActionPayload } from '../constants/ActionConstants';

class DatePickerWidget extends BaseWidget<
  DatePickerWidgetProps,
  IWidgetState
> {
=======
import { Moment } from "moment";
>>>>>>> 8db06d4b

class DatePickerWidget extends BaseWidget<DatePickerWidgetProps, WidgetState> {
  getPageView() {
    return <div />;
  }

  getWidgetType(): WidgetType {
    return "DATE_PICKER_WIDGET";
  }
}

//Taken from https://blueprintjs.com/docs/#timezone/timezone-picker, needs to be completed with entire list
export type TimeZone = "Asia/Kolkata" | "Pacific/Midway";
export type DatePickerType = "DATE_PICKER" | "DATE_RANGE_PICKER";

<<<<<<< HEAD
export interface DatePickerWidgetProps extends IWidgetProps {
  defaultDate?: Date
  timezone?: TimeZone
  enableTime: boolean
  label: string
  datePickerType: DatePickerType
  onDateSelected: ActionPayload[]
  onDateRangeSelected: ActionPayload[]
=======
export interface DatePickerWidgetProps extends WidgetProps {
  defaultDate?: Date;
  timezone?: TimeZone;
  enableTime: boolean;
  label: string;
  datePickerType: DatePickerType;
>>>>>>> 8db06d4b
}

export default DatePickerWidget;<|MERGE_RESOLUTION|>--- conflicted
+++ resolved
@@ -1,16 +1,7 @@
 import React from "react";
 import BaseWidget, { WidgetProps, WidgetState } from "./BaseWidget";
 import { WidgetType } from "../constants/WidgetConstants";
-<<<<<<< HEAD
-import { ActionPayload } from '../constants/ActionConstants';
-
-class DatePickerWidget extends BaseWidget<
-  DatePickerWidgetProps,
-  IWidgetState
-> {
-=======
-import { Moment } from "moment";
->>>>>>> 8db06d4b
+import { ActionPayload } from "../constants/ActionConstants";
 
 class DatePickerWidget extends BaseWidget<DatePickerWidgetProps, WidgetState> {
   getPageView() {
@@ -26,23 +17,14 @@
 export type TimeZone = "Asia/Kolkata" | "Pacific/Midway";
 export type DatePickerType = "DATE_PICKER" | "DATE_RANGE_PICKER";
 
-<<<<<<< HEAD
-export interface DatePickerWidgetProps extends IWidgetProps {
-  defaultDate?: Date
-  timezone?: TimeZone
-  enableTime: boolean
-  label: string
-  datePickerType: DatePickerType
-  onDateSelected: ActionPayload[]
-  onDateRangeSelected: ActionPayload[]
-=======
 export interface DatePickerWidgetProps extends WidgetProps {
   defaultDate?: Date;
   timezone?: TimeZone;
   enableTime: boolean;
   label: string;
   datePickerType: DatePickerType;
->>>>>>> 8db06d4b
+  onDateSelected: ActionPayload[];
+  onDateRangeSelected: ActionPayload[];
 }
 
 export default DatePickerWidget;