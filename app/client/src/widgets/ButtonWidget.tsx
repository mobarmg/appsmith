--- conflicted
+++ resolved
@@ -20,15 +20,15 @@
   }
 }
 
-<<<<<<< HEAD
+export type ButtonStyle =
+  | "PRIMARY_BUTTON"
+  | "SECONDARY_BUTTON"
+  | "SUCCESS_BUTTON"
+  | "DANGER_BUTTON";
+
 export interface ButtonWidgetProps extends WidgetProps {
-=======
-export type ButtonStyle = "PRIMARY_BUTTON" | "SECONDARY_BUTTON" | "SUCCESS_BUTTON" | "DANGER_BUTTON"
-
-export interface ButtonWidgetProps extends IWidgetProps {
->>>>>>> 7f28788c
   text?: string;
-  buttonStyle?: ButtonStyle
+  buttonStyle?: ButtonStyle;
 }
 
 export default ButtonWidget;