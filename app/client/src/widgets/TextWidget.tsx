--- conflicted
+++ resolved
@@ -21,15 +21,11 @@
   }
 }
 
-<<<<<<< HEAD
+export type TextStyle = "BODY" | "HEADING" | "LABEL" | "SUB_TEXT";
+
 export interface TextWidgetProps extends WidgetProps {
-=======
-export type TextStyle = "BODY" | "HEADING" | "LABEL" | "SUB_TEXT"
-
-export interface TextWidgetProps extends IWidgetProps {
->>>>>>> 7f28788c
   text?: string;
-  textStyle?: TextStyle
+  textStyle?: TextStyle;
   tagName?: keyof JSX.IntrinsicElements;
 }
 
