--- conflicted
+++ resolved
@@ -3,11 +3,8 @@
 import styled from "styled-components";
 import { ReactComponent as DownArrow } from "../../assets/icons/ads/down_arrow.svg";
 import { ReactComponent as UpperArrow } from "../../assets/icons/ads/upper_arrow.svg";
-<<<<<<< HEAD
-import { Classes } from "@blueprintjs/core/lib/esm/common";
-=======
+import { Classes as BlueprintClasses } from "@blueprintjs/core/lib/esm/common";
 import { Classes } from "./common";
->>>>>>> 3e885783
 
 const Styles = styled.div<{ isLoading?: boolean }>`
   table {
@@ -62,16 +59,11 @@
     tbody {
       tr {
         &:hover {
-<<<<<<< HEAD
           ${props =>
             !props.isLoading
               ? `background-color: ${props.theme.colors.blackShades[4]}`
               : `background-color: transparent`};
-          .ads-icon {
-=======
-          background-color: ${props => props.theme.colors.blackShades[4]};
           .${Classes.ICON} {
->>>>>>> 3e885783
             path {
               fill: ${props => props.theme.colors.blackShades[9]};
             }
@@ -115,7 +107,6 @@
   }
 `;
 
-<<<<<<< HEAD
 const Loader = styled.div<{ isLoading?: boolean }>`
   ${props => (props.isLoading ? "height: 20px" : null)}
 `;
@@ -132,13 +123,6 @@
   isLoading?: boolean;
 }
 
-=======
-interface TableProps {
-  data: any[];
-  columns: any[];
-}
-
->>>>>>> 3e885783
 function Table(props: TableProps) {
   const { data, columns } = props;
 
@@ -161,21 +145,13 @@
                   {...column.getHeaderProps(column.getSortByToggleProps())}
                   key={index}
                 >
-<<<<<<< HEAD
                   {props.isLoading ? (
                     <Loader
                       isLoading={props.isLoading}
-                      className={props.isLoading ? Classes.SKELETON : ""}
+                      className={
+                        props.isLoading ? BlueprintClasses.SKELETON : ""
+                      }
                     ></Loader>
-=======
-                  {column.render("Header")}
-                  {column.isSorted ? (
-                    column.isSortedDesc ? (
-                      <UpperArrow />
-                    ) : (
-                      <DownArrow />
-                    )
->>>>>>> 3e885783
                   ) : (
                     <div>
                       {column.render("Header")}
@@ -202,24 +178,17 @@
               <tr {...row.getRowProps()} key={index}>
                 {row.cells.map((cell, index) => {
                   return (
-<<<<<<< HEAD
                     <td {...cell.getCellProps()} key={index}>
                       {props.isLoading ? (
                         <Loader
                           isLoading={props.isLoading}
-                          className={props.isLoading ? Classes.SKELETON : ""}
+                          className={
+                            props.isLoading ? BlueprintClasses.SKELETON : ""
+                          }
                         ></Loader>
                       ) : (
                         cell.render("Cell")
                       )}
-=======
-                    <td
-                      {...cell.getCellProps()}
-                      key={index}
-                      data-colindex={index}
-                    >
-                      {cell.render("Cell")}
->>>>>>> 3e885783
                     </td>
                   );
                 })}
