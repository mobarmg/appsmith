import React from "react";
import { CommonComponentProps } from "./common";
import styled from "styled-components";
import { IconName, Icon } from "./Icon";
import NewSpinner from "./NewSpinner";
<<<<<<< HEAD
import { Theme } from "@appsmith/constants/DefaultTheme";
=======
import {
  mediumButton,
  smallButton,
  largeButton,
  Theme,
} from "../../constants/DefaultTheme";

export type ThemeProp = {
  theme: Theme;
};
>>>>>>> a4ecbb99

export enum Category {
  primary = "primary",
  secondary = "secondary",
  tertiary = "tertiary",
}

export enum Variant {
  success = "success",
  info = "info",
  warning = "warning",
  danger = "danger",
}

export enum Size {
  small = "small",
  medium = "medium",
  large = "large",
}

type stateStyleType = {
  bgColorPrimary: string;
  borderColorPrimary: string;
  txtColorPrimary: string;
  bgColorSecondary: string;
  borderColorSecondary: string;
  txtColorSecondary: string;
  bgColorTertiary: string;
  borderColorTertiary: string;
  txtColorTertiary: string;
};

type BtnColorType = {
  bgColor: string;
  txtColor: string;
  border: string;
};

type BtnFontType = {
  buttonFont: any;
  padding: string;
};

type ButtonProps = CommonComponentProps & {
  onClick?: (event: React.MouseEvent<HTMLElement>) => void;
  text?: string;
  category?: Category;
  variant?: Variant;
  icon?: IconName;
  size?: Size;
};

function hexToRgb(
  hex: string,
): {
  r: number;
  g: number;
  b: number;
} {
  const result = /^#?([a-f\d]{2})([a-f\d]{2})([a-f\d]{2})$/i.exec(hex);
  return result
    ? {
        r: parseInt(result[1], 16),
        g: parseInt(result[2], 16),
        b: parseInt(result[3], 16),
      }
    : {
        r: -1,
        g: -1,
        b: -1,
      };
}

// const darken = (color: Color, intensity: number) => {
//   return new tinycolor(color).darken(intensity).toString();
// };

// const lighten = (color: Color, intensity: number) => {
//   return new tinycolor(color).lighten(intensity).toString();
// };

const rgbaIntensity = (color: string, alpha: number) => {
  const value = hexToRgb(color);
  return `rgba(${value.r}, ${value.g}, ${value.b}, ${alpha});`;
};

<<<<<<< HEAD
const stateStyles = (props: { theme: Theme } & ButtonProps, state: string) => {
=======
const stateStyles = (props: any, state: string): stateStyleType => {
>>>>>>> a4ecbb99
  let bgColorPrimary,
    borderColorPrimary,
    txtColorPrimary,
    bgColorSecondary,
    borderColorSecondary,
    txtColorSecondary,
    bgColorTertiary,
    borderColorTertiary,
    txtColorTertiary;

  if (props.isLoading || props.isDisabled) {
    switch (props.category) {
<<<<<<< HEAD
      case "primary":
        if (props.variant) {
          bgColorPrimary = props.theme.colors[props.variant].darkest;
          borderColorPrimary = props.theme.colors[props.variant].darkest;
          txtColorPrimary = props.theme.colors.blackShades[6];
        }
        break;
      case "secondary":
        if (props.variant) {
          bgColorSecondary = props.theme.colors[props.variant].darkest;
          borderColorSecondary = props.theme.colors[props.variant].darker;
          txtColorSecondary = props.theme.colors.blackShades[6];
        }
        break;
      default:
        bgColorTertiary = props.theme.colors.tertiary.darkest;
        borderColorTertiary = props.theme.colors.tertiary.darker;
=======
      case Category.primary:
        bgColorPrimary = props.theme.colors[props.variant].darkest;
        borderColorPrimary = props.theme.colors[props.variant].darkest;
        txtColorPrimary = props.theme.colors.blackShades[6];
        break;
      case Category.secondary:
        bgColorSecondary = props.theme.colors[props.variant].darkest;
        borderColorSecondary = props.theme.colors[props.variant].darker;
        txtColorSecondary = props.theme.colors.blackShades[6];
        break;
      case Category.tertiary:
        bgColorTertiary = props.theme.colors.tertiary.darker;
        borderColorTertiary = props.theme.colors.tertiary.dark;
>>>>>>> a4ecbb99
        txtColorTertiary = props.theme.colors.blackShades[6];
        break;
    }
  } else if (state === "main") {
    switch (props.category) {
<<<<<<< HEAD
      case "primary":
        if (props.variant) {
          bgColorPrimary = props.theme.colors[props.variant].main;
          txtColorPrimary = props.theme.colors.blackShades[9];
          borderColorPrimary = props.theme.colors[props.variant].main;
        }
        break;
      case "secondary":
        if (props.variant) {
          bgColorSecondary = "transparent";
          borderColorSecondary = props.theme.colors[props.variant].main;
          txtColorSecondary = props.theme.colors[props.variant].main;
        }
=======
      case Category.primary:
        bgColorPrimary = props.theme.colors[props.variant].main;
        txtColorPrimary = props.theme.colors.blackShades[9];
        borderColorPrimary = props.theme.colors[props.variant].main;
        break;
      case Category.secondary:
        bgColorSecondary = "transparent";
        borderColorSecondary = props.theme.colors[props.variant].main;
        txtColorSecondary = props.theme.colors[props.variant].main;
>>>>>>> a4ecbb99
        break;
      case Category.tertiary:
        bgColorTertiary = "transparent";
        borderColorTertiary = props.theme.colors.tertiary.main;
        txtColorTertiary = props.theme.colors.tertiary.main;
        break;
    }
  } else if (state === "hover") {
    switch (props.category) {
<<<<<<< HEAD
      case "primary":
        if (props.variant) {
          bgColorPrimary = props.theme.colors[props.variant].dark;
          txtColorPrimary = props.theme.colors.blackShades[9];
          borderColorPrimary = props.theme.colors[props.variant].dark;
        }
        break;
      case "secondary":
        if (props.variant) {
          bgColorSecondary = rgbaIntensity(
            props.theme.colors[props.variant].main,
          );
          txtColorSecondary = props.theme.colors[props.variant].main;
          borderColorSecondary = props.theme.colors[props.variant].main;
        }
=======
      case Category.primary:
        bgColorPrimary = props.theme.colors[props.variant].dark;
        txtColorPrimary = props.theme.colors.blackShades[9];
        borderColorPrimary = props.theme.colors[props.variant].dark;
        break;
      case Category.secondary:
        bgColorSecondary = rgbaIntensity(
          props.theme.colors[props.variant].main,
          0.1,
        );
        txtColorSecondary = props.theme.colors[props.variant].main;
        borderColorSecondary = props.theme.colors[props.variant].main;
>>>>>>> a4ecbb99
        break;
      case Category.tertiary:
        bgColorTertiary = rgbaIntensity(props.theme.colors.tertiary.main, 0.1);
        borderColorTertiary = props.theme.colors.tertiary.main;
        txtColorTertiary = props.theme.colors.tertiary.main;
        break;
    }
  } else if (state === "active") {
    switch (props.category) {
<<<<<<< HEAD
      case "primary":
        if (props.variant) {
          bgColorPrimary = props.theme.colors[props.variant].dark;
          txtColorPrimary = props.theme.colors.blackShades[9];
          borderColorPrimary = props.theme.colors[props.variant].main;
        }
        break;
      case "secondary":
        if (props.variant) {
          bgColorSecondary = rgbaIntensity(
            props.theme.colors[props.variant].main,
          );
          txtColorSecondary = props.theme.colors[props.variant].light;
          borderColorSecondary = props.theme.colors[props.variant].light;
        }
=======
      case Category.primary:
        bgColorPrimary = props.theme.colors[props.variant].dark;
        txtColorPrimary = props.theme.colors.blackShades[9];
        borderColorPrimary = props.theme.colors[props.variant].main;
        break;
      case Category.secondary:
        bgColorSecondary = rgbaIntensity(
          props.theme.colors[props.variant].main,
          0.1,
        );
        txtColorSecondary = props.theme.colors[props.variant].light;
        borderColorSecondary = props.theme.colors[props.variant].light;
>>>>>>> a4ecbb99
        break;
      case Category.tertiary:
        bgColorTertiary = rgbaIntensity(props.theme.colors.tertiary.main, 0.1);
        borderColorTertiary = props.theme.colors.tertiary.light;
        txtColorTertiary = props.theme.colors.tertiary.light;
        break;
    }
  }

  return {
    bgColorPrimary,
    borderColorPrimary,
    txtColorPrimary,
    bgColorSecondary,
    borderColorSecondary,
    txtColorSecondary,
    bgColorTertiary,
    borderColorTertiary,
    txtColorTertiary,
  };
};

<<<<<<< HEAD
const btnColorStyles = (
  props: { theme: Theme } & ButtonProps,
  state: string,
) => {
  let bgColor, txtColor, borderColor;
=======
const btnColorStyles = (props: any, state: string): BtnColorType => {
  let bgColor = "",
    txtColor = "",
    border = "";
>>>>>>> a4ecbb99
  switch (props.category) {
    case Category.primary:
      bgColor = stateStyles(props, state).bgColorPrimary;
      txtColor = stateStyles(props, state).txtColorPrimary;
      border = `2px solid ${stateStyles(props, state).borderColorPrimary}`;
      break;
    case Category.secondary:
      bgColor = stateStyles(props, state).bgColorSecondary;
      txtColor = stateStyles(props, state).txtColorSecondary;
      border = `2px solid ${stateStyles(props, state).borderColorSecondary}`;
      break;
    case Category.tertiary:
      bgColor = stateStyles(props, state).bgColorTertiary;
      txtColor = stateStyles(props, state).txtColorTertiary;
      border = `2px solid ${stateStyles(props, state).borderColorTertiary}`;
      break;
  }
  return { bgColor, txtColor, border };
};

<<<<<<< HEAD
const btnFontStyles = (props: { theme: Theme } & ButtonProps) => {
  let fontSize, fontWeight, lineHeight, letterSpacing, padding;
=======
const btnFontStyles = (props: ThemeProp & ButtonProps): BtnFontType => {
  let buttonFont,
    padding = "";
>>>>>>> a4ecbb99
  switch (props.size) {
    case Size.small:
      buttonFont = smallButton;
      padding =
        !props.text && props.icon
          ? `${props.theme.spaces[1]}px ${props.theme.spaces[1]}px`
          : `${props.theme.spaces[1]}px ${props.theme.spaces[6]}px ${props.theme
              .spaces[1] - 1}px`;
      break;
    case Size.medium:
      buttonFont = mediumButton;
      padding =
        !props.text && props.icon
          ? `${props.theme.spaces[2]}px ${props.theme.spaces[2]}px`
          : `${props.theme.spaces[3] - 1}px ${props.theme.spaces[7]}px`;
      break;
    case Size.large:
      buttonFont = largeButton;
      padding =
        !props.text && props.icon
          ? `${props.theme.spaces[5] - 1}px ${props.theme.spaces[5] - 1}px`
          : `${props.theme.spaces[5] - 1}px ${props.theme.spaces[12] - 4}px`;
      break;
  }
<<<<<<< HEAD
  return { fontSize, fontWeight, lineHeight, letterSpacing, padding };
};

const iconColorHandler = (props: { theme: Theme } & ButtonProps) => {
  let iconColor: string;
  if (props.isLoading || props.isDisabled) {
    iconColor = props.theme.colors.blackShades[6];
  } else {
    switch (props.category) {
      case "primary":
        iconColor = props.theme.colors.blackShades[9];
        break;
      case "secondary":
        iconColor = props.variant ? props.theme.colors[props.variant].main : "";
        break;
      default:
        iconColor = props.theme.colors.tertiary.light;
    }
  }
  return iconColor;
};

const StyledButton = styled("button")<ButtonProps>`
=======
  return { buttonFont, padding };
};

const StyledButton = styled("button")<ThemeProp & ButtonProps>`
>>>>>>> a4ecbb99
  border: none;
  outline: none;
  text-transform: uppercase;;
  background-color: ${props => {
    console.log(".................", props);
    return btnColorStyles(props, "main").bgColor;
  }};
  color: ${props => btnColorStyles(props, "main").txtColor};
  border: ${props => btnColorStyles(props, "main").border};
  border-radius: ${props => props.theme.radii[0]};
  font-family: ${props => props.theme.fonts[3]};
  ${props => btnFontStyles(props).buttonFont};
  padding: ${props => btnFontStyles(props).padding};
  .ads-icon {
    margin-right: ${props =>
      props.text && props.icon ? `${props.theme.spaces[4]}px` : `0`}
    path {  
      fill: ${props => btnColorStyles(props, "main").txtColor};
    }
  }
  &:hover {
    background-color: ${props => btnColorStyles(props, "hover").bgColor}
    color: ${props => btnColorStyles(props, "hover").txtColor};
<<<<<<< HEAD
    border: ${props => btnColorStyles(props, "hover").borderColor};
=======
    border: ${props => btnColorStyles(props, "hover").border};
>>>>>>> a4ecbb99
    cursor: ${props =>
      props.isLoading || props.isDisabled ? `not-allowed` : `pointer`};
    .ads-icon {
      margin-right: ${props =>
        props.text && props.icon ? `${props.theme.spaces[4]}px` : `0`}
      path {  
        fill: ${props => btnColorStyles(props, "hover").txtColor};
      }
    }
  };
  font-style: normal;
  &:active {
    background-color: ${props => btnColorStyles(props, "active").bgColor}
    color: ${props => btnColorStyles(props, "active").txtColor};
<<<<<<< HEAD
    border: ${props => btnColorStyles(props, "active").borderColor};
=======
    border: ${props => btnColorStyles(props, "active").border};
>>>>>>> a4ecbb99
    cursor:  ${props =>
      props.isLoading || props.isDisabled ? `not-allowed` : `pointer`};
    .ads-icon {
      path {  
        fill: ${props => btnColorStyles(props, "active").txtColor};
      }
    }
  };
<<<<<<< HEAD
  span {
    margin-right: ${(props: any) =>
      props.text && props.icon ? `${props.theme.spaces[4]}px` : `0`}
  }
=======
>>>>>>> a4ecbb99
  display: flex;
  position: relative;
  .new-spinner {
<<<<<<< HEAD
    position: ${props => (props.isLoading ? "absolute" : "relative")};
    left: ${props => (props.isLoading && props.text ? "40%" : "unset")};
=======
    position: absolute;
    left: 0;
    right: 0;
    margin-left: auto;
    margin-right: auto;
>>>>>>> a4ecbb99
  }
`;

Button.defaultProps = {
  category: Category.primary,
  variant: Variant.success,
  size: Size.small,
  isLoading: false,
  isDisabled: false,
};

<<<<<<< HEAD
const InvisibleText = styled.span`
=======
export const VisibilityWrapper = styled.div`
>>>>>>> a4ecbb99
  visibility: hidden;
`;

function Button(props: ButtonProps) {
<<<<<<< HEAD
  console.log("props", props);
=======
  const IconLoadingState = (
    <Icon name={props.icon} size={props.size} invisible={true} />
  );

  const TextLoadingState = <VisibilityWrapper>{props.text}</VisibilityWrapper>;

>>>>>>> a4ecbb99
  return (
    <StyledButton
      data-cy={props.cypressSelector}
      {...props}
      onClick={(e: React.MouseEvent<HTMLElement>) =>
        props.onClick && props.onClick(e)
      }
    >
<<<<<<< HEAD
      {props.icon && !props.isLoading ? (
        <Icon name={props.icon} size={props.size} />
      ) : props.isLoading && props.icon ? (
        <InvisibleText>
=======
      {props.icon ? (
        props.isLoading ? (
          IconLoadingState
        ) : (
>>>>>>> a4ecbb99
          <Icon name={props.icon} size={props.size} />
        )
      ) : null}

      {props.text ? (props.isLoading ? TextLoadingState : props.text) : null}

      {props.isLoading ? <NewSpinner size={props.size} /> : null}
    </StyledButton>
  );
}

export default Button;<|MERGE_RESOLUTION|>--- conflicted
+++ resolved
@@ -3,9 +3,6 @@
 import styled from "styled-components";
 import { IconName, Icon } from "./Icon";
 import NewSpinner from "./NewSpinner";
-<<<<<<< HEAD
-import { Theme } from "@appsmith/constants/DefaultTheme";
-=======
 import {
   mediumButton,
   smallButton,
@@ -16,7 +13,6 @@
 export type ThemeProp = {
   theme: Theme;
 };
->>>>>>> a4ecbb99
 
 export enum Category {
   primary = "primary",
@@ -103,11 +99,7 @@
   return `rgba(${value.r}, ${value.g}, ${value.b}, ${alpha});`;
 };
 
-<<<<<<< HEAD
-const stateStyles = (props: { theme: Theme } & ButtonProps, state: string) => {
-=======
 const stateStyles = (props: any, state: string): stateStyleType => {
->>>>>>> a4ecbb99
   let bgColorPrimary,
     borderColorPrimary,
     txtColorPrimary,
@@ -120,25 +112,6 @@
 
   if (props.isLoading || props.isDisabled) {
     switch (props.category) {
-<<<<<<< HEAD
-      case "primary":
-        if (props.variant) {
-          bgColorPrimary = props.theme.colors[props.variant].darkest;
-          borderColorPrimary = props.theme.colors[props.variant].darkest;
-          txtColorPrimary = props.theme.colors.blackShades[6];
-        }
-        break;
-      case "secondary":
-        if (props.variant) {
-          bgColorSecondary = props.theme.colors[props.variant].darkest;
-          borderColorSecondary = props.theme.colors[props.variant].darker;
-          txtColorSecondary = props.theme.colors.blackShades[6];
-        }
-        break;
-      default:
-        bgColorTertiary = props.theme.colors.tertiary.darkest;
-        borderColorTertiary = props.theme.colors.tertiary.darker;
-=======
       case Category.primary:
         bgColorPrimary = props.theme.colors[props.variant].darkest;
         borderColorPrimary = props.theme.colors[props.variant].darkest;
@@ -152,27 +125,11 @@
       case Category.tertiary:
         bgColorTertiary = props.theme.colors.tertiary.darker;
         borderColorTertiary = props.theme.colors.tertiary.dark;
->>>>>>> a4ecbb99
         txtColorTertiary = props.theme.colors.blackShades[6];
         break;
     }
   } else if (state === "main") {
     switch (props.category) {
-<<<<<<< HEAD
-      case "primary":
-        if (props.variant) {
-          bgColorPrimary = props.theme.colors[props.variant].main;
-          txtColorPrimary = props.theme.colors.blackShades[9];
-          borderColorPrimary = props.theme.colors[props.variant].main;
-        }
-        break;
-      case "secondary":
-        if (props.variant) {
-          bgColorSecondary = "transparent";
-          borderColorSecondary = props.theme.colors[props.variant].main;
-          txtColorSecondary = props.theme.colors[props.variant].main;
-        }
-=======
       case Category.primary:
         bgColorPrimary = props.theme.colors[props.variant].main;
         txtColorPrimary = props.theme.colors.blackShades[9];
@@ -182,7 +139,6 @@
         bgColorSecondary = "transparent";
         borderColorSecondary = props.theme.colors[props.variant].main;
         txtColorSecondary = props.theme.colors[props.variant].main;
->>>>>>> a4ecbb99
         break;
       case Category.tertiary:
         bgColorTertiary = "transparent";
@@ -192,23 +148,6 @@
     }
   } else if (state === "hover") {
     switch (props.category) {
-<<<<<<< HEAD
-      case "primary":
-        if (props.variant) {
-          bgColorPrimary = props.theme.colors[props.variant].dark;
-          txtColorPrimary = props.theme.colors.blackShades[9];
-          borderColorPrimary = props.theme.colors[props.variant].dark;
-        }
-        break;
-      case "secondary":
-        if (props.variant) {
-          bgColorSecondary = rgbaIntensity(
-            props.theme.colors[props.variant].main,
-          );
-          txtColorSecondary = props.theme.colors[props.variant].main;
-          borderColorSecondary = props.theme.colors[props.variant].main;
-        }
-=======
       case Category.primary:
         bgColorPrimary = props.theme.colors[props.variant].dark;
         txtColorPrimary = props.theme.colors.blackShades[9];
@@ -221,7 +160,6 @@
         );
         txtColorSecondary = props.theme.colors[props.variant].main;
         borderColorSecondary = props.theme.colors[props.variant].main;
->>>>>>> a4ecbb99
         break;
       case Category.tertiary:
         bgColorTertiary = rgbaIntensity(props.theme.colors.tertiary.main, 0.1);
@@ -231,23 +169,6 @@
     }
   } else if (state === "active") {
     switch (props.category) {
-<<<<<<< HEAD
-      case "primary":
-        if (props.variant) {
-          bgColorPrimary = props.theme.colors[props.variant].dark;
-          txtColorPrimary = props.theme.colors.blackShades[9];
-          borderColorPrimary = props.theme.colors[props.variant].main;
-        }
-        break;
-      case "secondary":
-        if (props.variant) {
-          bgColorSecondary = rgbaIntensity(
-            props.theme.colors[props.variant].main,
-          );
-          txtColorSecondary = props.theme.colors[props.variant].light;
-          borderColorSecondary = props.theme.colors[props.variant].light;
-        }
-=======
       case Category.primary:
         bgColorPrimary = props.theme.colors[props.variant].dark;
         txtColorPrimary = props.theme.colors.blackShades[9];
@@ -260,7 +181,6 @@
         );
         txtColorSecondary = props.theme.colors[props.variant].light;
         borderColorSecondary = props.theme.colors[props.variant].light;
->>>>>>> a4ecbb99
         break;
       case Category.tertiary:
         bgColorTertiary = rgbaIntensity(props.theme.colors.tertiary.main, 0.1);
@@ -283,18 +203,10 @@
   };
 };
 
-<<<<<<< HEAD
-const btnColorStyles = (
-  props: { theme: Theme } & ButtonProps,
-  state: string,
-) => {
-  let bgColor, txtColor, borderColor;
-=======
 const btnColorStyles = (props: any, state: string): BtnColorType => {
   let bgColor = "",
     txtColor = "",
     border = "";
->>>>>>> a4ecbb99
   switch (props.category) {
     case Category.primary:
       bgColor = stateStyles(props, state).bgColorPrimary;
@@ -315,14 +227,9 @@
   return { bgColor, txtColor, border };
 };
 
-<<<<<<< HEAD
-const btnFontStyles = (props: { theme: Theme } & ButtonProps) => {
-  let fontSize, fontWeight, lineHeight, letterSpacing, padding;
-=======
 const btnFontStyles = (props: ThemeProp & ButtonProps): BtnFontType => {
   let buttonFont,
     padding = "";
->>>>>>> a4ecbb99
   switch (props.size) {
     case Size.small:
       buttonFont = smallButton;
@@ -347,36 +254,10 @@
           : `${props.theme.spaces[5] - 1}px ${props.theme.spaces[12] - 4}px`;
       break;
   }
-<<<<<<< HEAD
-  return { fontSize, fontWeight, lineHeight, letterSpacing, padding };
-};
-
-const iconColorHandler = (props: { theme: Theme } & ButtonProps) => {
-  let iconColor: string;
-  if (props.isLoading || props.isDisabled) {
-    iconColor = props.theme.colors.blackShades[6];
-  } else {
-    switch (props.category) {
-      case "primary":
-        iconColor = props.theme.colors.blackShades[9];
-        break;
-      case "secondary":
-        iconColor = props.variant ? props.theme.colors[props.variant].main : "";
-        break;
-      default:
-        iconColor = props.theme.colors.tertiary.light;
-    }
-  }
-  return iconColor;
-};
-
-const StyledButton = styled("button")<ButtonProps>`
-=======
   return { buttonFont, padding };
 };
 
 const StyledButton = styled("button")<ThemeProp & ButtonProps>`
->>>>>>> a4ecbb99
   border: none;
   outline: none;
   text-transform: uppercase;;
@@ -400,11 +281,7 @@
   &:hover {
     background-color: ${props => btnColorStyles(props, "hover").bgColor}
     color: ${props => btnColorStyles(props, "hover").txtColor};
-<<<<<<< HEAD
-    border: ${props => btnColorStyles(props, "hover").borderColor};
-=======
     border: ${props => btnColorStyles(props, "hover").border};
->>>>>>> a4ecbb99
     cursor: ${props =>
       props.isLoading || props.isDisabled ? `not-allowed` : `pointer`};
     .ads-icon {
@@ -419,11 +296,7 @@
   &:active {
     background-color: ${props => btnColorStyles(props, "active").bgColor}
     color: ${props => btnColorStyles(props, "active").txtColor};
-<<<<<<< HEAD
-    border: ${props => btnColorStyles(props, "active").borderColor};
-=======
     border: ${props => btnColorStyles(props, "active").border};
->>>>>>> a4ecbb99
     cursor:  ${props =>
       props.isLoading || props.isDisabled ? `not-allowed` : `pointer`};
     .ads-icon {
@@ -432,26 +305,14 @@
       }
     }
   };
-<<<<<<< HEAD
-  span {
-    margin-right: ${(props: any) =>
-      props.text && props.icon ? `${props.theme.spaces[4]}px` : `0`}
-  }
-=======
->>>>>>> a4ecbb99
   display: flex;
   position: relative;
   .new-spinner {
-<<<<<<< HEAD
-    position: ${props => (props.isLoading ? "absolute" : "relative")};
-    left: ${props => (props.isLoading && props.text ? "40%" : "unset")};
-=======
     position: absolute;
     left: 0;
     right: 0;
     margin-left: auto;
     margin-right: auto;
->>>>>>> a4ecbb99
   }
 `;
 
@@ -463,25 +324,17 @@
   isDisabled: false,
 };
 
-<<<<<<< HEAD
-const InvisibleText = styled.span`
-=======
 export const VisibilityWrapper = styled.div`
->>>>>>> a4ecbb99
   visibility: hidden;
 `;
 
 function Button(props: ButtonProps) {
-<<<<<<< HEAD
-  console.log("props", props);
-=======
   const IconLoadingState = (
     <Icon name={props.icon} size={props.size} invisible={true} />
   );
 
   const TextLoadingState = <VisibilityWrapper>{props.text}</VisibilityWrapper>;
 
->>>>>>> a4ecbb99
   return (
     <StyledButton
       data-cy={props.cypressSelector}
@@ -490,17 +343,10 @@
         props.onClick && props.onClick(e)
       }
     >
-<<<<<<< HEAD
-      {props.icon && !props.isLoading ? (
-        <Icon name={props.icon} size={props.size} />
-      ) : props.isLoading && props.icon ? (
-        <InvisibleText>
-=======
       {props.icon ? (
         props.isLoading ? (
           IconLoadingState
         ) : (
->>>>>>> a4ecbb99
           <Icon name={props.icon} size={props.size} />
         )
       ) : null}
