--- conflicted
+++ resolved
@@ -150,22 +150,6 @@
   }, [props.savingState]);
 
   useEffect(() => {
-<<<<<<< HEAD
-    setValue(props.defaultValue);
-    setIsEditing(!!props.isEditingDefault);
-  }, [props.defaultValue, props.isEditingDefault]);
-
-  useEffect(() => {
-    if (props.forceDefault === true) setValue(props.defaultValue);
-  }, [props.forceDefault, props.defaultValue]);
-=======
-    return () => {
-      onBlur(valueRef.current);
-    };
-    // eslint-disable-next-line react-hooks/exhaustive-deps
-  }, []);
-
-  useEffect(() => {
     setValue(defaultValue);
     setIsEditing(!!isEditingDefault);
   }, [defaultValue, isEditingDefault]);
@@ -173,7 +157,6 @@
   useEffect(() => {
     if (props.forceDefault === true) setValue(defaultValue);
   }, [props.forceDefault, defaultValue]);
->>>>>>> f9f85a88
 
   const themeDetails = useSelector(getThemeDetails);
   const bgColor = useMemo(
