import React, { useState, useEffect, useMemo, useCallback } from "react";
import { EditableText as BlueprintEditableText } from "@blueprintjs/core";
import styled from "styled-components";
import Text, { TextType } from "./Text";
import Spinner from "./Spinner";
import { Classes, CommonComponentProps } from "./common";
import { noop } from "lodash";
import Icon, { IconSize } from "./Icon";
import { getThemeDetails } from "selectors/themeSelectors";
import { useSelector } from "react-redux";

export enum EditInteractionKind {
  SINGLE = "SINGLE",
  DOUBLE = "DOUBLE",
}

export enum SavingState {
  STARTED = "STARTED",
  NOT_STARTED = "NOT_STARTED",
  SUCCESS = "SUCCESS",
  ERROR = "ERROR",
}

type EditableTextProps = CommonComponentProps & {
  defaultValue: string;
  onTextChanged: (value: string) => void;
  placeholder: string;
  className?: string;
  valueTransform?: (value: string) => string;
  isEditingDefault?: boolean;
  forceDefault?: boolean;
  updating?: boolean;
  isInvalid?: (value: string) => string | boolean;
  editInteractionKind: EditInteractionKind;
  hideEditIcon?: boolean;
  fill?: boolean;
  savingState: SavingState;
  onBlur: (value: string) => void;
};

const EditableTextWrapper = styled.div<{
  fill?: boolean;
}>`
  width: ${props => (!props.fill ? "234px" : "100%")};
  .${Classes.TEXT} {
    margin-left: ${props => props.theme.spaces[5]}px;
    color: ${props => props.theme.colors.danger.main};
  }
`;

const editModeBgcolor = (
  isInvalid: boolean,
  isEditing: boolean,
  savingState: SavingState,
  theme: any,
): string => {
  if ((isInvalid && isEditing) || savingState === SavingState.ERROR) {
    return theme.colors.editableText.dangerBg;
  } else if (!isInvalid && isEditing) {
    return theme.colors.editableText.bg;
  } else {
    return "transparent";
  }
};

const TextContainer = styled.div<{
  isInvalid: boolean;
  isEditing: boolean;
  bgColor: string;
}>`
  display: flex;
  align-items: center;
  ${props =>
    props.isEditing && props.isInvalid
      ? `margin-bottom: ${props.theme.spaces[2]}px`
      : null};
  .bp3-editable-text.bp3-editable-text-editing::before,
  .bp3-editable-text.bp3-disabled::before {
    display: none;
  }

  &&& .bp3-editable-text-content,
  &&& .bp3-editable-text-input {
    font-size: ${props => props.theme.typography.p1.fontSize}px;
    line-height: ${props => props.theme.typography.p1.lineHeight}px;
    letter-spacing: ${props => props.theme.typography.p1.letterSpacing}px;
    font-weight: ${props => props.theme.typography.p1.fontWeight}px;
  }

  &&& .bp3-editable-text-content {
    cursor: pointer;
    color: ${props => props.theme.colors.editableText.color};
    overflow: hidden;
    text-overflow: ellipsis;
    ${props => (props.isEditing ? "display: none" : "display: block")};
  }

  &&& .bp3-editable-text-input {
    border: none;
    outline: none;
    height: ${props => props.theme.spaces[13] + 3}px;
    color: ${props => props.theme.colors.editableText.color};
    min-width: 100%;
    border-radius: ${props => props.theme.spaces[0]}px;
  }

  &&& .bp3-editable-text {
    overflow: hidden;
    height: ${props => props.theme.spaces[13] + 3}px;
    padding: ${props => props.theme.spaces[4]}px
      ${props => props.theme.spaces[5]}px;
    width: calc(100% - 40px);
    background-color: ${props => props.bgColor};
  }

  .icon-wrapper {
    background-color: ${props => props.bgColor};
  }
`;

const IconWrapper = styled.div`
  width: ${props => props.theme.spaces[13] + 4}px;
  padding-right: ${props => props.theme.spaces[5]}px;
  height: ${props => props.theme.spaces[13] + 3}px;
  display: flex;
  align-items: center;
  justify-content: flex-end;
`;

export const EditableText = (props: EditableTextProps) => {
  const [isEditing, setIsEditing] = useState(!!props.isEditingDefault);
  const [value, setValue] = useState(props.defaultValue);
  const [lastValidValue, setLastValidValue] = useState(props.defaultValue);
  const [isInvalid, setIsInvalid] = useState<string | boolean>(false);
  const [changeStarted, setChangeStarted] = useState<boolean>(false);
  const [savingState, setSavingState] = useState<SavingState>(
    SavingState.NOT_STARTED,
  );
  const valueRef = React.useRef(props.defaultValue);

  useEffect(() => {
    setSavingState(props.savingState);
  }, [props]);

  useEffect(() => {
<<<<<<< HEAD
=======
    return () => {
      props.onBlur(valueRef.current);
    };
    // eslint-disable-next-line react-hooks/exhaustive-deps
  }, []);

  useEffect(() => {
>>>>>>> 63daf74a
    setValue(props.defaultValue);
    setIsEditing(!!props.isEditingDefault);
  }, [props]);

  useEffect(() => {
    if (props.forceDefault === true) setValue(props.defaultValue);
  }, [props]);

  const themeDetails = useSelector(getThemeDetails);
  const bgColor = useMemo(
    () =>
      editModeBgcolor(!!isInvalid, isEditing, savingState, themeDetails.theme),
    [isInvalid, isEditing, savingState, themeDetails],
  );

  const editMode = useCallback(
    (e: React.MouseEvent) => {
      setIsEditing(true);
      const errorMessage =
        props.isInvalid && props.isInvalid(props.defaultValue);
      setIsInvalid(errorMessage ? errorMessage : false);
      e.preventDefault();
      e.stopPropagation();
    },
    [props],
  );

  const onConfirm = useCallback(
    (_value: string) => {
      if (savingState === SavingState.ERROR || isInvalid) {
        setValue(lastValidValue);
        props.onBlur(lastValidValue);
        setSavingState(SavingState.NOT_STARTED);
      } else if (changeStarted) {
        props.onTextChanged(_value);
        props.onBlur(_value);
      }
      setIsEditing(false);
      setChangeStarted(false);
    },
    [changeStarted, savingState, isInvalid, lastValidValue, props],
  );

  const onInputchange = useCallback(
    (_value: string) => {
      const finalVal: string = _value;
      const errorMessage = props.isInvalid && props.isInvalid(finalVal);
      const error = errorMessage ? errorMessage : false;
      if (!error) {
        setLastValidValue(finalVal);
        valueRef.current = finalVal;
        props.onTextChanged(finalVal);
      }
      setValue(finalVal);
      setIsInvalid(error);
      setChangeStarted(true);
    },
    [props],
  );

  const iconName =
    !isEditing && savingState === SavingState.NOT_STARTED && !props.hideEditIcon
      ? "edit"
      : !isEditing && savingState === SavingState.SUCCESS
      ? "success"
      : savingState === SavingState.ERROR || (isEditing && !!isInvalid)
      ? "error"
      : undefined;

  const nonEditMode = () => {
    if (!isEditing && savingState === SavingState.SUCCESS) {
      setSavingState(SavingState.NOT_STARTED);
    }
  };

  return (
    <EditableTextWrapper
      data-cy={props.cypressSelector}
      fill={props.fill}
      onMouseEnter={nonEditMode}
      onDoubleClick={
        props.editInteractionKind === EditInteractionKind.DOUBLE
          ? editMode
          : noop
      }
      onClick={
        props.editInteractionKind === EditInteractionKind.SINGLE
          ? editMode
          : noop
      }
    >
      <TextContainer
        isInvalid={!!isInvalid}
        isEditing={isEditing}
        bgColor={bgColor}
      >
        <BlueprintEditableText
          disabled={!isEditing}
          isEditing={isEditing}
          onChange={onInputchange}
          onConfirm={onConfirm}
          value={value}
          selectAllOnFocus
          placeholder={props.placeholder}
          className={props.className}
          onCancel={onConfirm}
        />

        <IconWrapper className="icon-wrapper">
          {savingState === SavingState.STARTED ? (
            <Spinner size={IconSize.XL} />
          ) : (
            <Icon name={iconName} size={IconSize.XL} />
          )}
        </IconWrapper>
      </TextContainer>
      {isEditing && !!isInvalid ? (
        <Text type={TextType.P2}>{isInvalid}</Text>
      ) : null}
    </EditableTextWrapper>
  );
};

EditableText.defaultProps = {
  fill: false,
};

export default EditableText;<|MERGE_RESOLUTION|>--- conflicted
+++ resolved
@@ -143,16 +143,6 @@
   }, [props]);
 
   useEffect(() => {
-<<<<<<< HEAD
-=======
-    return () => {
-      props.onBlur(valueRef.current);
-    };
-    // eslint-disable-next-line react-hooks/exhaustive-deps
-  }, []);
-
-  useEffect(() => {
->>>>>>> 63daf74a
     setValue(props.defaultValue);
     setIsEditing(!!props.isEditingDefault);
   }, [props]);
