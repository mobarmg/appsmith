import React, {
  forwardRef,
  Ref,
  useCallback,
  useState,
  useEffect,
} from "react";
import { CommonComponentProps, Classes } from "./common";
import styled from "styled-components";
<<<<<<< HEAD
import { Size } from "./Button";
import Icon from "./Icon";
=======
import Icon, { IconSize } from "./Icon";
>>>>>>> 3e885783

export enum SearchVariant {
  BACKGROUND = "BACKGROUND",
  SEAMLESS = "SEAMLESS",
}

export type TextInputProps = CommonComponentProps & {
  placeholder?: string;
  fill?: boolean;
  defaultValue?: string;
  variant?: SearchVariant;
  onChange?: (value: string) => void;
};

const StyledInput = styled.input<
  TextInputProps & { value?: string; isFocused: boolean }
>`
  width: ${props =>
    props.value && props.variant === SearchVariant.BACKGROUND && props.isFocused
      ? "calc(100% - 50px)"
      : "100%"};
  border-radius: 0;
  outline: 0;
  box-shadow: none;
  border: none;
  padding: 0;
  background-color: transparent;
  font-size: ${props => props.theme.typography.p1.fontSize}px;
  font-weight: ${props => props.theme.typography.p1.fontWeight};
  line-height: ${props => props.theme.typography.p1.lineHeight}px;
  letter-spacing: ${props => props.theme.typography.p1.letterSpacing}px;
  text-overflow: ellipsis;

  color: ${props => props.theme.colors.blackShades[9]};

  &::placeholder {
    color: ${props => props.theme.colors.blackShades[5]};
  }
`;

const InputWrapper = styled.div<{
  value?: string;
  isFocused: boolean;
  variant?: SearchVariant;
  fill?: boolean;
}>`
  display: flex;
  align-items: center;
  padding: ${props => props.theme.spaces[3]}px
    ${props => props.theme.spaces[4]}px ${props => props.theme.spaces[3]}px
    ${props => props.theme.spaces[6]}px;
  width: ${props => (props.fill ? "100%" : "210px")};
  background-color: ${props =>
    props.variant === SearchVariant.SEAMLESS ? "transparent" : "#262626"};
  ${props =>
    props.variant === SearchVariant.BACKGROUND
      ? props.isFocused || props.value
        ? `box-shadow: 0px 1px 0px ${props.theme.colors.info.main}`
        : `box-shadow: 0px 1px 0px ${props.theme.colors.blackShades[4]}`
      : null}
`;

const SearchIcon = styled.div<{
  value?: string;
  isFocused: boolean;
}>`
  .${Classes.ICON} {
    margin-right: ${props => props.theme.spaces[5]}px;

    svg {
      path,
      circle {
        stroke: ${props =>
          props.isFocused || props.value
            ? props.theme.colors.blackShades[7]
            : props.theme.colors.blackShades[5]};
      }
    }
  }
`;

const CloseIcon = styled.div`
  .${Classes.ICON} {
    margin-right: ${props => props.theme.spaces[4]}px;
    margin-left: ${props => props.theme.spaces[4]}px;
  }
`;

const SearchInput = forwardRef(
  (props: TextInputProps, ref: Ref<HTMLInputElement>) => {
    const [searchValue, setSearchValue] = useState(props.defaultValue);
    const [isFocused, setIsFocused] = useState(false);

    useEffect(() => {
      setSearchValue(props.defaultValue);
    }, [props.defaultValue]);

    const memoizedChangeHandler = useCallback(
      el => {
        setSearchValue(el.target.value);
        return props.onChange && props.onChange(el.target.value);
      },
      [props],
    );

    return (
      <InputWrapper
        value={searchValue}
        isFocused={isFocused}
        variant={props.variant}
        fill={props.fill}
      >
        <SearchIcon value={searchValue} isFocused={isFocused}>
          <Icon name="search" size={IconSize.SMALL} />
        </SearchIcon>
        <StyledInput
          type="text"
          ref={ref}
          value={searchValue}
          isFocused={isFocused}
          {...props}
          placeholder={props.placeholder ? props.placeholder : ""}
          onFocus={() => setIsFocused(true)}
          onBlur={() => setIsFocused(false)}
          onChange={memoizedChangeHandler}
        />
        {searchValue && props.variant === SearchVariant.BACKGROUND ? (
<<<<<<< HEAD
          <Icon
            name="close"
            size={Size.large}
            className="close-icon"
            onClick={() => setSearchValue("")}
          />
=======
          <CloseIcon>
            <Icon
              name="close"
              size={IconSize.MEDIUM}
              onClick={() => setSearchValue("")}
            />
          </CloseIcon>
>>>>>>> 3e885783
        ) : null}
      </InputWrapper>
    );
  },
);

SearchInput.defaultProps = {
  fill: false,
};

SearchInput.displayName = "SearchInput";

export default SearchInput;<|MERGE_RESOLUTION|>--- conflicted
+++ resolved
@@ -7,12 +7,7 @@
 } from "react";
 import { CommonComponentProps, Classes } from "./common";
 import styled from "styled-components";
-<<<<<<< HEAD
-import { Size } from "./Button";
-import Icon from "./Icon";
-=======
 import Icon, { IconSize } from "./Icon";
->>>>>>> 3e885783
 
 export enum SearchVariant {
   BACKGROUND = "BACKGROUND",
@@ -140,14 +135,6 @@
           onChange={memoizedChangeHandler}
         />
         {searchValue && props.variant === SearchVariant.BACKGROUND ? (
-<<<<<<< HEAD
-          <Icon
-            name="close"
-            size={Size.large}
-            className="close-icon"
-            onClick={() => setSearchValue("")}
-          />
-=======
           <CloseIcon>
             <Icon
               name="close"
@@ -155,7 +142,6 @@
               onClick={() => setSearchValue("")}
             />
           </CloseIcon>
->>>>>>> 3e885783
         ) : null}
       </InputWrapper>
     );
