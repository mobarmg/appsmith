import React from "react";
import { ReactComponent as DeleteIcon } from "assets/icons/ads/delete.svg";
import { ReactComponent as UserIcon } from "assets/icons/ads/user.svg";
import { ReactComponent as GeneralIcon } from "assets/icons/ads/general.svg";
import { ReactComponent as BillingIcon } from "assets/icons/ads/billing.svg";
import { ReactComponent as SearchIcon } from "assets/icons/ads/search.svg";
import { ReactComponent as CloseIcon } from "assets/icons/ads/close.svg";
import styled from "styled-components";
import { Size } from "./Button";
import { sizeHandler } from "./Spinner";

export type IconName =
  | "Select icon"
  | "delete"
  | "user"
  | "general"
  | "billing"
  | "search"
  | "close"
  | undefined;

const IconWrapper = styled.div<IconProps>`
  &:focus {
    outline: none;
  }
  display: flex;
  svg {
    width: ${props => sizeHandler(props)}px;
    height: ${props => sizeHandler(props)}px;
    path {
      fill: ${props => props.theme.colors.blackShades[4]};
    }
  }
  visibility: ${props => (props.invisible ? "hidden" : "visible")};

  &:hover {
    cursor: pointer;
    path {
      fill: ${props => props.theme.colors.blackShades[6]};
    }
  }

  &:active {
    cursor: pointer;
    path {
      fill: ${props => props.theme.colors.blackShades[7]};
    }
  }
`;

export type IconProps = {
  size?: Size;
  name?: IconName;
  invisible?: boolean;
<<<<<<< HEAD
  onClick?: () => void;
};

export default function Icon(props: IconProps) {
  let returnIcon;
  switch (props.name) {
    case "delete":
      returnIcon = (
        <IconWrapper
          onClick={() => {
            props.onClick && props.onClick();
          }}
          className="ads-icon"
          {...props}
        >
          <DeleteIcon />
        </IconWrapper>
      );
=======
  className?: string;
  click?: () => void;
};

const Icon = (props: IconProps) => {
  let returnIcon;
  switch (props.name) {
    case "delete":
      returnIcon = <DeleteIcon />;
>>>>>>> 6ff6b5e1
      break;
    case "user":
      returnIcon = <UserIcon />;
      break;
    case "general":
      returnIcon = <GeneralIcon />;
      break;
    case "billing":
      returnIcon = <BillingIcon />;
      break;
    case "search":
      returnIcon = <SearchIcon />;
      break;
    case "close":
      returnIcon = <CloseIcon />;
      break;
    default:
      returnIcon = null;
      break;
  }
<<<<<<< HEAD
  return returnIcon;
}
=======
  return returnIcon ? (
    <IconWrapper
      className={props.className ? props.className : "ads-icon"}
      {...props}
      onClick={() => props.click && props.click()}
    >
      {returnIcon}
    </IconWrapper>
  ) : null;
};

export default Icon;
>>>>>>> 6ff6b5e1
<|MERGE_RESOLUTION|>--- conflicted
+++ resolved
@@ -52,26 +52,6 @@
   size?: Size;
   name?: IconName;
   invisible?: boolean;
-<<<<<<< HEAD
-  onClick?: () => void;
-};
-
-export default function Icon(props: IconProps) {
-  let returnIcon;
-  switch (props.name) {
-    case "delete":
-      returnIcon = (
-        <IconWrapper
-          onClick={() => {
-            props.onClick && props.onClick();
-          }}
-          className="ads-icon"
-          {...props}
-        >
-          <DeleteIcon />
-        </IconWrapper>
-      );
-=======
   className?: string;
   click?: () => void;
 };
@@ -81,7 +61,6 @@
   switch (props.name) {
     case "delete":
       returnIcon = <DeleteIcon />;
->>>>>>> 6ff6b5e1
       break;
     case "user":
       returnIcon = <UserIcon />;
@@ -102,10 +81,6 @@
       returnIcon = null;
       break;
   }
-<<<<<<< HEAD
-  return returnIcon;
-}
-=======
   return returnIcon ? (
     <IconWrapper
       className={props.className ? props.className : "ads-icon"}
@@ -117,5 +92,4 @@
   ) : null;
 };
 
-export default Icon;
->>>>>>> 6ff6b5e1
+export default Icon;