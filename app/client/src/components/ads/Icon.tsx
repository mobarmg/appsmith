import React from "react";
import { ReactComponent as DeleteIcon } from "assets/icons/ads/delete.svg";
import { ReactComponent as UserIcon } from "assets/icons/ads/user.svg";
import { ReactComponent as GeneralIcon } from "assets/icons/ads/general.svg";
import { ReactComponent as BillingIcon } from "assets/icons/ads/billing.svg";
import { ReactComponent as EditIcon } from "assets/icons/ads/edit.svg";
import { ReactComponent as ErrorIcon } from "assets/icons/ads/error.svg";
import { ReactComponent as SuccessIcon } from "assets/icons/ads/success.svg";
import { ReactComponent as SearchIcon } from "assets/icons/ads/search.svg";
import { ReactComponent as CloseIcon } from "assets/icons/ads/close.svg";
import { ReactComponent as DownArrow } from "assets/icons/ads/down_arrow.svg";
import { ReactComponent as ShareIcon } from "assets/icons/ads/share.svg";
import { ReactComponent as RocketIcon } from "assets/icons/ads/launch.svg";
import { ReactComponent as WorkspaceIcon } from "assets/icons/ads/workspace.svg";
import { ReactComponent as CreateNewIcon } from "assets/icons/ads/create-new.svg";
import { ReactComponent as InviteUserIcon } from "assets/icons/ads/invite-users.svg";
import { ReactComponent as ViewAllIcon } from "assets/icons/ads/view-all.svg";
import styled from "styled-components";
import { CommonComponentProps, Classes } from "./common";
import { noop } from "lodash";
import { theme } from "constants/DefaultTheme";

export enum IconSize {
  SMALL = "small",
  MEDIUM = "medium",
  LARGE = "large",
  XL = "extraLarge",
  XXL = "extraExtraLarge",
  XXXL = "extraExtraExtraLarge",
}

export const sizeHandler = (size?: IconSize) => {
  let iconSize = 0;
  switch (size) {
    case IconSize.SMALL:
      iconSize = theme.iconSizes.SMALL;
      break;
    case IconSize.MEDIUM:
      iconSize = theme.iconSizes.MEDIUM;
      break;
    case IconSize.LARGE:
      iconSize = theme.iconSizes.LARGE;
      break;
    case IconSize.XL:
      iconSize = theme.iconSizes.XL;
      break;
    case IconSize.XXL:
      iconSize = theme.iconSizes.XXL;
      break;
    case IconSize.XXXL:
      iconSize = theme.iconSizes.XXXL;
      break;
    default:
      iconSize = theme.iconSizes.SMALL;
      break;
  }
  return iconSize;
};

export const IconCollection = [
  "delete",
  "user",
  "general",
  "billing",
  "edit",
  "error",
  "success",
  "search",
  "close",
  "share",
  "rocket",
  "workspace",
  "plus",
  "invite-user",
  "view-all",
  "downArrow",
] as const;

export type IconName = typeof IconCollection[number];

const IconWrapper = styled.span<IconProps>`
  &:focus {
    outline: none;
  }
  display: flex;
  svg {
    width: ${props => sizeHandler(props.size)}px;
    height: ${props => sizeHandler(props.size)}px;
    path {
      fill: ${props => props.theme.colors.blackShades[6]};
    }
  }
  visibility: ${props => (props.invisible ? "hidden" : "visible")};

  &:hover {
    cursor: pointer;
    path {
      fill: ${props => props.theme.colors.blackShades[8]};
    }
  }

  &:active {
    cursor: pointer;
    path {
      fill: ${props => props.theme.colors.blackShades[9]};
    }
  }
`;

export type IconProps = {
  size?: IconSize;
  name?: IconName;
  invisible?: boolean;
  className?: string;
  onClick?: () => void;
};

const Icon = (props: IconProps & CommonComponentProps) => {
  let returnIcon;
  switch (props.name) {
    case "delete":
      returnIcon = <DeleteIcon />;
      break;
    case "user":
      returnIcon = <UserIcon />;
      break;
    case "general":
      returnIcon = <GeneralIcon />;
      break;
    case "billing":
      returnIcon = <BillingIcon />;
      break;
    case "edit":
      returnIcon = <EditIcon />;
      break;
    case "error":
      returnIcon = <ErrorIcon />;
      break;
    case "success":
      returnIcon = <SuccessIcon />;
      break;
    case "search":
      returnIcon = <SearchIcon />;
      break;
    case "close":
      returnIcon = <CloseIcon />;
      break;
    case "downArrow":
      returnIcon = <DownArrow />;
      break;
    case "share":
      returnIcon = <ShareIcon />;
      break;
    case "rocket":
      returnIcon = <RocketIcon />;
      break;
    case "workspace":
      returnIcon = <WorkspaceIcon />;
      break;
    case "plus":
      returnIcon = <CreateNewIcon />;
      break;
    case "invite-user":
      returnIcon = <InviteUserIcon />;
      break;
    case "view-all":
      returnIcon = <ViewAllIcon />;
      break;
    default:
      returnIcon = null;
      break;
  }
  return returnIcon ? (
    <IconWrapper
      className={Classes.ICON}
      data-cy={props.cypressSelector}
      {...props}
<<<<<<< HEAD
      onClick={() => props.onClick && props.onClick()}
=======
      onClick={props.onClick || noop}
>>>>>>> 3e885783
    >
      {returnIcon}
    </IconWrapper>
  ) : null;
};

export default Icon;<|MERGE_RESOLUTION|>--- conflicted
+++ resolved
@@ -175,11 +175,7 @@
       className={Classes.ICON}
       data-cy={props.cypressSelector}
       {...props}
-<<<<<<< HEAD
-      onClick={() => props.onClick && props.onClick()}
-=======
       onClick={props.onClick || noop}
->>>>>>> 3e885783
     >
       {returnIcon}
     </IconWrapper>
