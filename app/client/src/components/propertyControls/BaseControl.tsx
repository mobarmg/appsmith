/***
 * Controls are rendered in the property panel from the property config
 * Controls are higher order components that update a widgets property
 */
import { Component } from "react";
import _ from "lodash";
<<<<<<< HEAD
import { PropertyPaneControlConfig } from "constants/PropertyControlConstants";

abstract class BaseControl<
  P extends ControlProps,
  S = Record<string, unknown>
> extends Component<P, S> {
=======
import { ControlType } from "constants/PropertyControlConstants";
// eslint-disable-next-line @typescript-eslint/ban-types
abstract class BaseControl<P extends ControlProps, S = {}> extends Component<
  P,
  S
> {
>>>>>>> e14f23c3
  updateProperty(propertyName: string, propertyValue: any) {
    if (!_.isNil(this.props.onPropertyChange))
      this.props.onPropertyChange(propertyName, propertyValue);
  }
}

export interface ControlBuilder<T extends ControlProps> {
  buildPropertyControl(controlProps: T): JSX.Element;
}

export interface ControlProps extends ControlData, ControlFunctions {
  key?: string;
}
export interface ControlData extends PropertyPaneControlConfig {
  propertyValue?: any;
  isValid: boolean;
  errorMessage?: string;
  expected: string;
  evaluatedValue: any;
  validationMessage?: string;
  widgetProperties: any;
}
export interface ControlFunctions {
  onPropertyChange?: (propertyName: string, propertyValue: string) => void;
  openNextPanel: (props: any) => void;
}

export default BaseControl;<|MERGE_RESOLUTION|>--- conflicted
+++ resolved
@@ -4,21 +4,13 @@
  */
 import { Component } from "react";
 import _ from "lodash";
-<<<<<<< HEAD
 import { PropertyPaneControlConfig } from "constants/PropertyControlConstants";
 
-abstract class BaseControl<
-  P extends ControlProps,
-  S = Record<string, unknown>
-> extends Component<P, S> {
-=======
-import { ControlType } from "constants/PropertyControlConstants";
 // eslint-disable-next-line @typescript-eslint/ban-types
 abstract class BaseControl<P extends ControlProps, S = {}> extends Component<
   P,
   S
 > {
->>>>>>> e14f23c3
   updateProperty(propertyName: string, propertyValue: any) {
     if (!_.isNil(this.props.onPropertyChange))
       this.props.onPropertyChange(propertyName, propertyValue);
