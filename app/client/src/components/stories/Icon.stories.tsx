import React from "react";
<<<<<<< HEAD
import Icon from "components/ads/Icon";
import Button, { Size, Category, Variant } from "components/ads/Button";
import { withKnobs, select, boolean } from "@storybook/addon-knobs";
import { withDesign } from "storybook-addon-designs";
import AppIcon, { AppIconName } from "../ads/AppIcon";
=======
import Icon, { IconSize, IconCollection } from "components/ads/Icon";
import Button, { Size, Category, Variant } from "components/ads/Button";
import { withKnobs, select, boolean } from "@storybook/addon-knobs";
import { withDesign } from "storybook-addon-designs";
import AppIcon, { AppIconCollection } from "components/ads/AppIcon";
import { StoryWrapper } from "components/ads/common";
>>>>>>> 3e885783

export default {
  title: "Icon",
  component: Icon,
  decorators: [withKnobs, withDesign],
};

export const ButtonIcon = () => (
  <StoryWrapper>
    <Button
      size={select("size", Object.values(Size), Size.large)}
      category={select("category", Object.values(Category), Category.primary)}
      variant={select("variant", Object.values(Variant), Variant.info)}
      icon={select("Icon name", IconCollection, "delete")}
      isLoading={boolean("Loading", false)}
      disabled={boolean("Disabled", false)}
    ></Button>
  </StoryWrapper>
);

export const BordelessIcon = () => (
  <StoryWrapper>
    <Icon
      size={select(
        "Icon size",
        [
          IconSize.SMALL,
          IconSize.MEDIUM,
          IconSize.LARGE,
          IconSize.XL,
          IconSize.XXL,
          IconSize.XXXL,
        ],
        IconSize.LARGE,
      )}
      name={select("Icon name", IconCollection, "delete")}
    />
  </StoryWrapper>
);

export const AppIconVariant = () => (
  <StoryWrapper>
    <AppIcon
      size={select(
        "Icon size",
        [Size.small, Size.medium, Size.large],
        Size.small,
      )}
      color={select(
        "Icon color",
        [
          "#4F70FD",
          "#54A9FB",
          "#5ED3DA",
          "#F56AF4",
          "#F36380",
          "#FE9F44",
          "#E9C951",
          "#A8D76C",
          "#6C4CF1",
        ],
        "#4F70FD",
      )}
      name={select("Select Icon", AppIconCollection, "bag")}
    />
  </StoryWrapper>
);<|MERGE_RESOLUTION|>--- conflicted
+++ resolved
@@ -1,18 +1,10 @@
 import React from "react";
-<<<<<<< HEAD
-import Icon from "components/ads/Icon";
 import Button, { Size, Category, Variant } from "components/ads/Button";
 import { withKnobs, select, boolean } from "@storybook/addon-knobs";
 import { withDesign } from "storybook-addon-designs";
-import AppIcon, { AppIconName } from "../ads/AppIcon";
-=======
 import Icon, { IconSize, IconCollection } from "components/ads/Icon";
-import Button, { Size, Category, Variant } from "components/ads/Button";
-import { withKnobs, select, boolean } from "@storybook/addon-knobs";
-import { withDesign } from "storybook-addon-designs";
 import AppIcon, { AppIconCollection } from "components/ads/AppIcon";
 import { StoryWrapper } from "components/ads/common";
->>>>>>> 3e885783
 
 export default {
   title: "Icon",
