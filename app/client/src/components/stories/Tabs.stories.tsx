--- conflicted
+++ resolved
@@ -1,9 +1,5 @@
 import React from "react";
-<<<<<<< HEAD
-import { AdsTabComponent, TabProp } from "components/ads/Tabs";
-=======
 import { TabComponent, TabProp } from "components/ads/Tabs";
->>>>>>> 3e885783
 import { select, text, withKnobs } from "@storybook/addon-knobs";
 import { withDesign } from "storybook-addon-designs";
 import { IconCollection } from "components/ads/Icon";
