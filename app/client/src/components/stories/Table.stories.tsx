import React from "react";
import Table from "components/ads/Table";
import Button, { Category, Variant, Size } from "components/ads/Button";
<<<<<<< HEAD
import Icon, { IconName } from "components/ads/Icon";
import TableDropdown from "../ads/TableDropdown";
=======
import Icon from "components/ads/Icon";
import TableDropdown from "components/ads/TableDropdown";
>>>>>>> 7a8e3ff9
import { Position } from "@blueprintjs/core/lib/esm/common/position";
import { action } from "@storybook/addon-actions";
import { boolean, withKnobs } from "@storybook/addon-knobs";
import { withDesign } from "storybook-addon-designs";

export default {
  title: "TableAds",
  component: Table,
  decorators: [withKnobs, withDesign],
};

const options = [
  {
    name: "Admin",
    desc: "Can edit, view and invite other user to an app",
  },
  {
    name: "Developer",
    desc: "Can view and invite other user to an app",
  },
  {
    name: "User",
    desc: "Can view and invite other user to an app and...",
  },
];

/* eslint-disable react/display-name */
const columns = [
  {
    Header: "NAME",
    accessor: "col1", // accessor is the "key" in the data
  },
  {
    Header: "EMAIL ID",
    accessor: "col2",
  },
  {
    Header: "ROLE",
    accessor: "col3",
    Cell: (props: { cell: { value: string } }) => {
      const roleArr = options;
      const selectedIndex = options.findIndex(
        el => el.name === props.cell.value,
      );

      return (
        <TableDropdown
          position={Position.BOTTOM}
          options={roleArr}
          onSelect={selectedValue =>
            console.log("selectedValue", selectedValue)
          }
          selectedIndex={selectedIndex}
        ></TableDropdown>
      );
    },
  },
  {
    Header: "ACCESS LEVEL",
    accessor: "col4",
  },
  {
    Header: "STATUS",
    accessor: "col5",
    Cell: (props: { cell: { value: string } }) => (
      <Button
        category={Category.primary}
        variant={Variant.success}
        size={Size.small}
        text={props.cell.value}
        onClick={action("button-clicked")}
      />
    ),
  },
  {
    Header: "DELETE",
    accessor: "col6",
    Cell: (props: { cell: { value: IconName } }) => (
      <Icon
        name={props.cell.value}
        size={Size.large}
        onClick={action("delete-clicked")}
      />
    ),
  },
];

const data = [
  {
    col1: "Dustin Howard",
    col2: "dustin_01@jlegue.com",
    col3: "Admin",
    col4: "App Access",
    col5: "approve",
    col6: "delete",
  },
  {
    col1: "Austin Howard",
    col2: "dustin_02@jlegue.com",
    col3: "User",
    col4: "Map Access",
    col5: "accepted",
    col6: "delete",
  },
  {
    col1: "Justing Howard",
    col2: "dustin_03@jlegue.com",
    col3: "Developer",
    col4: "Dm Access",
    col5: "On hold",
    col6: "delete",
  },
];

export const TableStory = () => {
  return (
    <div style={{ background: "#131216", padding: "50px" }}>
      <Table
        isLoading={boolean("isLoading", false)}
        columns={columns}
        data={data}
      ></Table>
    </div>
  );
};<|MERGE_RESOLUTION|>--- conflicted
+++ resolved
@@ -1,13 +1,8 @@
 import React from "react";
 import Table from "components/ads/Table";
 import Button, { Category, Variant, Size } from "components/ads/Button";
-<<<<<<< HEAD
 import Icon, { IconName } from "components/ads/Icon";
-import TableDropdown from "../ads/TableDropdown";
-=======
-import Icon from "components/ads/Icon";
 import TableDropdown from "components/ads/TableDropdown";
->>>>>>> 7a8e3ff9
 import { Position } from "@blueprintjs/core/lib/esm/common/position";
 import { action } from "@storybook/addon-actions";
 import { boolean, withKnobs } from "@storybook/addon-knobs";
