--- conflicted
+++ resolved
@@ -1,15 +1,9 @@
 import React from "react";
-<<<<<<< HEAD
 import Table from "components/ads/Table";
 import Button, { Category, Variant, Size } from "components/ads/Button";
 import Icon from "components/ads/Icon";
-import TableDropdown from "../ads/TableDropdown";
+import TableDropdown from "components/ads/TableDropdown";
 import { Position } from "@blueprintjs/core/lib/esm/common/position";
-=======
-import Table from "../ads/Table";
-import Button, { Category, Variant, Size } from "../ads/Button";
-import Icon from "../ads/Icon";
->>>>>>> 6ff6b5e1
 
 export default {
   title: "Table",
