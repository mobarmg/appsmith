import React from "react";
import { withKnobs, select } from "@storybook/addon-knobs";
import { withDesign } from "storybook-addon-designs";
<<<<<<< HEAD
import TableDropdown from "../ads/TableDropdown";
import { Position } from "@blueprintjs/core/lib/esm/common/position";
=======
import TableDropdown from "components/ads/TableDropdown";
import { Position } from "@blueprintjs/core/lib/esm/common/position";
import { StoryWrapper } from "components/ads/common";
>>>>>>> 3e885783

export default {
  title: "Dropdown",
  component: TableDropdown,
  decorators: [withKnobs, withDesign],
};

const options = [
  {
    name: "Admin",
    desc: "Can edit, view and invite other user to an app",
  },
  {
    name: "Developer",
    desc: "Can view and invite other user to an app",
  },
  {
    name: "User",
    desc: "Can view and invite other user to an app and...",
  },
];

export const TableDropdownStory = () => (
<<<<<<< HEAD
  <div style={{ height: "1000px", background: "#1A191C" }}>
    <TableDropdown
      position={select(
        "position",
        [Position.RIGHT, Position.LEFT, Position.BOTTOM, Position.TOP],
        Position.BOTTOM,
      )}
=======
  <StoryWrapper
    style={{ display: "flex", alignItems: "center", justifyContent: "center" }}
  >
    <TableDropdown
      position={select("position", Object.values(Position), Position.BOTTOM)}
>>>>>>> 3e885783
      options={options}
      onSelect={selectedValue => console.log(selectedValue)}
      selectedIndex={0}
    ></TableDropdown>
  </StoryWrapper>
);<|MERGE_RESOLUTION|>--- conflicted
+++ resolved
@@ -1,14 +1,9 @@
 import React from "react";
 import { withKnobs, select } from "@storybook/addon-knobs";
 import { withDesign } from "storybook-addon-designs";
-<<<<<<< HEAD
-import TableDropdown from "../ads/TableDropdown";
-import { Position } from "@blueprintjs/core/lib/esm/common/position";
-=======
 import TableDropdown from "components/ads/TableDropdown";
 import { Position } from "@blueprintjs/core/lib/esm/common/position";
 import { StoryWrapper } from "components/ads/common";
->>>>>>> 3e885783
 
 export default {
   title: "Dropdown",
@@ -32,21 +27,11 @@
 ];
 
 export const TableDropdownStory = () => (
-<<<<<<< HEAD
-  <div style={{ height: "1000px", background: "#1A191C" }}>
-    <TableDropdown
-      position={select(
-        "position",
-        [Position.RIGHT, Position.LEFT, Position.BOTTOM, Position.TOP],
-        Position.BOTTOM,
-      )}
-=======
   <StoryWrapper
     style={{ display: "flex", alignItems: "center", justifyContent: "center" }}
   >
     <TableDropdown
       position={select("position", Object.values(Position), Position.BOTTOM)}
->>>>>>> 3e885783
       options={options}
       onSelect={selectedValue => console.log(selectedValue)}
       selectedIndex={0}
