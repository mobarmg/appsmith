import React from "react";
import {
  useTable,
  usePagination,
  useFlexLayout,
  useResizeColumns,
  useRowSelect,
} from "react-table";
import { TableWrapper } from "./TableStyledWrappers";
import {
  ReactTableColumnProps,
  ColumnMenuOptionProps,
} from "./ReactTableComponent";
<<<<<<< HEAD
import { RenderColumnHeader, renderEmptyRows } from "./TableUtilities";
=======
import { TableHeaderCell, renderEmptyRows } from "./TableUtilities";
>>>>>>> fd0f23b9
import TableHeader from "./TableHeader";
import { Classes } from "@blueprintjs/core";

export enum TABLE_SIZES {
  COLUMN_HEADER_HEIGHT = 52,
  TABLE_HEADER_HEIGHT = 61,
  ROW_HEIGHT = 52,
}

interface TableProps {
  width: number;
  height: number;
  pageSize: number;
  widgetId: string;
  searchKey: string;
  isLoading: boolean;
  columns: ReactTableColumnProps[];
  hiddenColumns?: string[];
  updateHiddenColumns: (hiddenColumns?: string[]) => void;
  data: object[];
  displayColumnActions: boolean;
  columnNameMap?: { [key: string]: string };
  getColumnMenu: (columnIndex: number) => ColumnMenuOptionProps[];
  handleColumnNameUpdate: (columnIndex: number, columnName: string) => void;
  handleResizeColumn: Function;
  selectTableRow: (
    row: { original: object; index: number },
    isSelected: boolean,
  ) => void;
  pageNo: number;
  updatePageNo: Function;
  nextPageClick: () => void;
  prevPageClick: () => void;
  serverSidePaginationEnabled: boolean;
  selectedRowIndex: number;
  disableDrag: () => void;
  enableDrag: () => void;
  searchTableData: (searchKey: any) => void;
}

export const Table = (props: TableProps) => {
  const defaultColumn = React.useMemo(
    () => ({
      minWidth: 30,
      width: 150,
      maxWidth: 400,
    }),
    [],
  );
  const pageCount = Math.ceil(props.data.length / props.pageSize);
  const currentPageIndex = props.pageNo < pageCount ? props.pageNo : 0;
  const data = React.useMemo(() => props.data, [JSON.stringify(props.data)]);
  const {
    getTableProps,
    getTableBodyProps,
    headerGroups,
    prepareRow,
    page,
    pageOptions,
  } = useTable(
    {
      columns: props.columns,
      data,
      defaultColumn,
      initialState: {
        pageIndex: currentPageIndex,
        pageSize: props.pageSize,
      },
      manualPagination: true,
      pageCount,
    },
    useFlexLayout,
    useResizeColumns,
    usePagination,
    useRowSelect,
  );
  let startIndex = currentPageIndex * props.pageSize;
  let endIndex = startIndex + props.pageSize;
  if (props.serverSidePaginationEnabled) {
    startIndex = 0;
    endIndex = props.data.length;
  }
  const subPage = page.slice(startIndex, endIndex);
  const selectedRowIndex = props.selectedRowIndex;
  return (
    <TableWrapper
      width={props.width}
      height={props.height}
      id={`table${props.widgetId}`}
    >
      <TableHeader
        searchTableData={props.searchTableData}
        searchKey={props.searchKey}
        updatePageNo={props.updatePageNo}
        nextPageClick={props.nextPageClick}
        prevPageClick={props.prevPageClick}
        pageNo={props.pageNo}
        pageCount={pageCount}
        currentPageIndex={currentPageIndex}
        pageOptions={pageOptions}
        serverSidePaginationEnabled={props.serverSidePaginationEnabled}
        columns={props.columns.filter((column: ReactTableColumnProps) => {
          return column.accessor !== "actions";
        })}
        hiddenColumns={props.hiddenColumns}
        updateHiddenColumns={props.updateHiddenColumns}
        displayColumnActions={props.displayColumnActions}
      />
      <div className={props.isLoading ? Classes.SKELETON : "tableWrap"}>
        <div {...getTableProps()} className="table">
          <div onMouseOver={props.disableDrag} onMouseLeave={props.enableDrag}>
            {headerGroups.map((headerGroup: any, index: number) => (
              <div
                {...headerGroup.getHeaderGroupProps()}
                className="tr"
                key={index}
              >
                {headerGroup.headers.map((column: any, columnIndex: number) => {
                  return (
<<<<<<< HEAD
                    <RenderColumnHeader
=======
                    <TableHeaderCell
>>>>>>> fd0f23b9
                      key={columnIndex}
                      column={column}
                      columnName={
                        props.columnNameMap && props.columnNameMap[column.id]
                          ? props.columnNameMap[column.id]
                          : column.id
                      }
                      columnIndex={columnIndex}
                      isHidden={column.isHidden}
                      displayColumnActions={props.displayColumnActions}
                      handleColumnNameUpdate={props.handleColumnNameUpdate}
                      getColumnMenu={props.getColumnMenu}
                      handleResizeColumn={props.handleResizeColumn}
                    />
                  );
                })}
              </div>
            ))}
            {headerGroups.length === 0 &&
              renderEmptyRows(
                1,
                props.columns,
                props.width,
                subPage,
                prepareRow,
              )}
          </div>
<<<<<<< HEAD
          <div
            {...getTableBodyProps()}
            className={`tbody ${
              props.pageSize > subPage.length ? "no-scroll" : ""
            }`}
          >
=======
          <div {...getTableBodyProps()} className="tbody">
>>>>>>> fd0f23b9
            {subPage.map((row, rowIndex) => {
              prepareRow(row);
              return (
                <div
                  {...row.getRowProps()}
                  className={
                    "tr" +
                    `${row.index === selectedRowIndex ? " selected-row" : ""}`
                  }
                  onClick={() => {
                    row.toggleRowSelected();
                    props.selectTableRow(row, row.index === selectedRowIndex);
                  }}
                  key={rowIndex}
                >
                  {row.cells.map((cell, cellIndex) => {
                    return (
                      <div
                        {...cell.getCellProps()}
                        className="td"
<<<<<<< HEAD
=======
                        data-rowindex={rowIndex}
                        data-colindex={cellIndex}
>>>>>>> fd0f23b9
                        key={cellIndex}
                      >
                        {cell.render("Cell")}
                      </div>
                    );
                  })}
                </div>
              );
            })}
            {props.pageSize > subPage.length &&
              renderEmptyRows(
                props.pageSize - subPage.length,
                props.columns,
                props.width,
                subPage,
                prepareRow,
              )}
          </div>
        </div>
      </div>
    </TableWrapper>
  );
};

export default Table;<|MERGE_RESOLUTION|>--- conflicted
+++ resolved
@@ -11,11 +11,7 @@
   ReactTableColumnProps,
   ColumnMenuOptionProps,
 } from "./ReactTableComponent";
-<<<<<<< HEAD
-import { RenderColumnHeader, renderEmptyRows } from "./TableUtilities";
-=======
 import { TableHeaderCell, renderEmptyRows } from "./TableUtilities";
->>>>>>> fd0f23b9
 import TableHeader from "./TableHeader";
 import { Classes } from "@blueprintjs/core";
 
@@ -135,11 +131,7 @@
               >
                 {headerGroup.headers.map((column: any, columnIndex: number) => {
                   return (
-<<<<<<< HEAD
-                    <RenderColumnHeader
-=======
                     <TableHeaderCell
->>>>>>> fd0f23b9
                       key={columnIndex}
                       column={column}
                       columnName={
@@ -167,16 +159,12 @@
                 prepareRow,
               )}
           </div>
-<<<<<<< HEAD
           <div
             {...getTableBodyProps()}
             className={`tbody ${
               props.pageSize > subPage.length ? "no-scroll" : ""
             }`}
           >
-=======
-          <div {...getTableBodyProps()} className="tbody">
->>>>>>> fd0f23b9
             {subPage.map((row, rowIndex) => {
               prepareRow(row);
               return (
@@ -197,11 +185,6 @@
                       <div
                         {...cell.getCellProps()}
                         className="td"
-<<<<<<< HEAD
-=======
-                        data-rowindex={rowIndex}
-                        data-colindex={cellIndex}
->>>>>>> fd0f23b9
                         key={cellIndex}
                       >
                         {cell.render("Cell")}
