--- conflicted
+++ resolved
@@ -21,11 +21,8 @@
   height: number;
   pageSize: number;
   widgetId: string;
-<<<<<<< HEAD
   columnOrder: string;
-=======
   searchKey: string;
->>>>>>> 10b1e40a
   isLoading: boolean;
   columns: ReactTableColumnProps[];
   hiddenColumns?: string[];
@@ -62,14 +59,8 @@
   );
   const pageCount = Math.ceil(props.data.length / props.pageSize);
   const currentPageIndex = props.pageNo < pageCount ? props.pageNo : 0;
-<<<<<<< HEAD
   const columns = React.useMemo(() => props.columns, [props.columnOrder]);
   const data = React.useMemo(() => props.data, [currentPageIndex]);
-=======
-  // const filteredColumns = columns.filter((column: ReactTableColumnProps) => {
-  //   return !column.isHidden;
-  // });
->>>>>>> 10b1e40a
   const {
     getTableProps,
     getTableBodyProps,
