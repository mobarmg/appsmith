import React from "react";
import {
  useTable,
  usePagination,
  useFlexLayout,
  useResizeColumns,
  useRowSelect,
} from "react-table";
import { TableWrapper } from "./TableStyledWrappers";
import {
  ReactTableColumnProps,
  ColumnMenuOptionProps,
} from "./ReactTableComponent";
import { ReactTableFilter } from "components/designSystems/appsmith/TableFilters";
import { TableHeaderCell, renderEmptyRows } from "./TableUtilities";
import TableHeader from "./TableHeader";
import { Classes } from "@blueprintjs/core";
import { ColumnAction } from "components/propertyControls/ColumnActionSelectorControl";

export enum TABLE_SIZES {
  COLUMN_HEADER_HEIGHT = 52,
  TABLE_HEADER_HEIGHT = 61,
  ROW_HEIGHT = 52,
}

interface TableProps {
  width: number;
  height: number;
  pageSize: number;
  widgetId: string;
  widgetName: string;
  searchKey: string;
  isLoading: boolean;
  columns: ReactTableColumnProps[];
  hiddenColumns?: string[];
  updateHiddenColumns: (hiddenColumns?: string[]) => void;
  data: object[];
  displayColumnActions: boolean;
  columnNameMap?: { [key: string]: string };
  getColumnMenu: (columnIndex: number) => ColumnMenuOptionProps[];
  handleColumnNameUpdate: (columnIndex: number, columnName: string) => void;
  handleResizeColumn: Function;
  selectTableRow: (
    row: { original: object; index: number },
    isSelected: boolean,
  ) => void;
  pageNo: number;
  updatePageNo: Function;
  nextPageClick: () => void;
  prevPageClick: () => void;
  serverSidePaginationEnabled: boolean;
  selectedRowIndex: number;
  disableDrag: () => void;
  enableDrag: () => void;
  searchTableData: (searchKey: any) => void;
<<<<<<< HEAD
  filters?: ReactTableFilter[];
  applyFilter: (filters: ReactTableFilter[]) => void;
=======
  columnActions?: ColumnAction[];
>>>>>>> 9c51ac3f
}

export const Table = (props: TableProps) => {
  const defaultColumn = React.useMemo(
    () => ({
      minWidth: 30,
      width: 150,
      maxWidth: 400,
    }),
    [],
  );

  const data = React.useMemo(() => props.data, [JSON.stringify(props.data)]);
  const columns = React.useMemo(() => props.columns, [
    JSON.stringify(props.columns),
    props.columnActions,
  ]);
  const pageCount = Math.ceil(data.length / props.pageSize) || 1;
  const currentPageIndex = props.pageNo < pageCount ? props.pageNo : 0;
  const {
    getTableProps,
    getTableBodyProps,
    headerGroups,
    prepareRow,
    page,
    pageOptions,
  } = useTable(
    {
      columns: columns,
      data,
      defaultColumn,
      initialState: {
        pageIndex: currentPageIndex,
        pageSize: props.pageSize,
      },
      manualPagination: true,
      pageCount,
    },
    useFlexLayout,
    useResizeColumns,
    usePagination,
    useRowSelect,
  );
  let startIndex = currentPageIndex * props.pageSize;
  let endIndex = startIndex + props.pageSize;
  if (props.serverSidePaginationEnabled) {
    startIndex = 0;
    endIndex = props.data.length;
  }
  const subPage = page.slice(startIndex, endIndex);
  const selectedRowIndex = props.selectedRowIndex;
  return (
    <TableWrapper
      width={props.width}
      height={props.height}
      id={`table${props.widgetId}`}
    >
      <TableHeader
        tableData={props.data}
        tableColumns={props.columns}
        searchTableData={props.searchTableData}
        searchKey={props.searchKey}
        updatePageNo={props.updatePageNo}
        nextPageClick={props.nextPageClick}
        prevPageClick={props.prevPageClick}
        pageNo={props.pageNo}
        pageCount={pageCount}
        currentPageIndex={currentPageIndex}
        pageOptions={pageOptions}
        widgetName={props.widgetName}
        serverSidePaginationEnabled={props.serverSidePaginationEnabled}
        columns={props.columns.filter((column: ReactTableColumnProps) => {
          return column.accessor !== "actions";
        })}
        hiddenColumns={props.hiddenColumns}
        updateHiddenColumns={props.updateHiddenColumns}
        filters={props.filters}
        applyFilter={props.applyFilter}
        displayColumnActions={props.displayColumnActions}
      />
      <div className={props.isLoading ? Classes.SKELETON : "tableWrap"}>
        <div {...getTableProps()} className="table">
          <div onMouseOver={props.disableDrag} onMouseLeave={props.enableDrag}>
            {headerGroups.map((headerGroup: any, index: number) => (
              <div
                {...headerGroup.getHeaderGroupProps()}
                className="tr"
                key={index}
              >
                {headerGroup.headers.map((column: any, columnIndex: number) => {
                  return (
                    <TableHeaderCell
                      key={columnIndex}
                      column={column}
                      columnName={
                        props.columnNameMap && props.columnNameMap[column.id]
                          ? props.columnNameMap[column.id]
                          : column.id
                      }
                      columnIndex={columnIndex}
                      isHidden={column.isHidden}
                      displayColumnActions={props.displayColumnActions}
                      handleColumnNameUpdate={props.handleColumnNameUpdate}
                      getColumnMenu={props.getColumnMenu}
                      handleResizeColumn={props.handleResizeColumn}
                    />
                  );
                })}
              </div>
            ))}
            {headerGroups.length === 0 &&
              renderEmptyRows(
                1,
                props.columns,
                props.width,
                subPage,
                prepareRow,
              )}
          </div>
          <div
            {...getTableBodyProps()}
            className={`tbody ${
              props.pageSize > subPage.length ? "no-scroll" : ""
            }`}
          >
            {subPage.map((row, rowIndex) => {
              prepareRow(row);
              return (
                <div
                  {...row.getRowProps()}
                  className={
                    "tr" +
                    `${row.index === selectedRowIndex ? " selected-row" : ""}`
                  }
                  onClick={() => {
                    row.toggleRowSelected();
                    props.selectTableRow(row, row.index === selectedRowIndex);
                  }}
                  key={rowIndex}
                >
                  {row.cells.map((cell, cellIndex) => {
                    return (
                      <div
                        {...cell.getCellProps()}
                        className="td"
                        key={cellIndex}
                        data-rowindex={rowIndex}
                        data-colindex={cellIndex}
                      >
                        {cell.render("Cell")}
                      </div>
                    );
                  })}
                </div>
              );
            })}
            {props.pageSize > subPage.length &&
              renderEmptyRows(
                props.pageSize - subPage.length,
                props.columns,
                props.width,
                subPage,
                prepareRow,
              )}
          </div>
        </div>
      </div>
    </TableWrapper>
  );
};

export default Table;<|MERGE_RESOLUTION|>--- conflicted
+++ resolved
@@ -53,12 +53,9 @@
   disableDrag: () => void;
   enableDrag: () => void;
   searchTableData: (searchKey: any) => void;
-<<<<<<< HEAD
   filters?: ReactTableFilter[];
   applyFilter: (filters: ReactTableFilter[]) => void;
-=======
   columnActions?: ColumnAction[];
->>>>>>> 9c51ac3f
 }
 
 export const Table = (props: TableProps) => {
