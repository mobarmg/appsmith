import React from "react";
import {
  useTable,
  usePagination,
  useFlexLayout,
  useResizeColumns,
  useRowSelect,
} from "react-table";
import { InputGroup } from "@blueprintjs/core";
import { TableWrapper } from "./TableStyledWrappers";
import {
  ReactTableColumnProps,
  ColumnMenuOptionProps,
} from "./ReactTableComponent";
import { TableColumnMenuPopup } from "./TableColumnMenu";
import TableHeader from "./TableHeader";
import { Classes } from "@blueprintjs/core";

interface TableProps {
  width: number;
  height: number;
  pageSize: number;
  widgetId: string;
<<<<<<< HEAD
  searchValue: string;
=======
  searchKey: string;
>>>>>>> 0b86b503
  isLoading: boolean;
  columns: ReactTableColumnProps[];
  hiddenColumns?: string[];
  updateHiddenColumns: (hiddenColumns?: string[]) => void;
  data: object[];
  showMenu: (columnIndex: number) => void;
  displayColumnActions: boolean;
  columnNameMap?: { [key: string]: string };
  columnMenuOptions: ColumnMenuOptionProps[];
  columnIndex: number;
  columnAction: string;
  onColumnNameChange: (event: React.ChangeEvent<HTMLInputElement>) => void;
  handleColumnNameUpdate: (columnIndex: number) => void;
  handleResizeColumn: Function;
  selectTableRow: (
    row: { original: object; index: number },
    isSelected: boolean,
  ) => void;
  pageNo: number;
  updatePageNo: Function;
  nextPageClick: () => void;
  prevPageClick: () => void;
  onKeyPress: (columnIndex: number, key: string) => void;
  serverSidePaginationEnabled: boolean;
  selectedRowIndex: number;
  disableDrag: () => void;
  enableDrag: () => void;
<<<<<<< HEAD
  searchTableData: (searchValue: any) => void;
=======
  searchTableData: (searchKey: any) => void;
>>>>>>> 0b86b503
}

export const Table = (props: TableProps) => {
  const { data, columns } = props;
  const defaultColumn = React.useMemo(
    () => ({
      minWidth: 30,
      width: 150,
      maxWidth: 400,
    }),
    [],
  );

  const pageCount = Math.ceil(data.length / props.pageSize);
  const currentPageIndex = props.pageNo < pageCount ? props.pageNo : 0;
  // const filteredColumns = columns.filter((column: ReactTableColumnProps) => {
  //   return !column.isHidden;
  // });
  const {
    getTableProps,
    getTableBodyProps,
    headerGroups,
    prepareRow,
    page,
    pageOptions,
  } = useTable(
    {
      columns,
      data,
      defaultColumn,
      initialState: {
        pageIndex: currentPageIndex,
        pageSize: props.pageSize,
      },
      manualPagination: true,
      pageCount,
    },
    useFlexLayout,
    useResizeColumns,
    usePagination,
    useRowSelect,
  );
  let startIndex = currentPageIndex * props.pageSize;
  let endIndex = startIndex + props.pageSize;
  if (props.serverSidePaginationEnabled) {
    startIndex = 0;
    endIndex = data.length;
  }
  const subPage = page.slice(startIndex, endIndex);
  const selectedRowIndex = props.selectedRowIndex;
  return (
    <TableWrapper
      width={props.width}
      height={props.height}
      id={`table${props.widgetId}`}
    >
      <TableHeader
<<<<<<< HEAD
        tableData={props.data}
        searchTableData={props.searchTableData}
        searchValue={props.searchValue}
=======
        searchTableData={props.searchTableData}
        searchKey={props.searchKey}
>>>>>>> 0b86b503
        updatePageNo={props.updatePageNo}
        nextPageClick={props.nextPageClick}
        prevPageClick={props.prevPageClick}
        pageNo={props.pageNo}
        pageCount={pageCount}
        currentPageIndex={currentPageIndex}
        pageOptions={pageOptions}
<<<<<<< HEAD
        widgetId={props.widgetId}
=======
>>>>>>> 0b86b503
        serverSidePaginationEnabled={props.serverSidePaginationEnabled}
        columns={props.columns.filter((column: ReactTableColumnProps) => {
          return column.accessor !== "actions";
        })}
        hiddenColumns={props.hiddenColumns}
        updateHiddenColumns={props.updateHiddenColumns}
      />
      <div className={props.isLoading ? Classes.SKELETON : "tableWrap"}>
        <div {...getTableProps()} className="table">
          <div onMouseOver={props.disableDrag} onMouseLeave={props.enableDrag}>
            {headerGroups.map((headerGroup: any, index: number) => (
              <div
                key={index}
                {...headerGroup.getHeaderGroupProps()}
                className="tr"
              >
                {headerGroup.headers.map((column: any, columnIndex: number) => {
                  if (column.isResizing) {
                    props.handleResizeColumn(
                      columnIndex,
                      column.getHeaderProps().style.width,
                    );
                  }
                  return (
                    <div
                      key={columnIndex}
                      {...column.getHeaderProps()}
                      className="th header-reorder"
                    >
                      {props.columnIndex === columnIndex &&
                        props.columnAction === "rename_column" && (
                          <InputGroup
                            placeholder="Enter Column Name"
                            onChange={props.onColumnNameChange}
                            onKeyPress={event =>
                              props.onKeyPress(columnIndex, event.key)
                            }
                            type="text"
                            defaultValue={
                              props.columnNameMap &&
                              props.columnNameMap[column.id]
                                ? props.columnNameMap[column.id]
                                : column.id
                            }
                            className="input-group"
                            onBlur={() =>
                              props.handleColumnNameUpdate(columnIndex)
                            }
                          />
                        )}
                      {(props.columnIndex !== columnIndex ||
                        (props.columnIndex === columnIndex &&
                          "rename_column" !== props.columnAction)) && (
                        <div
                          className={
                            !column.isHidden
                              ? "draggable-header"
                              : "hidden-header"
                          }
                        >
                          {column.render("Header")}
                        </div>
                      )}
                      {props.displayColumnActions && (
                        <div className="column-menu">
                          <TableColumnMenuPopup
                            showMenu={props.showMenu}
                            columnMenuOptions={props.columnMenuOptions}
                            columnIndex={columnIndex}
                          />
                        </div>
                      )}
                      <div
                        {...column.getResizerProps()}
                        className={`resizer ${
                          column.isResizing ? "isResizing" : ""
                        }`}
                      />
                    </div>
                  );
                })}
              </div>
            ))}
            {headerGroups.length === 0 &&
              renderEmptyRows(1, props.columns, props.width)}
          </div>
          <div {...getTableBodyProps()} className="tbody">
            {subPage.map((row, index) => {
              prepareRow(row);
              return (
                <div
                  key={index}
                  {...row.getRowProps()}
                  className={
                    "tr" +
                    `${row.index === selectedRowIndex ? " selected-row" : ""}`
                  }
                  onClick={() => {
                    row.toggleRowSelected();
                    props.selectTableRow(row, row.index === selectedRowIndex);
                  }}
                >
                  {row.cells.map((cell, cellIndex) => {
                    return (
                      <div
                        key={cellIndex}
                        {...cell.getCellProps()}
                        className="td"
                        data-rowindex={index}
                        data-colindex={cellIndex}
                      >
                        {cell.render("Cell")}
                      </div>
                    );
                  })}
                </div>
              );
            })}
            {props.pageSize > subPage.length &&
              renderEmptyRows(
                props.pageSize - subPage.length,
                props.columns,
                props.width,
              )}
          </div>
        </div>
      </div>
    </TableWrapper>
  );
};

export default Table;

const renderEmptyRows = (
  rowCount: number,
  columns: any,
  tableWidth: number,
) => {
  const rows: string[] = new Array(rowCount).fill("");
  const tableColumns = columns.length
    ? columns
    : new Array(3).fill({ width: tableWidth / 3, isHidden: false });
  return (
    <React.Fragment>
      {rows.map((row: string, index: number) => {
        return (
          <div
            className="tr"
            key={index}
            style={{
              display: "flex",
              flex: "1 0 auto",
            }}
          >
            {tableColumns.map((column: any, colIndex: number) => {
              return (
                <div
                  key={colIndex}
                  className="td"
                  style={{
                    width: column.width + "px",
                    boxSizing: "border-box",
                    flex: `${column.width} 0 auto`,
                  }}
                />
              );
            })}
          </div>
        );
      })}
    </React.Fragment>
  );
};<|MERGE_RESOLUTION|>--- conflicted
+++ resolved
@@ -21,11 +21,7 @@
   height: number;
   pageSize: number;
   widgetId: string;
-<<<<<<< HEAD
-  searchValue: string;
-=======
   searchKey: string;
->>>>>>> 0b86b503
   isLoading: boolean;
   columns: ReactTableColumnProps[];
   hiddenColumns?: string[];
@@ -53,11 +49,7 @@
   selectedRowIndex: number;
   disableDrag: () => void;
   enableDrag: () => void;
-<<<<<<< HEAD
-  searchTableData: (searchValue: any) => void;
-=======
   searchTableData: (searchKey: any) => void;
->>>>>>> 0b86b503
 }
 
 export const Table = (props: TableProps) => {
@@ -115,14 +107,9 @@
       id={`table${props.widgetId}`}
     >
       <TableHeader
-<<<<<<< HEAD
         tableData={props.data}
         searchTableData={props.searchTableData}
-        searchValue={props.searchValue}
-=======
-        searchTableData={props.searchTableData}
         searchKey={props.searchKey}
->>>>>>> 0b86b503
         updatePageNo={props.updatePageNo}
         nextPageClick={props.nextPageClick}
         prevPageClick={props.prevPageClick}
@@ -130,10 +117,7 @@
         pageCount={pageCount}
         currentPageIndex={currentPageIndex}
         pageOptions={pageOptions}
-<<<<<<< HEAD
         widgetId={props.widgetId}
-=======
->>>>>>> 0b86b503
         serverSidePaginationEnabled={props.serverSidePaginationEnabled}
         columns={props.columns.filter((column: ReactTableColumnProps) => {
           return column.accessor !== "actions";
