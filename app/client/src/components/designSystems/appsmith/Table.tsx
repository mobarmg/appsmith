import React from "react";
import {
  useTable,
  usePagination,
  useFlexLayout,
  useResizeColumns,
  useRowSelect,
} from "react-table";
import { TableWrapper } from "./TableStyledWrappers";
import {
  ReactTableColumnProps,
  ColumnMenuOptionProps,
} from "./ReactTableComponent";
import { ReactTableFilter } from "components/designSystems/appsmith/TableFilters";
import { TableHeaderCell, renderEmptyRows } from "./TableUtilities";
import TableHeader from "./TableHeader";
import { Classes } from "@blueprintjs/core";

export enum TABLE_SIZES {
  COLUMN_HEADER_HEIGHT = 52,
  TABLE_HEADER_HEIGHT = 61,
  ROW_HEIGHT = 52,
}

interface TableProps {
  width: number;
  height: number;
  pageSize: number;
  widgetId: string;
  widgetName: string;
  searchKey: string;
  isLoading: boolean;
  columns: ReactTableColumnProps[];
  hiddenColumns?: string[];
  updateHiddenColumns: (hiddenColumns?: string[]) => void;
  data: object[];
  displayColumnActions: boolean;
  columnNameMap?: { [key: string]: string };
  getColumnMenu: (columnIndex: number) => ColumnMenuOptionProps[];
  handleColumnNameUpdate: (columnIndex: number, columnName: string) => void;
  handleResizeColumn: Function;
  selectTableRow: (
    row: { original: object; index: number },
    isSelected: boolean,
  ) => void;
  pageNo: number;
  updatePageNo: Function;
  nextPageClick: () => void;
  prevPageClick: () => void;
  serverSidePaginationEnabled: boolean;
  selectedRowIndex: number;
  disableDrag: () => void;
  enableDrag: () => void;
  searchTableData: (searchKey: any) => void;
  filters?: ReactTableFilter[];
  applyFilter: (filters: ReactTableFilter[]) => void;
}

export const Table = (props: TableProps) => {
  const defaultColumn = React.useMemo(
    () => ({
      minWidth: 30,
      width: 150,
      maxWidth: 400,
    }),
    [],
  );

  const data = React.useMemo(() => props.data, [JSON.stringify(props.data)]);
  const columns = React.useMemo(() => props.columns, [
    JSON.stringify(props.columns),
  ]);
<<<<<<< HEAD
  const pageCount = Math.ceil(data.length / props.pageSize) || 1;
  const currentPageIndex = props.pageNo < pageCount ? props.pageNo : 0;
=======
>>>>>>> 8fb0dc02
  const {
    getTableProps,
    getTableBodyProps,
    headerGroups,
    prepareRow,
    page,
    pageOptions,
  } = useTable(
    {
      columns: columns,
      data,
      defaultColumn,
      initialState: {
        pageIndex: currentPageIndex,
        pageSize: props.pageSize,
      },
      manualPagination: true,
      pageCount,
    },
    useFlexLayout,
    useResizeColumns,
    usePagination,
    useRowSelect,
  );
  let startIndex = currentPageIndex * props.pageSize;
  let endIndex = startIndex + props.pageSize;
  if (props.serverSidePaginationEnabled) {
    startIndex = 0;
    endIndex = props.data.length;
  }
  const subPage = page.slice(startIndex, endIndex);
  const selectedRowIndex = props.selectedRowIndex;
  return (
    <TableWrapper
      width={props.width}
      height={props.height}
      id={`table${props.widgetId}`}
    >
      <TableHeader
        tableData={props.data}
        tableColumns={props.columns}
        searchTableData={props.searchTableData}
        searchKey={props.searchKey}
        updatePageNo={props.updatePageNo}
        nextPageClick={props.nextPageClick}
        prevPageClick={props.prevPageClick}
        pageNo={props.pageNo}
        pageCount={pageCount}
        currentPageIndex={currentPageIndex}
        pageOptions={pageOptions}
        widgetName={props.widgetName}
        serverSidePaginationEnabled={props.serverSidePaginationEnabled}
        columns={props.columns.filter((column: ReactTableColumnProps) => {
          return column.accessor !== "actions";
        })}
        hiddenColumns={props.hiddenColumns}
        updateHiddenColumns={props.updateHiddenColumns}
        filters={props.filters}
        applyFilter={props.applyFilter}
        displayColumnActions={props.displayColumnActions}
      />
      <div className={props.isLoading ? Classes.SKELETON : "tableWrap"}>
        <div {...getTableProps()} className="table">
          <div onMouseOver={props.disableDrag} onMouseLeave={props.enableDrag}>
            {headerGroups.map((headerGroup: any, index: number) => (
              <div
                {...headerGroup.getHeaderGroupProps()}
                className="tr"
                key={index}
              >
                {headerGroup.headers.map((column: any, columnIndex: number) => {
                  return (
                    <TableHeaderCell
                      key={columnIndex}
                      column={column}
                      columnName={
                        props.columnNameMap && props.columnNameMap[column.id]
                          ? props.columnNameMap[column.id]
                          : column.id
                      }
                      columnIndex={columnIndex}
                      isHidden={column.isHidden}
                      displayColumnActions={props.displayColumnActions}
                      handleColumnNameUpdate={props.handleColumnNameUpdate}
                      getColumnMenu={props.getColumnMenu}
                      handleResizeColumn={props.handleResizeColumn}
                    />
                  );
                })}
              </div>
            ))}
            {headerGroups.length === 0 &&
              renderEmptyRows(
                1,
                props.columns,
                props.width,
                subPage,
                prepareRow,
              )}
          </div>
          <div
            {...getTableBodyProps()}
            className={`tbody ${
              props.pageSize > subPage.length ? "no-scroll" : ""
            }`}
          >
            {subPage.map((row, rowIndex) => {
              prepareRow(row);
              return (
                <div
                  {...row.getRowProps()}
                  className={
                    "tr" +
                    `${row.index === selectedRowIndex ? " selected-row" : ""}`
                  }
                  onClick={() => {
                    row.toggleRowSelected();
                    props.selectTableRow(row, row.index === selectedRowIndex);
                  }}
                  key={rowIndex}
                >
                  {row.cells.map((cell, cellIndex) => {
                    return (
                      <div
                        {...cell.getCellProps()}
                        className="td"
                        key={cellIndex}
                        data-rowindex={rowIndex}
                        data-colindex={cellIndex}
                      >
                        {cell.render("Cell")}
                      </div>
                    );
                  })}
                </div>
              );
            })}
            {props.pageSize > subPage.length &&
              renderEmptyRows(
                props.pageSize - subPage.length,
                props.columns,
                props.width,
                subPage,
                prepareRow,
              )}
          </div>
        </div>
      </div>
    </TableWrapper>
  );
};

export default Table;<|MERGE_RESOLUTION|>--- conflicted
+++ resolved
@@ -70,11 +70,8 @@
   const columns = React.useMemo(() => props.columns, [
     JSON.stringify(props.columns),
   ]);
-<<<<<<< HEAD
   const pageCount = Math.ceil(data.length / props.pageSize) || 1;
   const currentPageIndex = props.pageNo < pageCount ? props.pageNo : 0;
-=======
->>>>>>> 8fb0dc02
   const {
     getTableProps,
     getTableBodyProps,
