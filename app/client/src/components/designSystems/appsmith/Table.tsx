import React from "react";
import {
  useTable,
  usePagination,
  useFlexLayout,
  useResizeColumns,
  useRowSelect,
} from "react-table";
import { TableWrapper } from "./TableStyledWrappers";
import {
  ReactTableColumnProps,
  ColumnMenuOptionProps,
} from "./ReactTableComponent";
<<<<<<< HEAD
import { TableColumnMenuPopup } from "./TableColumnMenu";
import { ReactTableFilter } from "components/designSystems/appsmith/TableFilters";
=======
import { TableHeaderCell, renderEmptyRows } from "./TableUtilities";
>>>>>>> f6960277
import TableHeader from "./TableHeader";
import { Classes } from "@blueprintjs/core";

export enum TABLE_SIZES {
  COLUMN_HEADER_HEIGHT = 52,
  TABLE_HEADER_HEIGHT = 61,
  ROW_HEIGHT = 52,
}

interface TableProps {
  width: number;
  height: number;
  pageSize: number;
  widgetId: string;
  widgetName: string;
  searchKey: string;
  isLoading: boolean;
  columns: ReactTableColumnProps[];
  hiddenColumns?: string[];
  updateHiddenColumns: (hiddenColumns?: string[]) => void;
  data: object[];
  displayColumnActions: boolean;
  columnNameMap?: { [key: string]: string };
  getColumnMenu: (columnIndex: number) => ColumnMenuOptionProps[];
  handleColumnNameUpdate: (columnIndex: number, columnName: string) => void;
  handleResizeColumn: Function;
  selectTableRow: (
    row: { original: object; index: number },
    isSelected: boolean,
  ) => void;
  pageNo: number;
  updatePageNo: Function;
  nextPageClick: () => void;
  prevPageClick: () => void;
  serverSidePaginationEnabled: boolean;
  selectedRowIndex: number;
  disableDrag: () => void;
  enableDrag: () => void;
  searchTableData: (searchKey: any) => void;
  filter?: ReactTableFilter;
  applyFilter: (filter: ReactTableFilter) => void;
}

function compare(a: any, b: any, operator: string) {
  switch (operator) {
    case "is":
      return a == b;
    case "is_not":
      return a != b;
    default:
      return true;
  }
}

export const Table = (props: TableProps) => {
<<<<<<< HEAD
  const { columns } = props;
  const data = React.useMemo(() => {
    return props.data.filter((item: { [key: string]: any }) => {
      return (
        !props.filter ||
        compare(
          item[props.filter.column],
          props.filter.value,
          props.filter.operator,
        )
      );
    });
  }, [props.data]);
=======
>>>>>>> f6960277
  const defaultColumn = React.useMemo(
    () => ({
      minWidth: 30,
      width: 150,
      maxWidth: 400,
    }),
    [],
  );
<<<<<<< HEAD

  const pageCount = Math.ceil(data.length / props.pageSize) || 1;
=======
  const pageCount = Math.ceil(props.data.length / props.pageSize);
>>>>>>> f6960277
  const currentPageIndex = props.pageNo < pageCount ? props.pageNo : 0;
  const data = React.useMemo(() => props.data, [JSON.stringify(props.data)]);
  const columns = React.useMemo(() => props.columns, [
    JSON.stringify(props.columns),
  ]);
  const {
    getTableProps,
    getTableBodyProps,
    headerGroups,
    prepareRow,
    page,
    pageOptions,
  } = useTable(
    {
      columns: columns,
      data,
      defaultColumn,
      initialState: {
        pageIndex: currentPageIndex,
        pageSize: props.pageSize,
      },
      manualPagination: true,
      pageCount,
    },
    useFlexLayout,
    useResizeColumns,
    usePagination,
    useRowSelect,
  );
  let startIndex = currentPageIndex * props.pageSize;
  let endIndex = startIndex + props.pageSize;
  if (props.serverSidePaginationEnabled) {
    startIndex = 0;
    endIndex = props.data.length;
  }
  const subPage = page.slice(startIndex, endIndex);
  const selectedRowIndex = props.selectedRowIndex;
  return (
    <TableWrapper
      width={props.width}
      height={props.height}
      id={`table${props.widgetId}`}
    >
      <TableHeader
        tableData={props.data}
        tableColumns={props.columns}
        searchTableData={props.searchTableData}
        searchKey={props.searchKey}
        updatePageNo={props.updatePageNo}
        nextPageClick={props.nextPageClick}
        prevPageClick={props.prevPageClick}
        pageNo={props.pageNo}
        pageCount={pageCount}
        currentPageIndex={currentPageIndex}
        pageOptions={pageOptions}
        widgetName={props.widgetName}
        serverSidePaginationEnabled={props.serverSidePaginationEnabled}
        columns={props.columns.filter((column: ReactTableColumnProps) => {
          return column.accessor !== "actions";
        })}
        hiddenColumns={props.hiddenColumns}
        updateHiddenColumns={props.updateHiddenColumns}
<<<<<<< HEAD
        filter={props.filter}
        applyFilter={props.applyFilter}
=======
        displayColumnActions={props.displayColumnActions}
>>>>>>> f6960277
      />
      <div className={props.isLoading ? Classes.SKELETON : "tableWrap"}>
        <div {...getTableProps()} className="table">
          <div onMouseOver={props.disableDrag} onMouseLeave={props.enableDrag}>
            {headerGroups.map((headerGroup: any, index: number) => (
              <div
                {...headerGroup.getHeaderGroupProps()}
                className="tr"
                key={index}
              >
                {headerGroup.headers.map((column: any, columnIndex: number) => {
                  return (
                    <TableHeaderCell
                      key={columnIndex}
                      column={column}
                      columnName={
                        props.columnNameMap && props.columnNameMap[column.id]
                          ? props.columnNameMap[column.id]
                          : column.id
                      }
                      columnIndex={columnIndex}
                      isHidden={column.isHidden}
                      displayColumnActions={props.displayColumnActions}
                      handleColumnNameUpdate={props.handleColumnNameUpdate}
                      getColumnMenu={props.getColumnMenu}
                      handleResizeColumn={props.handleResizeColumn}
                    />
                  );
                })}
              </div>
            ))}
            {headerGroups.length === 0 &&
              renderEmptyRows(
                1,
                props.columns,
                props.width,
                subPage,
                prepareRow,
              )}
          </div>
          <div
            {...getTableBodyProps()}
            className={`tbody ${
              props.pageSize > subPage.length ? "no-scroll" : ""
            }`}
          >
            {subPage.map((row, rowIndex) => {
              prepareRow(row);
              return (
                <div
                  {...row.getRowProps()}
                  className={
                    "tr" +
                    `${row.index === selectedRowIndex ? " selected-row" : ""}`
                  }
                  onClick={() => {
                    row.toggleRowSelected();
                    props.selectTableRow(row, row.index === selectedRowIndex);
                  }}
                  key={rowIndex}
                >
                  {row.cells.map((cell, cellIndex) => {
                    return (
                      <div
                        {...cell.getCellProps()}
                        className="td"
                        key={cellIndex}
                      >
                        {cell.render("Cell")}
                      </div>
                    );
                  })}
                </div>
              );
            })}
            {props.pageSize > subPage.length &&
              renderEmptyRows(
                props.pageSize - subPage.length,
                props.columns,
                props.width,
                subPage,
                prepareRow,
              )}
          </div>
        </div>
      </div>
    </TableWrapper>
  );
};

export default Table;<|MERGE_RESOLUTION|>--- conflicted
+++ resolved
@@ -11,12 +11,8 @@
   ReactTableColumnProps,
   ColumnMenuOptionProps,
 } from "./ReactTableComponent";
-<<<<<<< HEAD
-import { TableColumnMenuPopup } from "./TableColumnMenu";
 import { ReactTableFilter } from "components/designSystems/appsmith/TableFilters";
-=======
 import { TableHeaderCell, renderEmptyRows } from "./TableUtilities";
->>>>>>> f6960277
 import TableHeader from "./TableHeader";
 import { Classes } from "@blueprintjs/core";
 
@@ -72,8 +68,15 @@
 }
 
 export const Table = (props: TableProps) => {
-<<<<<<< HEAD
-  const { columns } = props;
+  const defaultColumn = React.useMemo(
+    () => ({
+      minWidth: 30,
+      width: 150,
+      maxWidth: 400,
+    }),
+    [],
+  );
+
   const data = React.useMemo(() => {
     return props.data.filter((item: { [key: string]: any }) => {
       return (
@@ -85,28 +88,12 @@
         )
       );
     });
-  }, [props.data]);
-=======
->>>>>>> f6960277
-  const defaultColumn = React.useMemo(
-    () => ({
-      minWidth: 30,
-      width: 150,
-      maxWidth: 400,
-    }),
-    [],
-  );
-<<<<<<< HEAD
-
-  const pageCount = Math.ceil(data.length / props.pageSize) || 1;
-=======
-  const pageCount = Math.ceil(props.data.length / props.pageSize);
->>>>>>> f6960277
-  const currentPageIndex = props.pageNo < pageCount ? props.pageNo : 0;
-  const data = React.useMemo(() => props.data, [JSON.stringify(props.data)]);
+  }, [JSON.stringify(props.data)]);
   const columns = React.useMemo(() => props.columns, [
     JSON.stringify(props.columns),
   ]);
+  const pageCount = Math.ceil(data.length / props.pageSize) || 1;
+  const currentPageIndex = props.pageNo < pageCount ? props.pageNo : 0;
   const {
     getTableProps,
     getTableBodyProps,
@@ -164,12 +151,9 @@
         })}
         hiddenColumns={props.hiddenColumns}
         updateHiddenColumns={props.updateHiddenColumns}
-<<<<<<< HEAD
         filter={props.filter}
         applyFilter={props.applyFilter}
-=======
         displayColumnActions={props.displayColumnActions}
->>>>>>> f6960277
       />
       <div className={props.isLoading ? Classes.SKELETON : "tableWrap"}>
         <div {...getTableProps()} className="table">
