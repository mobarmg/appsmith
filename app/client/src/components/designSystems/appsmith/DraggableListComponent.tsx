--- conflicted
+++ resolved
@@ -26,10 +26,6 @@
   deleteOption: (index: number) => void;
   updateOption: (index: number, value: string) => void;
   updateItems: (items: Array<Record<string, unknown>>) => void;
-<<<<<<< HEAD
-  onEdit?: (index: number) => void;
-=======
->>>>>>> e14f23c3
 }
 
 interface DroppableComponentState {
