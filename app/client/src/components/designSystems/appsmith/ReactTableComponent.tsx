--- conflicted
+++ resolved
@@ -10,7 +10,6 @@
   columnIndex: number;
   pageSize: number;
   action: string;
-  searchValue: string;
   columnName: string;
   isLoading: boolean;
 }
@@ -45,11 +44,7 @@
 
 interface ReactTableComponentProps {
   widgetId: string;
-<<<<<<< HEAD
-  searchValue: string;
-=======
   searchKey: string;
->>>>>>> 0b86b503
   isDisabled?: boolean;
   isVisible?: boolean;
   isLoading: boolean;
@@ -84,11 +79,7 @@
   updateColumnName: Function;
   handleResizeColumn: Function;
   handleReorderColumn: Function;
-<<<<<<< HEAD
-  searchTableData: (searchValue: any) => void;
-=======
   searchTableData: (searchKey: any) => void;
->>>>>>> 0b86b503
 }
 
 export class ReactTableComponent extends React.Component<
@@ -103,7 +94,6 @@
       columnIndex: -1,
       action: "",
       columnName: "",
-      searchValue: props.searchValue,
       pageSize: props.pageSize,
       isLoading: props.isLoading,
     };
@@ -120,12 +110,6 @@
     if (this.props.isLoading !== prevProps.isLoading) {
       this.setState({ isLoading: this.props.isLoading });
     }
-<<<<<<< HEAD
-    if (this.props.searchValue !== prevProps.searchValue) {
-      this.setState({ searchValue: this.props.searchValue });
-    }
-=======
->>>>>>> 0b86b503
     this.mountEvents();
   }
 
@@ -490,11 +474,7 @@
         height={this.props.height}
         pageSize={this.state.pageSize || 1}
         widgetId={this.props.widgetId}
-<<<<<<< HEAD
-        searchValue={this.state.searchValue}
-=======
         searchKey={this.props.searchKey}
->>>>>>> 0b86b503
         columns={columns}
         hiddenColumns={this.props.hiddenColumns}
         updateHiddenColumns={this.props.updateHiddenColumns}
