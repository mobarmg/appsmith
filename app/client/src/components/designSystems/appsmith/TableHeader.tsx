import React from "react";
import styled from "styled-components";
import { Icon, NumericInput } from "@blueprintjs/core";
<<<<<<< HEAD
import SearchComponent from "components/designSystems/appsmith/SearchComponent";
import TableColumnsVisibility from "components/designSystems/appsmith/TableColumnsVisibility";
import TableFilters, {
  ReactTableFilter,
} from "components/designSystems/appsmith/TableFilters";
import { ReactTableColumnProps } from "components/designSystems/appsmith/ReactTableComponent";
=======
>>>>>>> f6960277
import {
  RowWrapper,
  PaginationWrapper,
  TableHeaderWrapper,
  PaginationItemWrapper,
  CommonFunctionsMenuWrapper,
} from "./TableStyledWrappers";
import SearchComponent from "components/designSystems/appsmith/SearchComponent";
import TableColumnsVisibility from "components/designSystems/appsmith/TableColumnsVisibility";
import { ReactTableColumnProps } from "components/designSystems/appsmith/ReactTableComponent";
import TableDataDownload from "components/designSystems/appsmith/TableDataDownload";
import { Colors } from "constants/Colors";

const PageNumberInputWrapper = styled(NumericInput)`
  &&& input {
    box-shadow: none;
    background: linear-gradient(0deg, ${Colors.WHITE}, ${Colors.WHITE}),
      ${Colors.POLAR};
    border: 1px solid ${Colors.GREEN};
    box-sizing: border-box;
    border-radius: 4px;
    width: 32px;
    padding: 0 !important;
    text-align: center;
  }
  margin: 0 8px;
`;

const PageNumberInput = (props: {
  pageNo: number;
  pageCount: number;
  updatePageNo: Function;
}) => {
  return (
    <PageNumberInputWrapper
      value={props.pageNo || 0}
      min={1}
      max={props.pageCount || 1}
      buttonPosition="none"
      clampValueOnBlur={true}
      onValueChange={(value: number) => {
        if (isNaN(value) || value < 1) {
          props.updatePageNo(1);
        } else if (value > props.pageCount) {
          props.updatePageNo(props.pageCount);
        } else {
          props.updatePageNo(value);
        }
      }}
    />
  );
};

interface TableHeaderProps {
  updatePageNo: Function;
  nextPageClick: () => void;
  prevPageClick: () => void;
  pageNo: number;
  tableData: object[];
  tableColumns: ReactTableColumnProps[];
  pageCount: number;
  currentPageIndex: number;
  pageOptions: number[];
  columns: ReactTableColumnProps[];
  hiddenColumns?: string[];
  updateHiddenColumns: (hiddenColumns?: string[]) => void;
  widgetName: string;
  searchKey: string;
  searchTableData: (searchKey: any) => void;
  serverSidePaginationEnabled: boolean;
<<<<<<< HEAD
  filter?: ReactTableFilter;
  applyFilter: (filter: ReactTableFilter) => void;
=======
  displayColumnActions: boolean;
>>>>>>> f6960277
}

const TableHeader = (props: TableHeaderProps) => {
  return (
    <TableHeaderWrapper>
      <SearchComponent
        value={props.searchKey}
        placeholder="Search..."
        onSearch={props.searchTableData}
      />
      <CommonFunctionsMenuWrapper>
<<<<<<< HEAD
        <TableFilters
          columns={props.columns}
          filter={props.filter}
          applyFilter={props.applyFilter}
        />
        <TableColumnsVisibility
          columns={props.columns}
          hiddenColumns={props.hiddenColumns}
          updateHiddenColumns={props.updateHiddenColumns}
=======
        <TableDataDownload
          data={props.tableData}
          columns={props.tableColumns}
          widgetName={props.widgetName}
>>>>>>> f6960277
        />
        {props.displayColumnActions && (
          <TableColumnsVisibility
            columns={props.columns}
            hiddenColumns={props.hiddenColumns}
            updateHiddenColumns={props.updateHiddenColumns}
          />
        )}
      </CommonFunctionsMenuWrapper>
      {props.serverSidePaginationEnabled && (
        <PaginationWrapper>
          <PaginationItemWrapper
            disabled={false}
            onClick={() => {
              props.prevPageClick();
            }}
          >
            <Icon icon="chevron-left" iconSize={16} color={Colors.HIT_GRAY} />
          </PaginationItemWrapper>
          <PaginationItemWrapper selected className="page-item">
            {props.pageNo + 1}
          </PaginationItemWrapper>
          <PaginationItemWrapper
            disabled={false}
            onClick={() => {
              props.nextPageClick();
            }}
          >
            <Icon icon="chevron-right" iconSize={16} color={Colors.HIT_GRAY} />
          </PaginationItemWrapper>
        </PaginationWrapper>
      )}
      {!props.serverSidePaginationEnabled && (
        <PaginationWrapper>
          <RowWrapper>
            Showing {props.currentPageIndex + 1}-{props.pageCount} items
          </RowWrapper>
          <PaginationItemWrapper
            disabled={props.currentPageIndex === 0}
            onClick={() => {
              const pageNo =
                props.currentPageIndex > 0 ? props.currentPageIndex - 1 : 0;
              props.updatePageNo(pageNo + 1);
            }}
          >
            <Icon icon="chevron-left" iconSize={16} color={Colors.HIT_GRAY} />
          </PaginationItemWrapper>
          <RowWrapper>
            Page{" "}
            <PageNumberInput
              pageNo={props.pageNo + 1}
              updatePageNo={props.updatePageNo}
              pageCount={props.pageCount}
            />{" "}
            of {props.pageCount}
          </RowWrapper>
          <PaginationItemWrapper
            disabled={props.currentPageIndex === props.pageCount - 1}
            onClick={() => {
              const pageNo =
                props.currentPageIndex < props.pageCount - 1
                  ? props.currentPageIndex + 1
                  : 0;
              props.updatePageNo(pageNo + 1);
            }}
          >
            <Icon icon="chevron-right" iconSize={16} color={Colors.HIT_GRAY} />
          </PaginationItemWrapper>
        </PaginationWrapper>
      )}
    </TableHeaderWrapper>
  );
};

export default TableHeader;<|MERGE_RESOLUTION|>--- conflicted
+++ resolved
@@ -1,15 +1,6 @@
 import React from "react";
 import styled from "styled-components";
 import { Icon, NumericInput } from "@blueprintjs/core";
-<<<<<<< HEAD
-import SearchComponent from "components/designSystems/appsmith/SearchComponent";
-import TableColumnsVisibility from "components/designSystems/appsmith/TableColumnsVisibility";
-import TableFilters, {
-  ReactTableFilter,
-} from "components/designSystems/appsmith/TableFilters";
-import { ReactTableColumnProps } from "components/designSystems/appsmith/ReactTableComponent";
-=======
->>>>>>> f6960277
 import {
   RowWrapper,
   PaginationWrapper,
@@ -19,6 +10,10 @@
 } from "./TableStyledWrappers";
 import SearchComponent from "components/designSystems/appsmith/SearchComponent";
 import TableColumnsVisibility from "components/designSystems/appsmith/TableColumnsVisibility";
+import TableFilters, {
+  ReactTableFilter,
+} from "components/designSystems/appsmith/TableFilters";
+
 import { ReactTableColumnProps } from "components/designSystems/appsmith/ReactTableComponent";
 import TableDataDownload from "components/designSystems/appsmith/TableDataDownload";
 import { Colors } from "constants/Colors";
@@ -80,12 +75,9 @@
   searchKey: string;
   searchTableData: (searchKey: any) => void;
   serverSidePaginationEnabled: boolean;
-<<<<<<< HEAD
   filter?: ReactTableFilter;
   applyFilter: (filter: ReactTableFilter) => void;
-=======
   displayColumnActions: boolean;
->>>>>>> f6960277
 }
 
 const TableHeader = (props: TableHeaderProps) => {
@@ -97,22 +89,15 @@
         onSearch={props.searchTableData}
       />
       <CommonFunctionsMenuWrapper>
-<<<<<<< HEAD
         <TableFilters
           columns={props.columns}
           filter={props.filter}
           applyFilter={props.applyFilter}
         />
-        <TableColumnsVisibility
-          columns={props.columns}
-          hiddenColumns={props.hiddenColumns}
-          updateHiddenColumns={props.updateHiddenColumns}
-=======
         <TableDataDownload
           data={props.tableData}
           columns={props.tableColumns}
           widgetName={props.widgetName}
->>>>>>> f6960277
         />
         {props.displayColumnActions && (
           <TableColumnsVisibility
