import React, { useState } from "react";
import { Icon, InputGroup } from "@blueprintjs/core";
import {
  MenuColumnWrapper,
  CellWrapper,
  ActionWrapper,
} from "./TableStyledWrappers";
import { ColumnAction } from "components/propertyControls/ColumnActionSelectorControl";
import {
  ColumnMenuOptionProps,
  ReactTableColumnProps,
  ColumnTypes,
} from "components/designSystems/appsmith/ReactTableComponent";
import { isString, isNumber } from "lodash";
import VideoComponent from "components/designSystems/appsmith/VideoComponent";
import Button from "components/editorComponents/Button";
import AutoToolTipComponent from "components/designSystems/appsmith/AutoToolTipComponent";
import TableColumnMenuPopup from "./TableColumnMenu";
import { Colors } from "constants/Colors";

interface MenuOptionProps {
  columnAccessor?: string;
  isColumnHidden: boolean;
  columnType: string;
  format?: string;
  hideColumn: (columnIndex: number, isColumnHidden: boolean) => void;
  updateColumnType: (columnIndex: number, columnType: string) => void;
  handleUpdateCurrencySymbol: (
    columnIndex: number,
    currencySymbol: string,
  ) => void;
  handleDateFormatUpdate: (columnIndex: number, dateFormat: string) => void;
}

export const getMenuOptions = (props: MenuOptionProps) => {
  const basicOptions: ColumnMenuOptionProps[] = [
    {
      content: "Rename a Column",
      closeOnClick: true,
      id: "rename_column",
      editColumnName: true,
    },
    {
      content: props.isColumnHidden ? "Show Column" : "Hide Column",
      closeOnClick: true,
      id: "hide_column",
      onClick: (columnIndex: number) => {
        props.hideColumn(columnIndex, props.isColumnHidden);
      },
    },
  ];
  if (props.columnAccessor && props.columnAccessor === "actions") {
    return basicOptions;
  }
  const columnMenuOptions: ColumnMenuOptionProps[] = [
    ...basicOptions,
    {
      content: "Select a Data Type",
      id: "change_column_type",
      category: true,
    },
    {
      content: (
        <MenuColumnWrapper selected={props.columnType === ColumnTypes.IMAGE}>
          <Icon
            icon="media"
            iconSize={12}
            color={
              props.columnType === ColumnTypes.IMAGE
                ? Colors.WHITE
                : Colors.OXFORD_BLUE
            }
          />
          <div className="title">Image</div>
        </MenuColumnWrapper>
      ),
      closeOnClick: true,
      isSelected: props.columnType === ColumnTypes.IMAGE,
      onClick: (columnIndex: number, isSelected: boolean) => {
        if (isSelected) {
          props.updateColumnType(columnIndex, "");
        } else {
          props.updateColumnType(columnIndex, ColumnTypes.IMAGE);
        }
      },
    },
    {
      content: (
        <MenuColumnWrapper selected={props.columnType === ColumnTypes.VIDEO}>
          <Icon
            icon="video"
            iconSize={12}
            color={
              props.columnType === ColumnTypes.VIDEO
                ? Colors.WHITE
                : Colors.OXFORD_BLUE
            }
          />
          <div className="title">Video</div>
        </MenuColumnWrapper>
      ),
      isSelected: props.columnType === ColumnTypes.VIDEO,
      closeOnClick: true,
      onClick: (columnIndex: number, isSelected: boolean) => {
        if (isSelected) {
          props.updateColumnType(columnIndex, "");
        } else {
          props.updateColumnType(columnIndex, ColumnTypes.VIDEO);
        }
      },
    },
    {
      content: (
        <MenuColumnWrapper selected={props.columnType === ColumnTypes.TEXT}>
          <Icon
            icon="label"
            iconSize={12}
            color={
              props.columnType === ColumnTypes.TEXT
                ? Colors.WHITE
                : Colors.OXFORD_BLUE
            }
          />
          <div className="title">Text</div>
        </MenuColumnWrapper>
      ),
      closeOnClick: true,
      isSelected: props.columnType === ColumnTypes.TEXT,
      onClick: (columnIndex: number, isSelected: boolean) => {
        if (isSelected) {
          props.updateColumnType(columnIndex, "");
        } else {
          props.updateColumnType(columnIndex, ColumnTypes.TEXT);
        }
      },
    },
    {
      content: (
        <MenuColumnWrapper selected={props.columnType === ColumnTypes.CURRENCY}>
          <Icon
            icon="dollar"
            iconSize={12}
            color={
              props.columnType === ColumnTypes.CURRENCY
                ? Colors.WHITE
                : Colors.OXFORD_BLUE
            }
          />
          <div className="title">Currency</div>
          <Icon
            className="sub-menu"
            icon="chevron-right"
            iconSize={16}
            color={
              props.columnType === ColumnTypes.CURRENCY
                ? Colors.WHITE
                : Colors.OXFORD_BLUE
            }
          />
        </MenuColumnWrapper>
      ),
      closeOnClick: false,
      isSelected: props.columnType === ColumnTypes.CURRENCY,
      options: [
        {
          content: "USD - $",
          isSelected: props.format === "$",
          closeOnClick: true,
          onClick: (columnIndex: number) => {
            props.handleUpdateCurrencySymbol(columnIndex, "$");
          },
        },
        {
          content: "INR - ₹",
          isSelected: props.format === "₹",
          closeOnClick: true,
          onClick: (columnIndex: number) => {
            props.handleUpdateCurrencySymbol(columnIndex, "₹");
          },
        },
        {
          content: "GBP - £",
          isSelected: props.format === "£",
          closeOnClick: true,
          onClick: (columnIndex: number) => {
            props.handleUpdateCurrencySymbol(columnIndex, "£");
          },
        },
        {
          content: "AUD - A$",
          isSelected: props.format === "A$",
          closeOnClick: true,
          onClick: (columnIndex: number) => {
            props.handleUpdateCurrencySymbol(columnIndex, "A$");
          },
        },
        {
          content: "EUR - €",
          isSelected: props.format === "€",
          closeOnClick: true,
          onClick: (columnIndex: number) => {
            props.handleUpdateCurrencySymbol(columnIndex, "€");
          },
        },
        {
          content: "SGD - S$",
          isSelected: props.format === "S$",
          closeOnClick: true,
          onClick: (columnIndex: number) => {
            props.handleUpdateCurrencySymbol(columnIndex, "S$");
          },
        },
        {
          content: "CAD - C$",
          isSelected: props.format === "C$",
          closeOnClick: true,
          onClick: (columnIndex: number) => {
            props.handleUpdateCurrencySymbol(columnIndex, "C$");
          },
        },
      ],
    },
    {
      content: (
        <MenuColumnWrapper selected={props.columnType === ColumnTypes.DATE}>
          <Icon
            icon="calendar"
            iconSize={12}
            color={
              props.columnType === ColumnTypes.DATE
                ? Colors.WHITE
                : Colors.OXFORD_BLUE
            }
          />
          <div className="title">Date</div>
          <Icon
            className="sub-menu"
            icon="chevron-right"
            iconSize={16}
            color={
              props.columnType === ColumnTypes.DATE
                ? Colors.WHITE
                : Colors.OXFORD_BLUE
            }
          />
        </MenuColumnWrapper>
      ),
      closeOnClick: false,
      isSelected: props.columnType === ColumnTypes.DATE,
      options: [
        {
          content: "MM-DD-YY",
          isSelected: props.format === "MM-DD-YY",
          closeOnClick: true,
          onClick: (columnIndex: number) => {
            props.handleDateFormatUpdate(columnIndex, "MM-DD-YY");
          },
        },
        {
          content: "DD-MM-YY",
          isSelected: props.format === "DD-MM-YY",
          closeOnClick: true,
          onClick: (columnIndex: number) => {
            props.handleDateFormatUpdate(columnIndex, "DD-MM-YY");
          },
        },
        {
          content: "DD/MM/YY",
          isSelected: props.format === "DD/MM/YY",
          closeOnClick: true,
          onClick: (columnIndex: number) => {
            props.handleDateFormatUpdate(columnIndex, "DD/MM/YY");
          },
        },
        {
          content: "MM/DD/YY",
          isSelected: props.format === "MM/DD/YY",
          closeOnClick: true,
          onClick: (columnIndex: number) => {
            props.handleDateFormatUpdate(columnIndex, "MM/DD/YY");
          },
        },
      ],
    },
    {
      content: (
        <MenuColumnWrapper selected={props.columnType === ColumnTypes.TIME}>
          <Icon
            icon="time"
            iconSize={12}
            color={
              props.columnType === ColumnTypes.TIME
                ? Colors.WHITE
                : Colors.OXFORD_BLUE
            }
          />
          <div className="title">Time</div>
        </MenuColumnWrapper>
      ),
      closeOnClick: true,
      isSelected: props.columnType === ColumnTypes.TIME,
      onClick: (columnIndex: number, isSelected: boolean) => {
        if (isSelected) {
          props.updateColumnType(columnIndex, "");
        } else {
          props.updateColumnType(columnIndex, ColumnTypes.TIME);
        }
      },
    },
  ];
  return columnMenuOptions;
};

export const renderCell = (
  value: any,
  columnType: string,
  isHidden: boolean,
) => {
  switch (columnType) {
    case ColumnTypes.IMAGE:
      if (!isString(value)) {
        return (
          <CellWrapper isHidden={isHidden}>
            <div>Invalid Image </div>
          </CellWrapper>
        );
      }
      const imageRegex = /(http(s?):)([/|.|\w|\s|-])*\.(?:jpeg|jpg|gif|png)??(?:&?[^=&]*=[^=&]*)*/;
      return (
        <CellWrapper isHidden={isHidden}>
          {value
            .toString()
            .split(",")
            .map((item: string, index: number) => {
              if (imageRegex.test(item)) {
                return (
                  <div
                    key={index}
                    className="image-cell"
                    style={{ backgroundImage: `url("${item}")` }}
                  />
                );
              } else {
                return <div>Invalid Image</div>;
              }
            })}
        </CellWrapper>
      );
<<<<<<< HEAD
    case "video":
      const youtubeRegex = /^.*(youtu.be\/|v\/|u\/\w\/|embed\/|watch\?v=|&v=|\?v=)([^#&?]*).*/;
=======
    case ColumnTypes.VIDEO:
      const youtubeRegex = /^.*(youtu.be\/|v\/|u\/\w\/|embed\/|watch\?v=|\&v=|\?v=)([^#\&\?]*).*/;
>>>>>>> d99d2335
      if (isString(value) && youtubeRegex.test(value)) {
        return (
          <CellWrapper isHidden={isHidden} className="video-cell">
            <VideoComponent url={value} />
          </CellWrapper>
        );
      } else {
        return (
          <CellWrapper isHidden={isHidden}>Invalid Video Link</CellWrapper>
        );
      }
    default:
      const data =
        isString(value) || isNumber(value) ? value : JSON.stringify(value);
      return (
        <AutoToolTipComponent title={data.toString()} isHidden={isHidden}>
          {data}
        </AutoToolTipComponent>
      );
  }
};

interface RenderActionProps {
  columnActions?: ColumnAction[];
  onCommandClick: (dynamicTrigger: string, onComplete: () => void) => void;
}

export const renderActions = (props: RenderActionProps) => {
  if (!props.columnActions) return <CellWrapper isHidden={false}></CellWrapper>;
  return (
    <CellWrapper isHidden={false}>
      {props.columnActions.map((action: ColumnAction, index: number) => {
        return (
          <TableAction
            key={index}
            action={action}
            onCommandClick={props.onCommandClick}
          />
        );
      })}
    </CellWrapper>
  );
};

const TableAction = (props: {
  action: ColumnAction;
  onCommandClick: (dynamicTrigger: string, onComplete: () => void) => void;
}) => {
  const [loading, setLoading] = useState(false);
  const onComplete = () => {
    setLoading(false);
  };
  return (
    <ActionWrapper
      onClick={e => {
        e.stopPropagation();
      }}
    >
      <Button
        loading={loading}
        onClick={() => {
          setLoading(true);
          props.onCommandClick(props.action.dynamicTrigger, onComplete);
        }}
        text={props.action.label}
        intent="primary"
        filled
        size="small"
      />
    </ActionWrapper>
  );
};

const RenameColumn = (props: {
  value: any;
  columnIndex: number;
  handleSave: (columnIndex: number, value: any) => void;
}) => {
  const [columnName, updateColumnName] = useState(props.value);
  const onKeyPress = (key: string) => {
    if (key === "Enter") {
      props.handleSave(props.columnIndex, columnName);
    }
  };
  const onColumnNameChange = (event: React.ChangeEvent<HTMLInputElement>) => {
    updateColumnName(event.target.value);
  };
  const handleColumnNameUpdate = () => {
    props.handleSave(props.columnIndex, columnName);
  };
  return (
    <InputGroup
      autoFocus
      type="text"
      className="input-group"
      placeholder="Enter Column Name"
      defaultValue={columnName}
      onChange={onColumnNameChange}
      onKeyPress={e => onKeyPress(e.key)}
      onBlur={e => handleColumnNameUpdate()}
    />
  );
};

export const renderEmptyRows = (
  rowCount: number,
  columns: any,
  tableWidth: number,
  page: any,
  prepareRow: any,
) => {
  const rows: string[] = new Array(rowCount).fill("");
  if (page.length) {
    const row = page[0];
    return rows.map((item: string, index: number) => {
      prepareRow(row);
      return (
        <div {...row.getRowProps()} className="tr" key={index}>
          {row.cells.map((cell: any, cellIndex: number) => {
            return (
              <div {...cell.getCellProps()} className="td" key={cellIndex} />
            );
          })}
        </div>
      );
    });
  }
  const tableColumns = columns.length
    ? columns
    : new Array(3).fill({ width: tableWidth / 3, isHidden: false });
  return (
    <React.Fragment>
      {rows.map((row: string, index: number) => {
        return (
          <div
            className="tr"
            key={index}
            style={{
              display: "flex",
              flex: "1 0 auto",
            }}
          >
            {tableColumns.map((column: any, colIndex: number) => {
              return (
                <div
                  key={colIndex}
                  className="td"
                  style={{
                    width: column.width + "px",
                    boxSizing: "border-box",
                    flex: `${column.width} 0 auto`,
                  }}
                />
              );
            })}
          </div>
        );
      })}
    </React.Fragment>
  );
};

export const TableHeaderCell = (props: {
  columnName: string;
  columnIndex: number;
  isHidden: boolean;
  displayColumnActions: boolean;
  handleColumnNameUpdate: (columnIndex: number, name: string) => void;
  getColumnMenu: (columnIndex: number) => ColumnMenuOptionProps[];
  handleResizeColumn: Function;
  column: any;
}) => {
  const { column } = props;
  const [renameColumn, toggleRenameColumn] = React.useState(false);
  const handleSaveColumnName = (columnIndex: number, columName: string) => {
    props.handleColumnNameUpdate(columnIndex, columName);
    toggleRenameColumn(false);
  };
  if (column.isResizing) {
    props.handleResizeColumn(
      props.columnIndex,
      column.getHeaderProps().style.width,
    );
  }
  return (
    <div {...column.getHeaderProps()} className="th header-reorder">
      {renameColumn && (
        <RenameColumn
          value={props.columnName}
          handleSave={handleSaveColumnName}
          columnIndex={props.columnIndex}
        />
      )}
      {!renameColumn && (
        <div className={!props.isHidden ? "draggable-header" : "hidden-header"}>
          {column.render("Header")}
        </div>
      )}
      {props.displayColumnActions && (
        <div className="column-menu">
          <TableColumnMenuPopup
            getColumnMenu={props.getColumnMenu}
            columnIndex={props.columnIndex}
            editColumnName={() => toggleRenameColumn(true)}
          />
        </div>
      )}
      <div
        {...column.getResizerProps()}
        className={`resizer ${column.isResizing ? "isResizing" : ""}`}
      />
    </div>
  );
};

export const getAllTableColumnKeys = (tableData: object[]) => {
  const columnKeys: string[] = [];
  for (let i = 0, tableRowCount = tableData.length; i < tableRowCount; i++) {
    const row = tableData[i];
    for (const key in row) {
      if (!columnKeys.includes(key)) {
        columnKeys.push(key);
      }
    }
  }
  return columnKeys;
};

export const reorderColumns = (
  columns: ReactTableColumnProps[],
  columnOrder: string[],
) => {
  const reorderedColumns = [];
  const reorderedFlagMap: { [key: string]: boolean } = {};
  for (let index = 0; index < columns.length; index++) {
    const accessor = columnOrder[index];
    if (accessor) {
      const column = columns.filter((col: ReactTableColumnProps) => {
        return col.accessor === accessor;
      });
      if (column.length && !reorderedFlagMap[column[0].accessor]) {
        reorderedColumns.push(column[0]);
        reorderedFlagMap[column[0].accessor] = true;
      } else if (!reorderedFlagMap[columns[index].accessor]) {
        reorderedColumns.push(columns[index]);
        reorderedFlagMap[columns[index].accessor] = true;
      }
    } else if (!reorderedFlagMap[columns[index].accessor]) {
      reorderedColumns.push(columns[index]);
      reorderedFlagMap[columns[index].accessor] = true;
    }
  }
  if (reorderedColumns.length < columns.length) {
    for (let index = 0; index < columns.length; index++) {
      if (!reorderedFlagMap[columns[index].accessor]) {
        reorderedColumns.push(columns[index]);
        reorderedFlagMap[columns[index].accessor] = true;
      }
    }
  }
  return reorderedColumns;
};<|MERGE_RESOLUTION|>--- conflicted
+++ resolved
@@ -346,13 +346,8 @@
             })}
         </CellWrapper>
       );
-<<<<<<< HEAD
-    case "video":
-      const youtubeRegex = /^.*(youtu.be\/|v\/|u\/\w\/|embed\/|watch\?v=|&v=|\?v=)([^#&?]*).*/;
-=======
     case ColumnTypes.VIDEO:
       const youtubeRegex = /^.*(youtu.be\/|v\/|u\/\w\/|embed\/|watch\?v=|\&v=|\?v=)([^#\&\?]*).*/;
->>>>>>> d99d2335
       if (isString(value) && youtubeRegex.test(value)) {
         return (
           <CellWrapper isHidden={isHidden} className="video-cell">
