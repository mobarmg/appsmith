--- conflicted
+++ resolved
@@ -522,17 +522,12 @@
       }
     default:
       return (
-<<<<<<< HEAD
         <AutoToolTipComponent
-          title={data}
+          title={value.toString()}
           isHidden={isHidden}
           cellProperties={cellProperties}
         >
-          {data}
-=======
-        <AutoToolTipComponent title={value.toString()} isHidden={isHidden}>
           {value.toString()}
->>>>>>> a8a28835
         </AutoToolTipComponent>
       );
   }
