--- conflicted
+++ resolved
@@ -25,13 +25,6 @@
 import { Colors } from "constants/Colors";
 import moment from "moment";
 
-const StyledRemoveIcon = styled(
-  ControlIcons.REMOVE_CONTROL as AnyStyledComponent,
-)`
-  padding: 0;
-  position: relative;
-  cursor: pointer;
-`;
 interface MenuOptionProps {
   columnAccessor?: string;
   isColumnHidden: boolean;
@@ -373,7 +366,6 @@
           content: "DD-MM-YYYY HH:mm",
           isSelected: props.format === "DD-MM-YYYY HH:mm",
           closeOnClick: false,
-<<<<<<< HEAD
           onClick: (columnIndex: number) => {
             props.handleDateFormatUpdate(
               columnIndex,
@@ -389,23 +381,6 @@
           onClick: (columnIndex: number) => {
             props.handleDateFormatUpdate(
               columnIndex,
-=======
-          onClick: (columnIndex: number) => {
-            props.handleDateFormatUpdate(
-              columnIndex,
-              "DD-MM-YYYY HH:mm",
-              props.inputFormat || "",
-            );
-          },
-        },
-        {
-          content: "DD-MM-YYYY",
-          isSelected: props.format === "DD-MM-YYYY",
-          closeOnClick: false,
-          onClick: (columnIndex: number) => {
-            props.handleDateFormatUpdate(
-              columnIndex,
->>>>>>> 2ee6f553
               "DD-MM-YYYY",
               props.inputFormat || "",
             );
