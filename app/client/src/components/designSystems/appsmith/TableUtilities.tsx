import React, { useState } from "react";
import { Icon, InputGroup } from "@blueprintjs/core";
import moment from "moment-timezone";
import {
  MenuColumnWrapper,
  CellWrapper,
  ActionWrapper,
} from "./TableStyledWrappers";
import { ColumnAction } from "components/propertyControls/ColumnActionSelectorControl";
import { ColumnMenuOptionProps } from "./ReactTableComponent";
import { isString } from "lodash";
import VideoComponent from "components/designSystems/appsmith/VideoComponent";
import Button from "components/editorComponents/Button";
import AutoToolTipComponent from "components/designSystems/appsmith/AutoToolTipComponent";
import TableColumnMenuPopup from "./TableColumnMenu";

interface MenuOptionProps {
  columnAccessor?: string;
  isColumnHidden: boolean;
  columnType: string;
  format?: string;
  hideColumn: (columnIndex: number, isColumnHidden: boolean) => void;
  updateColumnType: (columnIndex: number, columnType: string) => void;
  handleUpdateCurrencySymbol: (
    columnIndex: number,
    currencySymbol: string,
  ) => void;
  handleDateFormatUpdate: (columnIndex: number, dateFormat: string) => void;
}

export const getMenuOptions = (props: MenuOptionProps) => {
  const basicOptions: ColumnMenuOptionProps[] = [
    {
      content: "Rename a Column",
      closeOnClick: true,
      id: "rename_column",
      editColumnName: true,
    },
    {
      content: props.isColumnHidden ? "Show Column" : "Hide Column",
      closeOnClick: true,
      id: "hide_column",
      onClick: (columnIndex: number) => {
        props.hideColumn(columnIndex, props.isColumnHidden);
      },
    },
  ];
  if (props.columnAccessor && props.columnAccessor === "actions") {
    return basicOptions;
  }
  const columnMenuOptions: ColumnMenuOptionProps[] = [
    ...basicOptions,
    {
      content: "Select a Data Type",
      id: "change_column_type",
      category: true,
    },
    {
      content: (
        <MenuColumnWrapper selected={props.columnType === "image"}>
          <Icon
            icon="media"
            iconSize={12}
            color={props.columnType === "image" ? "#ffffff" : "#2E3D49"}
          />
          <div className="title">Image</div>
        </MenuColumnWrapper>
      ),
      closeOnClick: true,
      isSelected: props.columnType === "image",
      onClick: (columnIndex: number, isSelected: boolean) => {
        if (isSelected) {
          props.updateColumnType(columnIndex, "");
        } else {
          props.updateColumnType(columnIndex, "image");
        }
      },
    },
    {
      content: (
        <MenuColumnWrapper selected={props.columnType === "video"}>
          <Icon
            icon="video"
            iconSize={12}
            color={props.columnType === "video" ? "#ffffff" : "#2E3D49"}
          />
          <div className="title">Video</div>
        </MenuColumnWrapper>
      ),
      isSelected: props.columnType === "video",
      closeOnClick: true,
      onClick: (columnIndex: number, isSelected: boolean) => {
        if (isSelected) {
          props.updateColumnType(columnIndex, "");
        } else {
          props.updateColumnType(columnIndex, "video");
        }
      },
    },
    {
      content: (
        <MenuColumnWrapper selected={props.columnType === "text"}>
          <Icon
            icon="label"
            iconSize={12}
            color={props.columnType === "text" ? "#ffffff" : "#2E3D49"}
          />
          <div className="title">Text</div>
        </MenuColumnWrapper>
      ),
      closeOnClick: true,
      isSelected: props.columnType === "text",
      onClick: (columnIndex: number, isSelected: boolean) => {
        if (isSelected) {
          props.updateColumnType(columnIndex, "");
        } else {
          props.updateColumnType(columnIndex, "text");
        }
      },
    },
    {
      content: (
        <MenuColumnWrapper selected={props.columnType === "currency"}>
          <Icon
            icon="dollar"
            iconSize={12}
            color={props.columnType === "currency" ? "#ffffff" : "#2E3D49"}
          />
          <div className="title">Currency</div>
          <Icon
            className="sub-menu"
            icon="chevron-right"
            iconSize={16}
            color={props.columnType === "currency" ? "#ffffff" : "#2E3D49"}
          />
        </MenuColumnWrapper>
      ),
      closeOnClick: false,
      isSelected: props.columnType === "currency",
      options: [
        {
          content: "USD - $",
          isSelected: props.format === "$",
          closeOnClick: true,
          onClick: (columnIndex: number) => {
            props.handleUpdateCurrencySymbol(columnIndex, "$");
          },
        },
        {
          content: "INR - ₹",
          isSelected: props.format === "₹",
          closeOnClick: true,
          onClick: (columnIndex: number) => {
            props.handleUpdateCurrencySymbol(columnIndex, "₹");
          },
        },
        {
          content: "GBP - £",
          isSelected: props.format === "£",
          closeOnClick: true,
          onClick: (columnIndex: number) => {
            props.handleUpdateCurrencySymbol(columnIndex, "£");
          },
        },
        {
          content: "AUD - A$",
          isSelected: props.format === "A$",
          closeOnClick: true,
          onClick: (columnIndex: number) => {
            props.handleUpdateCurrencySymbol(columnIndex, "A$");
          },
        },
        {
          content: "EUR - €",
          isSelected: props.format === "€",
          closeOnClick: true,
          onClick: (columnIndex: number) => {
            props.handleUpdateCurrencySymbol(columnIndex, "€");
          },
        },
        {
          content: "SGD - S$",
          isSelected: props.format === "S$",
          closeOnClick: true,
          onClick: (columnIndex: number) => {
            props.handleUpdateCurrencySymbol(columnIndex, "S$");
          },
        },
        {
          content: "CAD - C$",
          isSelected: props.format === "C$",
          closeOnClick: true,
          onClick: (columnIndex: number) => {
            props.handleUpdateCurrencySymbol(columnIndex, "C$");
          },
        },
      ],
    },
    {
      content: (
        <MenuColumnWrapper selected={props.columnType === "date"}>
          <Icon
            icon="calendar"
            iconSize={12}
            color={props.columnType === "date" ? "#ffffff" : "#2E3D49"}
          />
          <div className="title">Date</div>
          <Icon
            className="sub-menu"
            icon="chevron-right"
            iconSize={16}
            color={props.columnType === "date" ? "#ffffff" : "#2E3D49"}
          />
        </MenuColumnWrapper>
      ),
      closeOnClick: false,
      isSelected: props.columnType === "date",
      options: [
        {
          content: "MM-DD-YY",
          isSelected: props.format === "MM-DD-YY",
          closeOnClick: true,
          onClick: (columnIndex: number) => {
            props.handleDateFormatUpdate(columnIndex, "MM-DD-YY");
          },
        },
        {
          content: "DD-MM-YY",
          isSelected: props.format === "DD-MM-YY",
          closeOnClick: true,
          onClick: (columnIndex: number) => {
            props.handleDateFormatUpdate(columnIndex, "DD-MM-YY");
          },
        },
        {
          content: "DD/MM/YY",
          isSelected: props.format === "DD/MM/YY",
          closeOnClick: true,
          onClick: (columnIndex: number) => {
            props.handleDateFormatUpdate(columnIndex, "DD/MM/YY");
          },
        },
        {
          content: "MM/DD/YY",
          isSelected: props.format === "MM/DD/YY",
          closeOnClick: true,
          onClick: (columnIndex: number) => {
            props.handleDateFormatUpdate(columnIndex, "MM/DD/YY");
          },
        },
      ],
    },
    {
      content: (
        <MenuColumnWrapper selected={props.columnType === "time"}>
          <Icon
            icon="time"
            iconSize={12}
            color={props.columnType === "time" ? "#ffffff" : "#2E3D49"}
          />
          <div className="title">Time</div>
        </MenuColumnWrapper>
      ),
      closeOnClick: true,
      isSelected: props.columnType === "time",
      onClick: (columnIndex: number, isSelected: boolean) => {
        if (isSelected) {
          props.updateColumnType(columnIndex, "");
        } else {
          props.updateColumnType(columnIndex, "time");
        }
      },
    },
  ];
  return columnMenuOptions;
};

export const renderCell = (
  value: any,
  rowIndex: number,
  columnType: string,
  isHidden: boolean,
  widgetId: string,
  format?: string,
) => {
  if (!value) {
    return <div></div>;
  }
  switch (columnType) {
    case "image":
      if (!isString(value)) {
        return (
          <CellWrapper isHidden={isHidden}>
            <div>Invalid Image </div>
          </CellWrapper>
        );
      }
      const imageRegex = /(http(s?):)([/|.|\w|\s|-])*\.(?:jpeg|jpg|gif|png)??(?:&?[^=&]*=[^=&]*)*/;
      return (
        <CellWrapper isHidden={isHidden}>
          {value
            .toString()
            .split(",")
            .map((item: string, index: number) => {
              if (imageRegex.test(item)) {
                return (
                  <div
                    key={index}
                    className="image-cell"
                    style={{ backgroundImage: `url("${item}")` }}
                  />
                );
              } else {
                return <div>Invalid Image</div>;
              }
            })}
        </CellWrapper>
      );
    case "video":
      const youtubeRegex = /^.*(youtu.be\/|v\/|u\/\w\/|embed\/|watch\?v=|\&v=|\?v=)([^#\&\?]*).*/;
      if (isString(value) && youtubeRegex.test(value)) {
        return (
          <CellWrapper isHidden={isHidden} className="video-cell">
            <VideoComponent url={value} />
          </CellWrapper>
        );
      } else {
        return (
          <CellWrapper isHidden={isHidden}>Invalid Video Link</CellWrapper>
        );
      }
    case "currency":
      if (!isNaN(value)) {
        return (
          <AutoToolTipComponent
            title={`${format}${value}`}
            isHidden={isHidden}
          >{`${format}${value}`}</AutoToolTipComponent>
        );
      } else {
        return <CellWrapper isHidden={isHidden}>Invalid Value</CellWrapper>;
      }
    case "date":
      let isValidDate = true;
      if (isNaN(value)) {
        const dateTime = Date.parse(value);
        if (isNaN(dateTime)) {
          isValidDate = false;
        }
      }
      if (isValidDate) {
        return (
          <AutoToolTipComponent
            title={moment(value).format(format)}
            isHidden={isHidden}
          >
            {moment(value).format(format)}
          </AutoToolTipComponent>
        );
      } else {
        return <CellWrapper isHidden={isHidden}>Invalid Date</CellWrapper>;
      }
    case "time":
      let isValidTime = true;
      if (isNaN(value)) {
        const time = Date.parse(value);
        if (isNaN(time)) {
          isValidTime = false;
        }
      }
      if (isValidTime) {
        return (
          <CellWrapper isHidden={isHidden}>
            {moment(value).format("HH:mm")}
          </CellWrapper>
        );
      } else {
        return <CellWrapper isHidden={isHidden}>Invalid Time</CellWrapper>;
      }
    case "text":
      const text = isString(value) ? value : JSON.stringify(value);
      return (
        <AutoToolTipComponent title={text} isHidden={isHidden}>
          {text}
        </AutoToolTipComponent>
      );
    default:
      const data = isString(value) ? value : JSON.stringify(value);
      return (
        <AutoToolTipComponent title={data} isHidden={isHidden}>
          {data}
        </AutoToolTipComponent>
      );
  }
};

interface RenderActionProps {
  columnActions?: ColumnAction[];
  onCommandClick: (dynamicTrigger: string, onComplete: () => void) => void;
}

export const renderActions = (props: RenderActionProps) => {
  if (!props.columnActions) return <CellWrapper isHidden={false}></CellWrapper>;
  return (
    <CellWrapper isHidden={false}>
      {props.columnActions.map((action: ColumnAction, index: number) => {
        return (
          <TableAction
<<<<<<< HEAD
            key={index}
            action={action}
            onCommandClick={props.onCommandClick}
          />
        );
      })}
    </CellWrapper>
  );
};

const TableAction = (props: {
  action: ColumnAction;
  onCommandClick: (dynamicTrigger: string, onComplete: () => void) => void;
}) => {
  const [loading, setLoading] = useState(false);
  const onComplete = () => {
    setLoading(false);
  };
  return (
    <ActionWrapper
      onClick={e => {
        e.stopPropagation();
      }}
    >
      <Button
        loading={loading}
        onClick={() => {
          setLoading(true);
          props.onCommandClick(props.action.dynamicTrigger, onComplete);
        }}
        text={props.action.label}
        intent="primary"
        filled
        size="small"
      />
    </ActionWrapper>
  );
};

const RenameColumn = (props: {
  value: any;
  columnIndex: number;
  handleSave: (columnIndex: number, value: any) => void;
}) => {
  const [columnName, updateColumnName] = useState(props.value);
  const onKeyPress = (key: string) => {
    if (key === "Enter") {
      props.handleSave(props.columnIndex, columnName);
    }
  };
  const onColumnNameChange = (event: React.ChangeEvent<HTMLInputElement>) => {
    updateColumnName(event.target.value);
  };
  const handleColumnNameUpdate = () => {
    props.handleSave(props.columnIndex, columnName);
  };
  return (
    <InputGroup
      autoFocus
      type="text"
      className="input-group"
      placeholder="Enter Column Name"
      defaultValue={columnName}
      onChange={onColumnNameChange}
      onKeyPress={e => onKeyPress(e.key)}
      onBlur={e => handleColumnNameUpdate()}
    />
  );
};

export const renderEmptyRows = (
  rowCount: number,
  columns: any,
  tableWidth: number,
  page: any,
  prepareRow: any,
) => {
  const rows: string[] = new Array(rowCount).fill("");
  if (page.length) {
    const row = page[0];
    return rows.map((item: string, index: number) => {
      prepareRow(row);
      return (
        <div {...row.getRowProps()} className="tr" key={index}>
          {row.cells.map((cell: any, cellIndex: number) => {
            return (
              <div {...cell.getCellProps()} className="td" key={cellIndex} />
            );
          })}
        </div>
      );
    });
  }
  const tableColumns = columns.length
    ? columns
    : new Array(3).fill({ width: tableWidth / 3, isHidden: false });
  return (
    <React.Fragment>
      {rows.map((row: string, index: number) => {
        return (
          <div
            className="tr"
            key={index}
=======
            key={index}
            action={action}
            onCommandClick={props.onCommandClick}
          />
        );
      })}
    </CellWrapper>
  );
};

const TableAction = (props: {
  action: ColumnAction;
  onCommandClick: (dynamicTrigger: string, onComplete: () => void) => void;
}) => {
  const [loading, setLoading] = useState(false);
  const onComplete = () => {
    setLoading(false);
  };
  return (
    <ActionWrapper
      onClick={e => {
        e.stopPropagation();
      }}
    >
      <Button
        loading={loading}
        onClick={() => {
          setLoading(true);
          props.onCommandClick(props.action.dynamicTrigger, onComplete);
        }}
        text={props.action.label}
        intent="primary"
        filled
        size="small"
      />
    </ActionWrapper>
  );
};

const RenameColumn = (props: {
  value: any;
  columnIndex: number;
  handleSave: (columnIndex: number, value: any) => void;
}) => {
  const [columnName, updateColumnName] = useState(props.value);
  const onKeyPress = (key: string) => {
    if (key === "Enter") {
      props.handleSave(props.columnIndex, columnName);
    }
  };
  const onColumnNameChange = (event: React.ChangeEvent<HTMLInputElement>) => {
    updateColumnName(event.target.value);
  };
  const handleColumnNameUpdate = () => {
    props.handleSave(props.columnIndex, columnName);
  };
  return (
    <InputGroup
      autoFocus
      type="text"
      className="input-group"
      placeholder="Enter Column Name"
      defaultValue={columnName}
      onChange={onColumnNameChange}
      onKeyPress={e => onKeyPress(e.key)}
      onBlur={e => handleColumnNameUpdate()}
    />
  );
};

export const renderEmptyRows = (
  rowCount: number,
  columns: any,
  tableWidth: number,
) => {
  const rows: string[] = new Array(rowCount).fill("");
  const tableColumns = columns.length
    ? columns
    : new Array(3).fill({ width: tableWidth / 3, isHidden: false });
  return (
    <React.Fragment>
      {rows.map((row: string, index: number) => {
        return (
          <div
            className="tr"
            key={index}
>>>>>>> fd0f23b9
            style={{
              display: "flex",
              flex: "1 0 auto",
            }}
          >
            {tableColumns.map((column: any, colIndex: number) => {
              return (
                <div
                  key={colIndex}
                  className="td"
                  style={{
                    width: column.width + "px",
                    boxSizing: "border-box",
                    flex: `${column.width} 0 auto`,
                  }}
                />
              );
            })}
          </div>
        );
      })}
    </React.Fragment>
  );
};

<<<<<<< HEAD
export const RenderColumnHeader = (props: {
=======
export const TableHeaderCell = (props: {
>>>>>>> fd0f23b9
  columnName: string;
  columnIndex: number;
  isHidden: boolean;
  displayColumnActions: boolean;
  handleColumnNameUpdate: (columnIndex: number, name: string) => void;
  getColumnMenu: (columnIndex: number) => ColumnMenuOptionProps[];
  handleResizeColumn: Function;
  column: any;
}) => {
  const { column } = props;
  const [renameColumn, toggleRenameColumn] = React.useState(false);
  const handleSaveColumnName = (columnIndex: number, columName: string) => {
    props.handleColumnNameUpdate(columnIndex, columName);
    toggleRenameColumn(false);
  };
  if (column.isResizing) {
    props.handleResizeColumn(
      props.columnIndex,
      column.getHeaderProps().style.width,
    );
  }
  return (
    <div {...column.getHeaderProps()} className="th header-reorder">
      {renameColumn && (
        <RenameColumn
          value={props.columnName}
          handleSave={handleSaveColumnName}
          columnIndex={props.columnIndex}
        />
      )}
      {!renameColumn && (
        <div className={!props.isHidden ? "draggable-header" : "hidden-header"}>
          {column.render("Header")}
        </div>
      )}
      {props.displayColumnActions && (
        <div className="column-menu">
          <TableColumnMenuPopup
            getColumnMenu={props.getColumnMenu}
            columnIndex={props.columnIndex}
            editColumnName={() => toggleRenameColumn(true)}
          />
        </div>
      )}
      <div
        {...column.getResizerProps()}
        className={`resizer ${column.isResizing ? "isResizing" : ""}`}
      />
    </div>
  );
};<|MERGE_RESOLUTION|>--- conflicted
+++ resolved
@@ -406,7 +406,6 @@
       {props.columnActions.map((action: ColumnAction, index: number) => {
         return (
           <TableAction
-<<<<<<< HEAD
             key={index}
             action={action}
             onCommandClick={props.onCommandClick}
@@ -510,94 +509,6 @@
           <div
             className="tr"
             key={index}
-=======
-            key={index}
-            action={action}
-            onCommandClick={props.onCommandClick}
-          />
-        );
-      })}
-    </CellWrapper>
-  );
-};
-
-const TableAction = (props: {
-  action: ColumnAction;
-  onCommandClick: (dynamicTrigger: string, onComplete: () => void) => void;
-}) => {
-  const [loading, setLoading] = useState(false);
-  const onComplete = () => {
-    setLoading(false);
-  };
-  return (
-    <ActionWrapper
-      onClick={e => {
-        e.stopPropagation();
-      }}
-    >
-      <Button
-        loading={loading}
-        onClick={() => {
-          setLoading(true);
-          props.onCommandClick(props.action.dynamicTrigger, onComplete);
-        }}
-        text={props.action.label}
-        intent="primary"
-        filled
-        size="small"
-      />
-    </ActionWrapper>
-  );
-};
-
-const RenameColumn = (props: {
-  value: any;
-  columnIndex: number;
-  handleSave: (columnIndex: number, value: any) => void;
-}) => {
-  const [columnName, updateColumnName] = useState(props.value);
-  const onKeyPress = (key: string) => {
-    if (key === "Enter") {
-      props.handleSave(props.columnIndex, columnName);
-    }
-  };
-  const onColumnNameChange = (event: React.ChangeEvent<HTMLInputElement>) => {
-    updateColumnName(event.target.value);
-  };
-  const handleColumnNameUpdate = () => {
-    props.handleSave(props.columnIndex, columnName);
-  };
-  return (
-    <InputGroup
-      autoFocus
-      type="text"
-      className="input-group"
-      placeholder="Enter Column Name"
-      defaultValue={columnName}
-      onChange={onColumnNameChange}
-      onKeyPress={e => onKeyPress(e.key)}
-      onBlur={e => handleColumnNameUpdate()}
-    />
-  );
-};
-
-export const renderEmptyRows = (
-  rowCount: number,
-  columns: any,
-  tableWidth: number,
-) => {
-  const rows: string[] = new Array(rowCount).fill("");
-  const tableColumns = columns.length
-    ? columns
-    : new Array(3).fill({ width: tableWidth / 3, isHidden: false });
-  return (
-    <React.Fragment>
-      {rows.map((row: string, index: number) => {
-        return (
-          <div
-            className="tr"
-            key={index}
->>>>>>> fd0f23b9
             style={{
               display: "flex",
               flex: "1 0 auto",
@@ -623,11 +534,7 @@
   );
 };
 
-<<<<<<< HEAD
-export const RenderColumnHeader = (props: {
-=======
 export const TableHeaderCell = (props: {
->>>>>>> fd0f23b9
   columnName: string;
   columnIndex: number;
   isHidden: boolean;
