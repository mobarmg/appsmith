import styled from "styled-components";
import { Colors } from "constants/Colors";
import { TABLE_SIZES } from "components/designSystems/appsmith/Table";

export const TableWrapper = styled.div<{ width: number; height: number }>`
  width: 100%;
  height: 100%;
  background: white;
  border: 1px solid ${Colors.GEYSER_LIGHT};
  box-sizing: border-box;
  display: flex;
  justify-content: space-between;
  flex-direction: column;
  .tableWrap {
    height: 100%;
    display: block;
    overflow-x: auto;
    overflow-y: hidden;
  }
  .table {
    border-spacing: 0;
    color: ${Colors.BLUE_BAYOUX};
    position: relative;
    overflow-y: auto;
    height: ${props => props.height - 52}px;
    .thead,
    .tbody {
<<<<<<< HEAD
      overflow: hidden;
=======
      overflow: scroll;
      /* 
      Here 5px is subtracted to compensate padding from widget resizers and
      113px to compensate table column header and table header heights
      */
      height: ${props =>
        props.height -
        5 -
        TABLE_SIZES.TABLE_HEADER_HEIGHT -
        TABLE_SIZES.COLUMN_HEADER_HEIGHT}px;
      &.no-scroll {
        overflow: hidden;
      }
>>>>>>> 8061de64
    }
    .tr {
      overflow: hidden;
      :nth-child(even) {
        background: ${Colors.ATHENS_GRAY_DARKER};
      }
      &.selected-row {
        background: ${Colors.POLAR};
      }
      &:hover {
        background: ${Colors.ATHENS_GRAY};
      }
    }
    .th,
    .td {
      margin: 0;
      padding: 9px 10px;
      border-bottom: 1px solid ${Colors.GEYSER_LIGHT};
      border-right: 1px solid ${Colors.GEYSER_LIGHT};
      position: relative;
      :last-child {
        border-right: 0;
      }
      .resizer {
        display: inline-block;
        width: 10px;
        height: 100%;
        position: absolute;
        right: 0;
        top: 0;
        transform: translateX(50%);
        z-index: 1;
        ${"" /* prevents from scrolling while dragging on touch devices */}
        touch-action:none;
        &.isResizing {
          cursor: isResizing;
        }
      }
    }
    .th {
      padding: 0 10px 0 0;
      height: 52px;
      line-height: 52px;
      background: ${Colors.ATHENS_GRAY_DARKER};
    }
    .td {
      height: 52px;
      line-height: 52px;
      padding: 0 10px;
    }
  }
  .draggable-header,
  .hidden-header {
    width: 100%;
    text-overflow: ellipsis;
    overflow: hidden;
    color: ${Colors.OXFORD_BLUE};
    font-weight: 500;
    padding-left: 10px;
  }
  .draggable-header {
    cursor: pointer;
    &.reorder-line {
      width: 1px;
      height: 100%;
    }
  }
  .hidden-header {
    opacity: 0.6;
  }
  .column-menu {
    cursor: pointer;
    height: 52px;
    line-height: 52px;
  }
  .th {
    display: flex;
    justify-content: space-between;
    &.highlight-left {
      border-left: 2px solid ${Colors.GREEN};
    }
    &.highlight-right {
      border-right: 2px solid ${Colors.GREEN};
    }
  }
  .input-group {
    height: 52px;
    line-height: 52px;
    padding: 0 5px;
  }
`;

export const DropDownWrapper = styled.div`
  display: flex;
  flex-direction: column;
  background: white;
  z-index: 1;
  padding: 10px;
  border-radius: 4px;
  border: 1px solid ${Colors.ATHENS_GRAY};
  box-shadow: 0px 2px 4px rgba(67, 70, 74, 0.14);
`;

export const OptionWrapper = styled.div<{ selected: boolean }>`
  display: flex;
  width: 100%;
  justify-content: space-between;
  height: 32px;
  box-sizing: border-box;
  padding: 8px;
  color: ${props => (props.selected ? Colors.WHITE : Colors.OXFORD_BLUE)};
  font-size: 14px;
  min-width: 200px;
  cursor: pointer;
  border-radius: 4px;
  margin: 3px 0;
  background: ${props => (props.selected ? Colors.GREEN : Colors.WHITE)};
  &:hover {
    background: ${props => (props.selected ? Colors.GREEN : Colors.POLAR)};
  }
  .column-type {
    width: 100%;
  }
  &.non-selectable {
    color: ${Colors.GRAY};
    pointer-events: none;
  }
`;

export const IconOptionWrapper = styled.div`
  display: flex;
  justify-content: space-between;
  width: 100%;
  cursor: pointer;
`;

export const PaginationWrapper = styled.div`
  box-sizing: border-box;
  display: flex;
  width: 100%;
  justify-content: flex-end;
  align-items: center;
  padding: 14px 20px;
`;

export const PaginationItemWrapper = styled.div<{
  disabled?: boolean;
  selected?: boolean;
}>`
  background: ${props => (props.disabled ? Colors.ATHENS_GRAY : Colors.WHITE)};
  border: 1px solid
    ${props => (props.selected ? Colors.GREEN : Colors.GEYSER_LIGHT)};
  box-sizing: border-box;
  border-radius: 4px;
  width: 32px;
  height: 32px;
  display: flex;
  justify-content: center;
  align-items: center;
  margin: 0 4px;
  pointer-events: ${props => props.disabled && "none"};
  cursor: pointer;
  &:hover {
    border-color: ${Colors.GREEN};
  }
`;

export const MenuColumnWrapper = styled.div<{ selected: boolean }>`
  display: flex;
  justify-content: flex-start;
  align-items: center;
  width: 100%;
  background: ${props => props.selected && Colors.GREEN};
  position: relative;
  .title {
    color: ${props => (props.selected ? Colors.WHITE : Colors.OXFORD_BLUE)};
    margin-left: 10px;
  }
  .sub-menu {
    position: absolute;
    right: 0;
  }
`;

export const ActionWrapper = styled.div`
  margin: 0 5px 0 0;
  &&&&&& {
    .bp3-button span {
      font-weight: 400;
    }
  }
`;

export const CellWrapper = styled.div<{ isHidden: boolean }>`
  display: flex;
  align-items: center;
  justify-content: flex-start;
  width: 100%;
  height: 100%;
  overflow: hidden;
  text-overflow: ellipsis;
  white-space: nowrap;
  opacity: ${props => (props.isHidden ? "0.6" : "1")};
  .image-cell {
    width: 40px;
    height: 32px;
    margin: 0 5px 0 0;
    border-radius: 4px;
    background-position: center;
    background-repeat: no-repeat;
    background-size: cover;
  }
  video {
    border-radius: 4px;
  }
  &.video-cell {
    height: 100%;
    iframe {
      border: none;
      border-radius: 4px;
    }
  }
`;

export const TableHeaderWrapper = styled.div`
  display: flex;
  align-items: center;
  width: 100%;
  border-bottom: 1px solid ${Colors.GEYSER_LIGHT};
`;

export const CommonFunctionsMenuWrapper = styled.div`
  display: flex;
  align-items: center;
  height: 100%;
`;

export const RowWrapper = styled.div`
  display: flex;
  align-items: center;
  justify-content: center;
  font-size: 14px;
  line-height: 20px;
  color: #4e5d78;
  margin: 0 4px;
  white-space: nowrap;
`;

export const TableIconWrapper = styled.div<{
  selected?: boolean;
  disabled?: boolean;
}>`
  background: ${props => (props.selected ? Colors.ATHENS_GRAY : "transparent")};
  box-shadow: ${props =>
    props.selected ? `inset 0px 4px 0px ${Colors.GREEN}` : "none"};
  width: 48px;
  height: 60px;
  display: flex;
  align-items: center;
  justify-content: center;
  opacity: ${props => (props.disabled ? 0.6 : 1)};
  cursor: ${props => !props.disabled && "pointer"};
  &:hover {
    background: ${Colors.ATHENS_GRAY};
  }
`;<|MERGE_RESOLUTION|>--- conflicted
+++ resolved
@@ -25,23 +25,7 @@
     height: ${props => props.height - 52}px;
     .thead,
     .tbody {
-<<<<<<< HEAD
       overflow: hidden;
-=======
-      overflow: scroll;
-      /* 
-      Here 5px is subtracted to compensate padding from widget resizers and
-      113px to compensate table column header and table header heights
-      */
-      height: ${props =>
-        props.height -
-        5 -
-        TABLE_SIZES.TABLE_HEADER_HEIGHT -
-        TABLE_SIZES.COLUMN_HEADER_HEIGHT}px;
-      &.no-scroll {
-        overflow: hidden;
-      }
->>>>>>> 8061de64
     }
     .tr {
       overflow: hidden;
