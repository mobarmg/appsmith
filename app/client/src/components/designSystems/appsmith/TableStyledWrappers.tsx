import styled from "styled-components";
import { Colors } from "constants/Colors";
import { TABLE_SIZES } from "components/designSystems/appsmith/Table";

export const TableWrapper = styled.div<{ width: number; height: number }>`
  width: 100%;
  height: 100%;
  background: white;
  border: 1px solid ${Colors.GEYSER_LIGHT};
  box-sizing: border-box;
  display: flex;
  justify-content: space-between;
  flex-direction: column;
  overflow: hidden;
  .tableWrap {
    height: 100%;
    display: block;
    overflow-x: auto;
    overflow-y: hidden;
  }
  .table {
    border-spacing: 0;
    color: ${Colors.BLUE_BAYOUX};
    position: relative;
    overflow-y: auto;
<<<<<<< HEAD
    height: ${props => props.height - TABLE_SIZES.TABLE_HEADER_HEIGHT}px;
=======
    /* Subtracting 9px to handling widget padding */
    height: ${props => props.height - TABLE_SIZES.TABLE_HEADER_HEIGHT - 9}px;
>>>>>>> 8fb0dc02
    .thead,
    .tbody {
      overflow: hidden;
    }
    .tr {
      overflow: hidden;
      :nth-child(even) {
        background: ${Colors.ATHENS_GRAY_DARKER};
      }
      &.selected-row {
        background: ${Colors.POLAR};
      }
      &:hover {
        background: ${Colors.ATHENS_GRAY};
      }
    }
    .th,
    .td {
      margin: 0;
      padding: 9px 10px;
      border-bottom: 1px solid ${Colors.GEYSER_LIGHT};
      border-right: 1px solid ${Colors.GEYSER_LIGHT};
      position: relative;
      :last-child {
        border-right: 0;
      }
      .resizer {
        display: inline-block;
        width: 10px;
        height: 100%;
        position: absolute;
        right: 0;
        top: 0;
        transform: translateX(50%);
        z-index: 1;
        ${"" /* prevents from scrolling while dragging on touch devices */}
        touch-action:none;
        &.isResizing {
          cursor: isResizing;
        }
      }
    }
    .th {
      padding: 0 10px 0 0;
      height: 52px;
      line-height: 52px;
      background: ${Colors.ATHENS_GRAY_DARKER};
    }
    .td {
      height: 52px;
      line-height: 52px;
      padding: 0 10px;
    }
  }
  .draggable-header,
  .hidden-header {
    width: 100%;
    text-overflow: ellipsis;
    overflow: hidden;
    color: ${Colors.OXFORD_BLUE};
    font-weight: 500;
    padding-left: 10px;
  }
  .draggable-header {
    cursor: pointer;
    &.reorder-line {
      width: 1px;
      height: 100%;
    }
  }
  .hidden-header {
    opacity: 0.6;
  }
  .column-menu {
    cursor: pointer;
    height: 52px;
    line-height: 52px;
  }
  .th {
    display: flex;
    justify-content: space-between;
    &.highlight-left {
      border-left: 2px solid ${Colors.GREEN};
    }
    &.highlight-right {
      border-right: 2px solid ${Colors.GREEN};
    }
  }
  .input-group {
    height: 52px;
    line-height: 52px;
    padding: 0 5px;
  }
`;

export const DropDownWrapper = styled.div`
  display: flex;
  flex-direction: column;
  background: white;
  z-index: 1;
  padding: 10px;
  border-radius: 4px;
  border: 1px solid ${Colors.ATHENS_GRAY};
  box-shadow: 0px 2px 4px rgba(67, 70, 74, 0.14);
`;

export const OptionWrapper = styled.div<{ selected: boolean }>`
  display: flex;
  width: 100%;
  justify-content: space-between;
  height: 32px;
  box-sizing: border-box;
  padding: 8px;
  color: ${props => (props.selected ? Colors.WHITE : Colors.OXFORD_BLUE)};
  font-size: 14px;
  min-width: 200px;
  cursor: pointer;
  border-radius: 4px;
  margin: 3px 0;
  background: ${props => (props.selected ? Colors.GREEN : Colors.WHITE)};
  &:hover {
    background: ${props => (props.selected ? Colors.GREEN : Colors.POLAR)};
  }
  .column-type {
    width: 100%;
  }
  &.non-selectable {
    color: ${Colors.GRAY};
    pointer-events: none;
  }
`;

export const IconOptionWrapper = styled.div`
  display: flex;
  justify-content: space-between;
  width: 100%;
  cursor: pointer;
`;

export const PaginationWrapper = styled.div`
  box-sizing: border-box;
  display: flex;
  width: 100%;
  justify-content: flex-end;
  align-items: center;
  padding: 14px 20px;
`;

export const PaginationItemWrapper = styled.div<{
  disabled?: boolean;
  selected?: boolean;
}>`
  background: ${props => (props.disabled ? Colors.ATHENS_GRAY : Colors.WHITE)};
  border: 1px solid
    ${props => (props.selected ? Colors.GREEN : Colors.GEYSER_LIGHT)};
  box-sizing: border-box;
  border-radius: 4px;
  width: 32px;
  height: 32px;
  display: flex;
  justify-content: center;
  align-items: center;
  margin: 0 4px;
  pointer-events: ${props => props.disabled && "none"};
  cursor: pointer;
  &:hover {
    border-color: ${Colors.GREEN};
  }
`;

export const MenuColumnWrapper = styled.div<{ selected: boolean }>`
  display: flex;
  justify-content: flex-start;
  align-items: center;
  width: 100%;
  background: ${props => props.selected && Colors.GREEN};
  position: relative;
  .title {
    color: ${props => (props.selected ? Colors.WHITE : Colors.OXFORD_BLUE)};
    margin-left: 10px;
  }
  .sub-menu {
    position: absolute;
    right: 0;
  }
`;

export const ActionWrapper = styled.div`
  margin: 0 5px 0 0;
  &&&&&& {
    .bp3-button span {
      font-weight: 400;
    }
  }
`;

export const CellWrapper = styled.div<{ isHidden: boolean }>`
  display: flex;
  align-items: center;
  justify-content: flex-start;
  width: 100%;
  height: 100%;
  overflow: hidden;
  text-overflow: ellipsis;
  white-space: nowrap;
  opacity: ${props => (props.isHidden ? "0.6" : "1")};
  .image-cell {
    width: 40px;
    height: 32px;
    margin: 0 5px 0 0;
    border-radius: 4px;
    background-position: center;
    background-repeat: no-repeat;
    background-size: cover;
  }
  video {
    border-radius: 4px;
  }
  &.video-cell {
    height: 100%;
    iframe {
      border: none;
      border-radius: 4px;
    }
  }
`;

export const TableHeaderWrapper = styled.div`
  display: flex;
  align-items: center;
  width: 100%;
  border-bottom: 1px solid ${Colors.GEYSER_LIGHT};
  min-width: 700px;
`;

export const CommonFunctionsMenuWrapper = styled.div`
  display: flex;
  align-items: center;
  height: 100%;
`;

export const RowWrapper = styled.div`
  display: flex;
  align-items: center;
  justify-content: center;
  font-size: 14px;
  line-height: 20px;
  color: #4e5d78;
  margin: 0 4px;
  white-space: nowrap;
`;

export const TableIconWrapper = styled.div<{
  selected?: boolean;
  disabled?: boolean;
}>`
  background: ${props => (props.selected ? Colors.ATHENS_GRAY : "transparent")};
  box-shadow: ${props =>
    props.selected ? `inset 0px 4px 0px ${Colors.GREEN}` : "none"};
  width: 48px;
  height: 60px;
  display: flex;
  align-items: center;
  justify-content: center;
  opacity: ${props => (props.disabled ? 0.6 : 1)};
  cursor: ${props => !props.disabled && "pointer"};
  &:hover {
    background: ${Colors.ATHENS_GRAY};
  }
`;<|MERGE_RESOLUTION|>--- conflicted
+++ resolved
@@ -23,12 +23,8 @@
     color: ${Colors.BLUE_BAYOUX};
     position: relative;
     overflow-y: auto;
-<<<<<<< HEAD
-    height: ${props => props.height - TABLE_SIZES.TABLE_HEADER_HEIGHT}px;
-=======
     /* Subtracting 9px to handling widget padding */
     height: ${props => props.height - TABLE_SIZES.TABLE_HEADER_HEIGHT - 9}px;
->>>>>>> 8fb0dc02
     .thead,
     .tbody {
       overflow: hidden;
