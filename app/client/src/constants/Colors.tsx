// Color Names generated from http://chir.ag/projects/name-that-color
export const Colors: Record<string, string> = {
  WHITE: "#FFFFFF",
  WHITE_SMOKE: "#F4F4F4",
  POLAR: "#E9FAF3",
  GEYSER: "#D3DEE3",
  GEYSER_LIGHT: "#D0D7DD",
  ATHENS_GRAY: "#EBEFF2",
  CONCRETE: "#F3F3F3",
  MYSTIC: "#E1E8ED",
  AQUA_HAZE: "#EEF2F5",
  GRAY_CHATEAU: "#A2A6A8",
  LIGHT_GREYISH_BLUE: "#B0BFCB",
  SUNGLOW: "#FFCB33",
  SOFT_ORANGE: "#f7c75b",
  PURE_ORANGE: "#ffb100",

  BLACK: "#000000",
  BLACK_PEARL: "#040627",
  SHARK: "#21282C",
  DEEP_SPACE: "#272E32",
  OUTER_SPACE: "#363E44",
  SLATE_GRAY: "#768896",
  PORCELAIN: "#EBEEF0",
  HIT_GRAY: "#A1ACB3",
  JUNGLE_MIST: "#BCCCD9",
  MERCURY: "#E8E8E8",
  MAKO: "#464D53",
  ALTO: "#DFDFDF",

  GREEN: "#29CCA3",
  JUNGLE_GREEN: "#24BA91",
  JUNGLE_GREEN_DARKER: "#30A481",
  RED: "#CE4257",
  PURPLE: "#6871EF",
  OXFORD_BLUE: "#2E3D49",
  FRENCH_PASS: "#BBE8FE",
  CADET_BLUE: "#A3B3BF",
  JAFFA: "#F2994A",
  BLUE_BAYOUX: "#4E5D78",
  MINT_TULIP: "#B5F1F1",
  AZURE_RADIANCE: "#0384FE",
  OCEAN_GREEN: "#36AB80",
  BUTTER_CUP: "#F7AF22",
  BLUE_CHARCOAL: "#23292E",
  TROUT: "#4C565E",
  JAFFA_DARK: "#EF7541",
<<<<<<< HEAD
  SOLID_MERCURY: "#E5E5E5",
  TROUT_DARK: "#535B62",
  ALABASTER: "#F9F8F8",
=======
  WATUSI: "#FFE0D2",
>>>>>>> 640bafdb
  GRAY: "#828282",
  ATHENS_GRAY_DARKER: "#F8F9FA",
};

export type Color = typeof Colors[keyof typeof Colors];<|MERGE_RESOLUTION|>--- conflicted
+++ resolved
@@ -45,13 +45,10 @@
   BLUE_CHARCOAL: "#23292E",
   TROUT: "#4C565E",
   JAFFA_DARK: "#EF7541",
-<<<<<<< HEAD
   SOLID_MERCURY: "#E5E5E5",
   TROUT_DARK: "#535B62",
   ALABASTER: "#F9F8F8",
-=======
   WATUSI: "#FFE0D2",
->>>>>>> 640bafdb
   GRAY: "#828282",
   ATHENS_GRAY_DARKER: "#F8F9FA",
 };
