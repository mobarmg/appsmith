import * as styledComponents from "styled-components";
import { Colors, Color } from "./Colors";
import * as FontFamilies from "./Fonts";
import tinycolor from "tinycolor2";
import _ from "lodash";
import { Classes } from "@blueprintjs/core";
import { AlertIcons } from "icons/AlertIcons";
import { IconProps } from "constants/IconConstants";
import { JSXElementConstructor } from "react";
export type FontFamily = typeof FontFamilies[keyof typeof FontFamilies];

const {
  default: styled,
  css,
  keyframes,
  createGlobalStyle,
  ThemeProvider,
} = styledComponents as styledComponents.ThemedStyledComponentsModule<Theme>;

export const IntentColors: Record<string, Color> = {
  primary: Colors.GREEN,
  success: Colors.PURPLE,
  secondary: Colors.BLACK_PEARL,
  danger: Colors.RED,
  none: Colors.GEYSER_LIGHT,
  warning: Colors.JAFFA,
};

export type Intent = typeof IntentColors[keyof typeof IntentColors];

export const IntentIcons: Record<Intent, JSXElementConstructor<IconProps>> = {
  primary: AlertIcons.SUCCESS,
  success: AlertIcons.SUCCESS,
  secondary: AlertIcons.INFO,
  danger: AlertIcons.ERROR,
  none: AlertIcons.INFO,
  warning: AlertIcons.WARNING,
};

export const BlueprintControlTransform = css`
  && {
    .${Classes.CONTROL} {
      & input:checked ~ .${Classes.CONTROL_INDICATOR} {
        background: ${props => props.theme.colors.primary};
        box-shadow: none;
        border: 2px solid ${props => props.theme.colors.primary};
      }
      & input:not(:disabled):active ~ .${Classes.CONTROL_INDICATOR} {
        box-shadow: none;
        background: none;
        border: 2px solid ${Colors.SLATE_GRAY};
      }
      & input:not(:disabled):active:checked ~ .${Classes.CONTROL_INDICATOR} {
        box-shadow: none;
        background: none;
        border: 2px solid ${Colors.SLATE_GRAY};
      }
      &:hover .${Classes.CONTROL_INDICATOR} {
        box-shadow: none;
        background: none;
        border: 2px solid ${Colors.SLATE_GRAY};
      }
    }
    .${Classes.CONTROL_INDICATOR} {
      box-shadow: none;
      background: none;
      border: 2px solid ${Colors.SLATE_GRAY};
      &::before {
        position: absolute;
        left: -2px;
        top: -2px;
      }
    }
  }
`;

export const invisible = css`
  && > * {
    opacity: 0.6;
  }
`;

export const BlueprintCSSTransform = css`
  &&&& {
    .${Classes.BUTTON} {
      box-shadow: none;
      border-radius: 4px;
      background: white;
      border: 1px solid ${Colors.GEYSER};
    }
    .${Classes.INTENT_PRIMARY} {
      background: ${IntentColors.primary};
    }
    .${Classes.INTENT_SUCCESS} {
      background: ${IntentColors.success};
    }
    .${Classes.INTENT_DANGER} {
      background: ${IntentColors.danger};
    }
    .${Classes.INTENT_WARNING} {
      background: ${IntentColors.warning};
    }
  }
`;

export const darken = (color: Color, intensity: number) => {
  return new tinycolor(color).darken(intensity).toString();
};

export const darkenHover = (color: Color) => {
  return darken(color, 8);
};

export const darkenActive = (color: Color) => {
  return darken(color, 16);
};

const getButtonHoverAndActiveStyles = (color: Color, filled = true) => {
  return css`
    background: ${color};
    border-color: ${filled ? color : "auto"};
    color: ${filled ? Colors.WHITE : "auto"};
    &:hover {
      background: ${darkenHover(color)};
      border-color: ${darkenHover(color)};
      box-shadow: none;
    }
    &:active {
      background: ${darkenActive(color)};
      border-color: ${darkenActive(color)};
      box-shadow: none;
    }
  `;
};

export const BlueprintButtonIntentsCSS = css`
  &&.${Classes.BUTTON} {
    box-shadow: none;
    display: flex;
    border-width: 1px;
    border-style: solid;
    outline: none;
    min-width: 50px;
    color: ${IntentColors.secondary};
    border-color: ${IntentColors.none};
    & span.bp3-icon {
      color: ${IntentColors.none};
    }
    & span {
      font-weight: ${props => props.theme.fontWeights[3]};
    }
    background: ${Colors.WHITE};
  }
  &&&.${Classes.BUTTON}.${Classes.INTENT_PRIMARY}:not(.${Classes.MINIMAL}) {
    background: ${IntentColors.primary};
    ${getButtonHoverAndActiveStyles(IntentColors.primary)}
  }
  &&&.${Classes.BUTTON}.bp3-intent-secondary:not(.${Classes.MINIMAL}) {
    background: ${IntentColors.secondary};
    ${getButtonHoverAndActiveStyles(IntentColors.secondary)}
  }
  &&&.${Classes.BUTTON}.${Classes.INTENT_DANGER}:not(.${Classes.MINIMAL}) {
    background: ${IntentColors.danger};
    ${getButtonHoverAndActiveStyles(IntentColors.danger)}
  }
  &&&.${Classes.BUTTON}.${Classes.INTENT_SUCCESS}:not(.${Classes.MINIMAL}) {
    background: ${IntentColors.success};
    ${getButtonHoverAndActiveStyles(IntentColors.success)}
  }
  &&&.${Classes.BUTTON}.${Classes.INTENT_WARNING}:not(.${Classes.MINIMAL}) {
    background: ${IntentColors.warning};
    ${getButtonHoverAndActiveStyles(IntentColors.warning)}
  }

  &&.${Classes.MINIMAL}.${Classes.BUTTON} {
    border: none;
    border-color: ${IntentColors.none};
    & span.bp3-icon {
      color: ${IntentColors.none};
    }
  }
  &&&.${Classes.MINIMAL}.${Classes.INTENT_PRIMARY} {
    color: ${IntentColors.primary};
    border-color: ${IntentColors.primary};
  }
  &&&.${Classes.MINIMAL}.bp3-intent-secondary {
    color: ${IntentColors.secondary};
    border-color: ${IntentColors.secondary};
  }
  &&&.${Classes.MINIMAL}.${Classes.INTENT_DANGER} {
    color: ${IntentColors.danger};
    border-color: ${IntentColors.danger};
  }
  &&&.${Classes.MINIMAL}.${Classes.INTENT_WARNING} {
    color: ${IntentColors.warning};
    border-color: ${IntentColors.warning};
  }
  &&&.${Classes.MINIMAL}.${Classes.INTENT_SUCCESS} {
    color: ${IntentColors.success};
    border-color: ${IntentColors.success};
  }

  &&&&&&.${Classes.DISABLED} {
    color: ${Colors.SLATE_GRAY};
    background: ${Colors.MERCURY};
    border-color: ${Colors.MERCURY};
  }
`;

export const BlueprintInputTransform = css`
  && {
    .${Classes.INPUT} {
      border-radius: ${props => props.theme.radii[1]}px;
      box-shadow: none;
      border: ${props => getBorderCSSShorthand(props.theme.borders[2])};
      &:focus {
        border: ${props => getBorderCSSShorthand(props.theme.borders[2])};
        box-shadow: none;
      }
    }
  }
`;

export type ThemeBorder = {
  thickness: number;
  style: "dashed" | "solid";
  color: Color;
};

type PropertyPaneTheme = {
  width: number;
  height: number;
  dividerColor: Color;
};

export type Theme = {
  radii: Array<number>;
  fontSizes: Array<number>;
  drawerWidth: string;
  spaces: Array<number>;
  fontWeights: Array<number>;
  colors: Record<string, Color>;
  lineHeights: Array<number>;
  fonts: Array<FontFamily>;
  borders: ThemeBorder[];
  propertyPane: PropertyPaneTheme;
  headerHeight: string;
  sidebarWidth: string;
  sideNav: {
    minWidth: number;
    maxWidth: number;
    bgColor: Color;
    fontColor: Color;
    activeItemBGColor: Color;
    navItemHeight: number;
  };
  card: {
    minWidth: number;
    minHeight: number;
    titleHeight: number;
    divider: ThemeBorder;
    hoverBG: Color;
    hoverBGOpacity: number;
  };
  authCard: {
    width: number;
    borderRadius: number;
    background: Color;
    padding: number;
    dividerSpacing: number;
    shadow: string;
  };
  shadows: string[];
  widgets: {
    tableWidget: {
      selectHighlightColor: Color;
    };
  };
  pageContentWidth: number;
  alert: Record<string, { color: Color }>;
};

export const getColorWithOpacity = (color: Color, opacity: number) => {
  color = color.slice(1);
  const val = parseInt(color, 16);
  const r = (val >> 16) & 255;
  const g = (val >> 8) & 255;
  const b = val & 255;
  return `rgba(${r},${g},${b},${opacity})`;
};

export const getBorderCSSShorthand = (border?: ThemeBorder): string => {
  const values: string[] = [];
  _.forIn(border, (value, key) => {
    values.push(key === "thickness" ? value + "px" : value);
  });
  return values.join(" ");
};

export const labelStyle = css`
  font-weight: ${props => props.theme.fontWeights[3]};
`;

export const theme: Theme = {
  radii: [0, 4, 8, 10, 20, 50],
  fontSizes: [0, 10, 12, 14, 16, 18, 24, 28, 32, 48, 64],
  spaces: [0, 4, 6, 8, 10, 12, 14, 16, 18, 20, 22, 24, 30, 36],
  fontWeights: [0, 400, 500, 700],
  propertyPane: {
    width: 270,
    height: 600,
    dividerColor: Colors.MAKO,
  },
  drawerWidth: "80%",
  colors: {
    primary: Colors.GREEN,
    primaryDarker: Colors.JUNGLE_GREEN,
    primaryDarkest: Colors.JUNGLE_GREEN_DARKER,
    secondary: Colors.GEYSER_LIGHT,
    secondaryDarker: Colors.CONCRETE,
    secondaryDarkest: Colors.MERCURY,
    error: Colors.RED,
    info: Colors.SLATE_GRAY,
    hover: Colors.POLAR,
    inputActiveBorder: Colors.HIT_GRAY,
    inputInactiveBG: Colors.AQUA_HAZE,
    textDefault: Colors.BLACK_PEARL,
    textOnDarkBG: Colors.WHITE,
    textAnchor: Colors.PURPLE,
    border: Colors.GEYSER,
    paneCard: Colors.SHARK,
    paneInputBG: Colors.SHARK,
    paneBG: Colors.OUTER_SPACE,
    paneText: Colors.GRAY_CHATEAU,
    paneSectionLabel: Colors.CADET_BLUE,
    navBG: Colors.SHARK,
    grid: Colors.GEYSER_LIGHT,
    containerBorder: Colors.FRENCH_PASS,
    menuButtonBGInactive: Colors.JUNGLE_MIST,
    menuIconColorInactive: Colors.OXFORD_BLUE,
    bodyBG: Colors.ATHENS_GRAY,
    builderBodyBG: Colors.WHITE,
    widgetBorder: Colors.MINT_TULIP,
    widgetSecondaryBorder: Colors.MERCURY,
<<<<<<< HEAD
    messageBG: Colors.CONCRETE,
=======
    paneIcon: Colors.TROUT,
>>>>>>> f5dc4b5f
  },
  lineHeights: [0, 14, 18, 22, 24, 28, 36, 48, 64, 80],
  fonts: [
    FontFamilies.DMSans,
    FontFamilies.AppsmithWidget,
    FontFamilies.FiraCode,
  ],
  borders: [
    {
      thickness: 1,
      style: "dashed",
      color: Colors.FRENCH_PASS,
    },
    {
      thickness: 2,
      style: "solid",
      color: Colors.FRENCH_PASS,
    },
    {
      thickness: 1,
      style: "solid",
      color: Colors.GEYSER_LIGHT,
    },
    {
      thickness: 1,
      style: "solid",
      color: Colors.FRENCH_PASS,
    },
    {
      thickness: 3,
      style: "solid",
      color: Colors.MYSTIC,
    },
  ],
  sidebarWidth: "300px",
  headerHeight: "50px",
  sideNav: {
    maxWidth: 300,
    minWidth: 50,
    bgColor: Colors.OXFORD_BLUE,
    fontColor: Colors.WHITE,
    activeItemBGColor: Colors.SHARK,
    navItemHeight: 42,
  },
  card: {
    minWidth: 282,
    minHeight: 220,
    titleHeight: 48,
    divider: {
      thickness: 1,
      style: "solid",
      color: Colors.GEYSER_LIGHT,
    },
    hoverBG: Colors.BLACK,
    hoverBGOpacity: 0.5,
  },
  authCard: {
    width: 612,
    borderRadius: 16,
    background: Colors.WHITE,
    padding: 40,
    dividerSpacing: 32,
    shadow: "0px 4px 8px rgba(9, 30, 66, 0.25)",
  },
  shadows: [
    "0px 2px 4px rgba(67, 70, 74, 0.14)",
    `0px 2px 4px ${Colors.MYSTIC}`,
  ],
  widgets: {
    tableWidget: {
      selectHighlightColor: Colors.GEYSER_LIGHT,
    },
  },
  pageContentWidth: 1224,
  alert: {
    info: {
      color: Colors.AZURE_RADIANCE,
    },
    success: {
      color: Colors.OCEAN_GREEN,
    },
    error: {
      color: Colors.RED,
    },
    warning: {
      color: Colors.BUTTER_CUP,
    },
  },
};

export { css, createGlobalStyle, keyframes, ThemeProvider };
export default styled;<|MERGE_RESOLUTION|>--- conflicted
+++ resolved
@@ -342,11 +342,8 @@
     builderBodyBG: Colors.WHITE,
     widgetBorder: Colors.MINT_TULIP,
     widgetSecondaryBorder: Colors.MERCURY,
-<<<<<<< HEAD
     messageBG: Colors.CONCRETE,
-=======
     paneIcon: Colors.TROUT,
->>>>>>> f5dc4b5f
   },
   lineHeights: [0, 14, 18, 22, 24, 28, 36, 48, 64, 80],
   fonts: [
