--- conflicted
+++ resolved
@@ -44,13 +44,10 @@
     fontColor: Color;
     activeItemBGColor: Color;
     navItemHeight: number;
-<<<<<<< HEAD
-=======
   };
   card: {
     minWidth: number;
     minHeight: number;
->>>>>>> 1de63686
   };
 };
 
@@ -140,13 +137,10 @@
     fontColor: Colors.WHITE,
     activeItemBGColor: Colors.SHARK,
     navItemHeight: 42,
-<<<<<<< HEAD
-=======
   },
   card: {
     minWidth: 300,
     minHeight: 300,
->>>>>>> 1de63686
   },
 };
 
