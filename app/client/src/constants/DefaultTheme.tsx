import * as styledComponents from "styled-components";
import { Colors, Color } from "./Colors";
import * as FontFamilies from "./Fonts";
import tinycolor from "tinycolor2";
import _ from "lodash";
import { Classes } from "@blueprintjs/core";
import { AlertIcons } from "icons/AlertIcons";
import { IconProps } from "constants/IconConstants";
import { JSXElementConstructor } from "react";
export type FontFamily = typeof FontFamilies[keyof typeof FontFamilies];

const {
  default: styled,
  css,
  keyframes,
  createGlobalStyle,
  ThemeProvider,
} = styledComponents as styledComponents.ThemedStyledComponentsModule<Theme>;

export const IntentColors: Record<string, Color> = {
  primary: Colors.GREEN,
  success: Colors.PURPLE,
  secondary: Colors.BLACK_PEARL,
  danger: Colors.RED,
  none: Colors.GEYSER_LIGHT,
  warning: Colors.JAFFA,
};

export type Intent = typeof IntentColors[keyof typeof IntentColors];

export const IntentIcons: Record<Intent, JSXElementConstructor<IconProps>> = {
  primary: AlertIcons.SUCCESS,
  success: AlertIcons.SUCCESS,
  secondary: AlertIcons.INFO,
  danger: AlertIcons.ERROR,
  none: AlertIcons.INFO,
  warning: AlertIcons.WARNING,
};

<<<<<<< HEAD
export enum SKINS {
  LIGHT = "LIGHT",
  DARK = "DARK",
=======
export enum Skin {
  LIGHT,
  DARK,
>>>>>>> 82e3b4ff
}

export const BlueprintControlTransform = css`
  && {
    .${Classes.CONTROL} {
      & input:checked ~ .${Classes.CONTROL_INDICATOR} {
        background: ${props => props.theme.colors.primary};
        box-shadow: none;
        border: 2px solid ${props => props.theme.colors.primary};
      }
      & input:not(:disabled):active ~ .${Classes.CONTROL_INDICATOR} {
        box-shadow: none;
        background: none;
        border: 2px solid ${Colors.SLATE_GRAY};
      }
      & input:not(:disabled):active:checked ~ .${Classes.CONTROL_INDICATOR} {
        box-shadow: none;
        background: none;
        border: 2px solid ${Colors.SLATE_GRAY};
      }
      &:hover .${Classes.CONTROL_INDICATOR} {
        box-shadow: none;
        background: none;
        border: 2px solid ${Colors.SLATE_GRAY};
      }
    }
    .${Classes.CONTROL_INDICATOR} {
      box-shadow: none;
      background: none;
      border: 2px solid ${Colors.SLATE_GRAY};
      &::before {
        position: absolute;
        left: -2px;
        top: -2px;
      }
    }
  }
`;

export const invisible = css`
  && > * {
    opacity: 0.6;
  }
`;

export const BlueprintCSSTransform = css`
  &&&& {
    .${Classes.BUTTON} {
      box-shadow: none;
      border-radius: 4px;
      background: white;
      border: 1px solid ${Colors.GEYSER};
    }
    .${Classes.INTENT_PRIMARY} {
      background: ${IntentColors.primary};
    }
    .${Classes.INTENT_SUCCESS} {
      background: ${IntentColors.success};
    }
    .${Classes.INTENT_DANGER} {
      background: ${IntentColors.danger};
    }
    .${Classes.INTENT_WARNING} {
      background: ${IntentColors.warning};
    }
  }
`;

export const darken = (color: Color, intensity: number) => {
  return new tinycolor(color).darken(intensity).toString();
};

export const darkenHover = (color: Color) => {
  return darken(color, 8);
};

export const darkenActive = (color: Color) => {
  return darken(color, 16);
};

const getButtonHoverAndActiveStyles = (color: Color, filled = true) => {
  return css`
    background: ${color};
    border-color: ${filled ? color : "auto"};
    color: ${filled ? Colors.WHITE : "auto"};
    &:hover {
      background: ${darkenHover(color)};
      border-color: ${darkenHover(color)};
      box-shadow: none;
    }
    &:active {
      background: ${darkenActive(color)};
      border-color: ${darkenActive(color)};
      box-shadow: none;
    }
  `;
};

export const BlueprintButtonIntentsCSS = css`
  &&.${Classes.BUTTON} {
    box-shadow: none;
    display: flex;
    border-width: 1px;
    border-style: solid;
    outline: none;
    min-width: 50px;
    color: ${IntentColors.secondary};
    border-color: ${IntentColors.none};
    & span.bp3-icon {
      color: ${IntentColors.none};
    }
    & span {
      font-weight: ${props => props.theme.fontWeights[3]};
    }
    background: ${Colors.WHITE};
  }
  &&&.${Classes.BUTTON}.${Classes.INTENT_PRIMARY}:not(.${Classes.MINIMAL}) {
    background: ${IntentColors.primary};
    ${getButtonHoverAndActiveStyles(IntentColors.primary)}
  }
  &&&.${Classes.BUTTON}.bp3-intent-secondary:not(.${Classes.MINIMAL}) {
    background: ${IntentColors.secondary};
    ${getButtonHoverAndActiveStyles(IntentColors.secondary)}
  }
  &&&.${Classes.BUTTON}.${Classes.INTENT_DANGER}:not(.${Classes.MINIMAL}) {
    background: ${IntentColors.danger};
    ${getButtonHoverAndActiveStyles(IntentColors.danger)}
  }
  &&&.${Classes.BUTTON}.${Classes.INTENT_SUCCESS}:not(.${Classes.MINIMAL}) {
    background: ${IntentColors.success};
    ${getButtonHoverAndActiveStyles(IntentColors.success)}
  }
  &&&.${Classes.BUTTON}.${Classes.INTENT_WARNING}:not(.${Classes.MINIMAL}) {
    background: ${IntentColors.warning};
    ${getButtonHoverAndActiveStyles(IntentColors.warning)}
  }

  &&.${Classes.MINIMAL}.${Classes.BUTTON} {
    border: none;
    border-color: ${IntentColors.none};
    & span.bp3-icon {
      color: ${IntentColors.none};
    }
  }
  &&&.${Classes.MINIMAL}.${Classes.INTENT_PRIMARY} {
    color: ${IntentColors.primary};
    border-color: ${IntentColors.primary};
  }
  &&&.${Classes.MINIMAL}.bp3-intent-secondary {
    color: ${IntentColors.secondary};
    border-color: ${IntentColors.secondary};
  }
  &&&.${Classes.MINIMAL}.${Classes.INTENT_DANGER} {
    color: ${IntentColors.danger};
    border-color: ${IntentColors.danger};
  }
  &&&.${Classes.MINIMAL}.${Classes.INTENT_WARNING} {
    color: ${IntentColors.warning};
    border-color: ${IntentColors.warning};
  }
  &&&.${Classes.MINIMAL}.${Classes.INTENT_SUCCESS} {
    color: ${IntentColors.success};
    border-color: ${IntentColors.success};
  }

  &&&&&&.${Classes.DISABLED} {
    color: ${Colors.SLATE_GRAY};
    background: ${Colors.MERCURY};
    border-color: ${Colors.MERCURY};
  }
`;

export const BlueprintInputTransform = css`
  && {
    .${Classes.INPUT} {
      border-radius: ${props => props.theme.radii[1]}px;
      box-shadow: none;
      border: ${props => getBorderCSSShorthand(props.theme.borders[2])};
      &:focus {
        border: ${props => getBorderCSSShorthand(props.theme.borders[2])};
        box-shadow: none;
      }
    }
  }
`;

export type ThemeBorder = {
  thickness: number;
  style: "dashed" | "solid";
  color: Color;
};

type PropertyPaneTheme = {
  width: number;
  height: number;
  dividerColor: Color;
};

export type Theme = {
  radii: Array<number>;
  fontSizes: Array<number>;
  drawerWidth: string;
  spaces: Array<number>;
  fontWeights: Array<number>;
  colors: Record<string, Color>;
  lineHeights: Array<number>;
  fonts: Array<FontFamily>;
  borders: ThemeBorder[];
  evaluatedValuePopup: {
    width: number;
    height: number;
  };
  propertyPane: PropertyPaneTheme;
  headerHeight: string;
  sidebarWidth: string;
  canvasPadding: string;
  sideNav: {
    minWidth: number;
    maxWidth: number;
    bgColor: Color;
    fontColor: Color;
    activeItemBGColor: Color;
    navItemHeight: number;
  };
  card: {
    minWidth: number;
    minHeight: number;
    titleHeight: number;
    divider: ThemeBorder;
    hoverBG: Color;
    hoverBGOpacity: number;
  };
  dropdown: {
    [Skin.LIGHT]: {
      hoverBG: Color;
      hoverText: Color;
      inActiveBG: Color;
      inActiveText: Color;
    };
    [Skin.DARK]: {
      hoverBG: Color;
      hoverText: Color;
      inActiveBG: Color;
      inActiveText: Color;
      border: Color;
    };
  };
  authCard: {
    width: number;
    borderRadius: number;
    background: Color;
    padding: number;
    dividerSpacing: number;
    shadow: string;
  };
  shadows: string[];
  widgets: {
    tableWidget: {
      selectHighlightColor: Color;
    };
  };
  pageContentWidth: number;
  alert: Record<string, { color: Color }>;
  lightningMenu: {
    [Skin.DARK]: {
      default: {
        color: Color;
        background: Color;
      };
      active: {
        color: Color;
        background: Color;
      };
      hover: {
        color: Color;
        background: Color;
      };
      none: {
        color: string;
        background: string;
      };
    };
    [Skin.LIGHT]: {
      default: {
        color: Color;
        background: Color;
      };
      active: {
        color: Color;
        background: Color;
      };
      hover: {
        color: Color;
        background: Color;
      };
      none: {
        color: string;
        background: string;
      };
    };
  };
};

export const getColorWithOpacity = (color: Color, opacity: number) => {
  color = color.slice(1);
  const val = parseInt(color, 16);
  const r = (val >> 16) & 255;
  const g = (val >> 8) & 255;
  const b = val & 255;
  return `rgba(${r},${g},${b},${opacity})`;
};

export const getBorderCSSShorthand = (border?: ThemeBorder): string => {
  const values: string[] = [];
  _.forIn(border, (value, key) => {
    values.push(key === "thickness" ? value + "px" : value);
  });
  return values.join(" ");
};

export const labelStyle = css`
  font-weight: ${props => props.theme.fontWeights[3]};
`;

export const theme: Theme = {
  radii: [0, 4, 8, 10, 20, 50],
  fontSizes: [0, 10, 12, 14, 16, 18, 24, 28, 32, 48, 64],
  spaces: [0, 4, 6, 8, 10, 12, 14, 16, 18, 20, 22, 24, 30, 36],
  fontWeights: [0, 400, 500, 700],
  propertyPane: {
    width: 270,
    height: 600,
    dividerColor: Colors.MAKO,
  },
  evaluatedValuePopup: {
    width: 300,
    height: 400,
  },
  drawerWidth: "80%",
  colors: {
    primary: Colors.GREEN,
    primaryDarker: Colors.JUNGLE_GREEN,
    primaryDarkest: Colors.JUNGLE_GREEN_DARKER,
    secondary: Colors.GEYSER_LIGHT,
    secondaryDarker: Colors.CONCRETE,
    secondaryDarkest: Colors.MERCURY,
    error: Colors.RED,
    info: Colors.SLATE_GRAY,
    hover: Colors.POLAR,
    inputActiveBorder: Colors.HIT_GRAY,
    inputInactiveBG: Colors.AQUA_HAZE,
    textDefault: Colors.BLACK_PEARL,
    textOnDarkBG: Colors.WHITE,
    textAnchor: Colors.PURPLE,
    border: Colors.GEYSER,
    paneCard: Colors.SHARK,
    paneInputBG: Colors.SHARK,
    paneBG: Colors.OUTER_SPACE,
    paneText: Colors.GRAY_CHATEAU,
    paneTextBG: Colors.DEEP_SPACE,
    paneTextUnderline: Colors.LIGHT_GREYISH_BLUE,
    paneSectionLabel: Colors.CADET_BLUE,
    navBG: Colors.SHARK,
    grid: Colors.TROUT,
    containerBorder: Colors.FRENCH_PASS,
    menuButtonBGInactive: Colors.JUNGLE_MIST,
    menuIconColorInactive: Colors.OXFORD_BLUE,
    bodyBG: Colors.ATHENS_GRAY,
    builderBodyBG: Colors.WHITE,
    widgetBorder: Colors.SLATE_GRAY,
    widgetSecondaryBorder: Colors.MERCURY,
    messageBG: Colors.CONCRETE,
    paneIcon: Colors.TROUT,
    notification: Colors.JAFFA,
    bindingTextDark: Colors.SOFT_ORANGE,
    bindingText: Colors.PURE_ORANGE,
    cmBacground: Colors.BLUE_CHARCOAL,
    lightningborder: Colors.ALABASTER,
  },
  lineHeights: [0, 14, 18, 22, 24, 28, 36, 48, 64, 80],
  fonts: [
    FontFamilies.DMSans,
    FontFamilies.AppsmithWidget,
    FontFamilies.FiraCode,
  ],
  borders: [
    {
      thickness: 1,
      style: "dashed",
      color: Colors.FRENCH_PASS,
    },
    {
      thickness: 2,
      style: "solid",
      color: Colors.FRENCH_PASS,
    },
    {
      thickness: 1,
      style: "solid",
      color: Colors.GEYSER_LIGHT,
    },
    {
      thickness: 1,
      style: "solid",
      color: Colors.FRENCH_PASS,
    },
    {
      thickness: 3,
      style: "solid",
      color: Colors.MYSTIC,
    },
  ],
  sidebarWidth: "320px",
  headerHeight: "50px",
  canvasPadding: "20px 0 200px 0",
  sideNav: {
    maxWidth: 220,
    minWidth: 50,
    bgColor: Colors.OXFORD_BLUE,
    fontColor: Colors.WHITE,
    activeItemBGColor: Colors.SHARK,
    navItemHeight: 42,
  },
  card: {
    minWidth: 282,
    minHeight: 220,
    titleHeight: 48,
    divider: {
      thickness: 1,
      style: "solid",
      color: Colors.GEYSER_LIGHT,
    },
    hoverBG: Colors.BLACK,
    hoverBGOpacity: 0.5,
  },
  dropdown: {
    [Skin.LIGHT]: {
      hoverBG: Colors.GREEN,
      hoverText: Colors.WHITE,
      inActiveBG: Colors.WHITE,
      inActiveText: Colors.BLACK_PEARL,
    },
    [Skin.DARK]: {
      hoverBG: Colors.TROUT_DARK,
      hoverText: Colors.WHITE,
      inActiveBG: Colors.BLUE_CHARCOAL,
      inActiveText: Colors.WHITE,
      border: Colors.TROUT_DARK,
    },
  },
  authCard: {
    width: 612,
    borderRadius: 16,
    background: Colors.WHITE,
    padding: 40,
    dividerSpacing: 32,
    shadow: "0px 4px 8px rgba(9, 30, 66, 0.25)",
  },
  shadows: [
    "0px 2px 4px rgba(67, 70, 74, 0.14)",
    `0px 2px 4px ${Colors.MYSTIC}`,
    `inset -1px 0px 0px ${Colors.ATHENS_GRAY}, inset 1px 0px 0px ${Colors.ATHENS_GRAY}, inset 0px 4px 0px ${Colors.GREEN}`,
    `inset -1px 0px 0px ${Colors.ATHENS_GRAY}, inset 1px 0px 0px ${Colors.ATHENS_GRAY}, inset 0px 1px 0px ${Colors.ATHENS_GRAY}`,
  ],
  widgets: {
    tableWidget: {
      selectHighlightColor: Colors.GEYSER_LIGHT,
    },
  },
  pageContentWidth: 1224,
  alert: {
    info: {
      color: Colors.AZURE_RADIANCE,
    },
    success: {
      color: Colors.OCEAN_GREEN,
    },
    error: {
      color: Colors.RED,
    },
    warning: {
      color: Colors.BUTTER_CUP,
    },
  },
  lightningMenu: {
    [Skin.DARK]: {
      default: {
        color: Colors.ALABASTER,
        background: Colors.BLUE_CHARCOAL,
      },
      active: {
        color: Colors.BLUE_CHARCOAL,
        background: Colors.JAFFA_DARK,
      },
      hover: {
        color: Colors.BLUE_CHARCOAL,
        background: Colors.ALABASTER,
      },
      none: {
        color: "transparent",
        background: "transparent",
      },
    },
    [Skin.LIGHT]: {
      default: {
        color: Colors.BLUE_CHARCOAL,
        background: Colors.WHITE,
      },
      active: {
        color: Colors.BLUE_CHARCOAL,
        background: Colors.JAFFA_DARK,
      },
      hover: {
        color: Colors.WHITE,
        background: Colors.BLUE_CHARCOAL,
      },
      none: {
        color: "transparent",
        background: "transparent",
      },
    },
  },
};

export { css, createGlobalStyle, keyframes, ThemeProvider };
export default styled;<|MERGE_RESOLUTION|>--- conflicted
+++ resolved
@@ -37,15 +37,9 @@
   warning: AlertIcons.WARNING,
 };
 
-<<<<<<< HEAD
-export enum SKINS {
-  LIGHT = "LIGHT",
-  DARK = "DARK",
-=======
 export enum Skin {
   LIGHT,
   DARK,
->>>>>>> 82e3b4ff
 }
 
 export const BlueprintControlTransform = css`
