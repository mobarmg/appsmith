import * as styledComponents from "styled-components";
import { Colors, Color } from "./Colors";
import * as FontFamilies from "./Fonts";
import tinycolor from "tinycolor2";
import _ from "lodash";
import { Classes } from "@blueprintjs/core";
import { AlertIcons } from "icons/AlertIcons";
import { IconProps } from "constants/IconConstants";
import { JSXElementConstructor } from "react";
export type FontFamily = typeof FontFamilies[keyof typeof FontFamilies];

const {
  default: styled,
  css,
  keyframes,
  createGlobalStyle,
  ThemeProvider,
} = styledComponents as styledComponents.ThemedStyledComponentsModule<Theme>;

export const IntentColors: Record<string, Color> = {
  primary: Colors.GREEN,
  success: Colors.PURPLE,
  secondary: Colors.BLACK_PEARL,
  danger: Colors.RED,
  none: Colors.GEYSER_LIGHT,
  warning: Colors.JAFFA,
};

export type Intent = typeof IntentColors[keyof typeof IntentColors];

export const IntentIcons: Record<Intent, JSXElementConstructor<IconProps>> = {
  primary: AlertIcons.SUCCESS,
  success: AlertIcons.SUCCESS,
  secondary: AlertIcons.INFO,
  danger: AlertIcons.ERROR,
  none: AlertIcons.INFO,
  warning: AlertIcons.WARNING,
};

export enum Skin {
  LIGHT,
  DARK,
}

export const BlueprintControlTransform = css`
  && {
    .${Classes.CONTROL} {
      & input:checked ~ .${Classes.CONTROL_INDICATOR} {
        background: ${props => props.theme.colors.primaryOld};
        box-shadow: none;
        border: 2px solid ${props => props.theme.colors.primaryOld};
      }
      & input:not(:disabled):active ~ .${Classes.CONTROL_INDICATOR} {
        box-shadow: none;
        background: none;
        border: 2px solid ${Colors.SLATE_GRAY};
      }
      & input:not(:disabled):active:checked ~ .${Classes.CONTROL_INDICATOR} {
        box-shadow: none;
        background: none;
        border: 2px solid ${Colors.SLATE_GRAY};
      }
      &:hover .${Classes.CONTROL_INDICATOR} {
        box-shadow: none;
        background: none;
        border: 2px solid ${Colors.SLATE_GRAY};
      }
    }
    .${Classes.CONTROL_INDICATOR} {
      box-shadow: none;
      background: none;
      border: 2px solid ${Colors.SLATE_GRAY};
      &::before {
        position: absolute;
        left: -2px;
        top: -2px;
      }
    }
  }
`;

export const invisible = css`
  && > * {
    opacity: 0.6;
  }
`;

export const BlueprintCSSTransform = css`
  &&&& {
    .${Classes.BUTTON} {
      box-shadow: none;
      border-radius: 4px;
      background: white;
      border: 1px solid ${Colors.GEYSER};
    }
    .${Classes.INTENT_PRIMARY} {
      background: ${IntentColors.primary};
    }
    .${Classes.INTENT_SUCCESS} {
      background: ${IntentColors.success};
    }
    .${Classes.INTENT_DANGER} {
      background: ${IntentColors.danger};
    }
    .${Classes.INTENT_WARNING} {
      background: ${IntentColors.warning};
    }
  }
`;

export const darken = (color: Color, intensity: number) => {
  return new tinycolor(color).darken(intensity).toString();
};

export const darkenHover = (color: Color) => {
  return darken(color, 8);
};

export const darkenActive = (color: Color) => {
  return darken(color, 16);
};

const getButtonHoverAndActiveStyles = (color: Color, filled = true) => {
  return css`
    background: ${color};
    border-color: ${filled ? color : "auto"};
    color: ${filled ? Colors.WHITE : "auto"};
    &:hover {
      background: ${darkenHover(color)};
      border-color: ${darkenHover(color)};
      box-shadow: none;
    }
    &:active {
      background: ${darkenActive(color)};
      border-color: ${darkenActive(color)};
      box-shadow: none;
    }
  `;
};

export const BlueprintButtonIntentsCSS = css`
  &&.${Classes.BUTTON} {
    box-shadow: none;
    display: flex;
    border-width: 1px;
    border-style: solid;
    outline: none;
    min-width: 50px;
    color: ${IntentColors.secondary};
    border-color: ${IntentColors.none};
    & span.bp3-icon {
      color: ${IntentColors.none};
    }
    & span {
      font-weight: ${props => props.theme.fontWeights[3]};
    }
    background: ${Colors.WHITE};
  }
  &&&.${Classes.BUTTON}.${Classes.INTENT_PRIMARY}:not(.${Classes.MINIMAL}) {
    background: ${IntentColors.primary};
    ${getButtonHoverAndActiveStyles(IntentColors.primary)}
  }
  &&&.${Classes.BUTTON}.bp3-intent-secondary:not(.${Classes.MINIMAL}) {
    background: ${IntentColors.secondary};
    ${getButtonHoverAndActiveStyles(IntentColors.secondary)}
  }
  &&&.${Classes.BUTTON}.${Classes.INTENT_DANGER}:not(.${Classes.MINIMAL}) {
    background: ${IntentColors.danger};
    ${getButtonHoverAndActiveStyles(IntentColors.danger)}
  }
  &&&.${Classes.BUTTON}.${Classes.INTENT_SUCCESS}:not(.${Classes.MINIMAL}) {
    background: ${IntentColors.success};
    ${getButtonHoverAndActiveStyles(IntentColors.success)}
  }
  &&&.${Classes.BUTTON}.${Classes.INTENT_WARNING}:not(.${Classes.MINIMAL}) {
    background: ${IntentColors.warning};
    ${getButtonHoverAndActiveStyles(IntentColors.warning)}
  }

  &&.${Classes.MINIMAL}.${Classes.BUTTON} {
    border: none;
    border-color: ${IntentColors.none};
    & span.bp3-icon {
      color: ${IntentColors.none};
    }
  }
  &&&.${Classes.MINIMAL}.${Classes.INTENT_PRIMARY} {
    color: ${IntentColors.primary};
    border-color: ${IntentColors.primary};
  }
  &&&.${Classes.MINIMAL}.bp3-intent-secondary {
    color: ${IntentColors.secondary};
    border-color: ${IntentColors.secondary};
  }
  &&&.${Classes.MINIMAL}.${Classes.INTENT_DANGER} {
    color: ${IntentColors.danger};
    border-color: ${IntentColors.danger};
  }
  &&&.${Classes.MINIMAL}.${Classes.INTENT_WARNING} {
    color: ${IntentColors.warning};
    border-color: ${IntentColors.warning};
  }
  &&&.${Classes.MINIMAL}.${Classes.INTENT_SUCCESS} {
    color: ${IntentColors.success};
    border-color: ${IntentColors.success};
  }

  &&&&&&.${Classes.DISABLED} {
    color: ${Colors.SLATE_GRAY};
    background: ${Colors.MERCURY};
    border-color: ${Colors.MERCURY};
  }
`;

export const BlueprintInputTransform = css`
  && {
    .${Classes.INPUT} {
      border-radius: ${props => props.theme.radii[1]}px;
      box-shadow: none;
      border: ${props => getBorderCSSShorthand(props.theme.borders[2])};
      &:focus {
        border: ${props => getBorderCSSShorthand(props.theme.borders[2])};
        box-shadow: none;
      }
    }
  }
`;

export type ThemeBorder = {
  thickness: number;
  style: "dashed" | "solid";
  color: Color;
};

type PropertyPaneTheme = {
  width: number;
  height: number;
  dividerColor: Color;
};

export type NestedObjectOrArray<T> =
  | Record<string, T | T[] | Record<string, T | T[]>>
  | T
  | T[];
export type Theme = {
  radii: Array<number>;
  fontSizes: Array<number>;
  drawerWidth: string;
  spaces: Array<number>;
  fontWeights: Array<number>;
  colors: any;
  typography: any;
  lineHeights: Array<number>;
  fonts: Array<FontFamily>;
  borders: ThemeBorder[];
  evaluatedValuePopup: {
    width: number;
    height: number;
  };
  propertyPane: PropertyPaneTheme;
  headerHeight: string;
  sidebarWidth: string;
  canvasPadding: string;
  sideNav: {
    minWidth: number;
    maxWidth: number;
    bgColor: Color;
    fontColor: Color;
    activeItemBGColor: Color;
    navItemHeight: number;
  };
  card: {
    minWidth: number;
    minHeight: number;
    titleHeight: number;
    divider: ThemeBorder;
    hoverBG: Color;
    hoverBGOpacity: number;
  };
  dropdown: {
    [Skin.LIGHT]: {
      hoverBG: Color;
      hoverText: Color;
      inActiveBG: Color;
      inActiveText: Color;
    };
    [Skin.DARK]: {
      hoverBG: Color;
      hoverText: Color;
      inActiveBG: Color;
      inActiveText: Color;
      border: Color;
    };
  };
  authCard: {
    width: number;
    borderRadius: number;
    background: Color;
    padding: number;
    dividerSpacing: number;
    shadow: string;
  };
  shadows: string[];
  widgets: {
    tableWidget: {
      selectHighlightColor: Color;
    };
  };
  pageContentWidth: number;
  alert: Record<string, { color: Color }>;
  lightningMenu: {
    [Skin.DARK]: {
      default: {
        color: Color;
        background: Color;
      };
      active: {
        color: Color;
        background: Color;
      };
      hover: {
        color: Color;
        background: Color;
      };
      none: {
        color: string;
        background: string;
      };
    };
    [Skin.LIGHT]: {
      default: {
        color: Color;
        background: Color;
      };
      active: {
        color: Color;
        background: Color;
      };
      hover: {
        color: Color;
        background: Color;
      };
      none: {
        color: string;
        background: string;
      };
    };
  };
};

export const getColorWithOpacity = (color: Color, opacity: number) => {
  color = color.slice(1);
  const val = parseInt(color, 16);
  const r = (val >> 16) & 255;
  const g = (val >> 8) & 255;
  const b = val & 255;
  return `rgba(${r},${g},${b},${opacity})`;
};

export const getBorderCSSShorthand = (border?: ThemeBorder): string => {
  const values: string[] = [];
  _.forIn(border, (value, key) => {
    values.push(key === "thickness" ? value + "px" : value);
  });
  return values.join(" ");
};

export const labelStyle = css`
  font-weight: ${props => props.theme.fontWeights[3]};
`;

export const adsTheme: any = {
  space: [0, 3, 14, 7, 16, 11, 26, 10, 4, 26, 30, 36, 4, 6, 11],
};
// 3, 7, 11, 26

export const theme: Theme = {
  radii: [0, 4, 8, 10, 20, 50],
  fontSizes: [0, 10, 12, 14, 16, 18, 24, 28, 32, 48, 64],
  spaces: [0, 4, 6, 8, 10, 12, 14, 16, 18, 20, 22, 24, 30, 36],
  fontWeights: [0, 400, 500, 700],
  typography: {
    h1: {
      fontSize: 20,
      lineHeight: 27,
    },
    h2: {
      fontSize: 18,
      lineHeight: 25,
    },
    h3: {
      fontSize: 17,
      lineHeight: 22,
    },
    h4: {
      fontSize: 16,
      lineHeight: 21,
      letterSpacing: -0.24,
    },
    h5: {
      fontSize: 14,
      lineHeight: 19,
      letterSpacing: -0.24,
    },
    h6: {
      fontSize: 12,
      lineHeight: 14,
      letterSpacing: 0.8,
    },
    p1: {
      fontSize: 14,
      lineHeight: 19,
      letterSpacing: -0.24,
    },
    p2: {
      fontSize: 13,
      lineHeight: 17,
      letterSpacing: -0.24,
    },
    p3: {
      fontSize: 12,
      lineHeight: 16,
      letterSpacing: -0.221538,
    },
    btnLarge: {
      fontSize: 13,
      lineHeight: 15,
      letterSpacing: 0.6,
      fontWeight: 600,
    },
    btnMedium: {
      fontSize: 12,
      lineHeight: 14,
      letterSpacing: 0.6,
      fontWeight: 600,
    },
    btnSmall: {
      fontSize: 11,
      lineHeight: 13,
      letterSpacing: 0.4,
      fontWeight: 600,
    },
  },
  propertyPane: {
    width: 270,
    height: 600,
    dividerColor: Colors.MAKO,
  },
  evaluatedValuePopup: {
    width: 300,
    height: 500,
  },
  drawerWidth: "80%",
  colors: {
    blackShades: [
      "#090707",
      "#1A191C",
      "#232324",
      "#2B2B2B",
      "#404040",
      "#6D6D6D",
      "#9F9F9F",
      "#D4D4D4",
      "#E9E9E9",
      "#FFFFFF",
    ],
    tertiary: {
      main: "#D4D4D4",
      light: "#FFFFFF",
      dark: "#2B2B2B",
      darker: "#202021",
    },
    info: {
      main: "#CB4810",
      dark: "#8B2E05",
      darker: "#A03C12",
      darkest: "#2B2B2B",
    },
    success: {
      main: "#218358",
      light: "#30CF89",
      dark: "#0F4B30",
      darker: "#17211E",
      darkest: "#293835",
    },
    warning: {
      main: "#EABB0C",
      light: "#FFD32E",
      dark: "#886B00",
      darker: "#2C271A",
      darkest: "#2F2A1B",
    },
    danger: {
      main: "#E22C2C",
      light: "#FF4D4D",
      dark: "#830C0C",
      darker: "#2B1A1D",
      darkest: "#462F32",
    },
    primaryOld: Colors.GREEN,
    primaryDarker: Colors.JUNGLE_GREEN,
    primaryDarkest: Colors.JUNGLE_GREEN_DARKER,
    secondary: Colors.GEYSER_LIGHT,
    secondaryDarker: Colors.CONCRETE,
    secondaryDarkest: Colors.MERCURY,
    error: Colors.RED,
<<<<<<< HEAD
    infoOld: Colors.SLATE_GRAY,
=======
    errorMessage: Colors.ERROR_RED,
    info: Colors.SLATE_GRAY,
>>>>>>> 8118b2d8
    hover: Colors.POLAR,
    inputActiveBorder: Colors.HIT_GRAY,
    inputInactiveBG: Colors.AQUA_HAZE,
    textDefault: Colors.BLACK_PEARL,
    textOnDarkBG: Colors.WHITE,
    textAnchor: Colors.PURPLE,
    border: Colors.GEYSER,
    paneCard: Colors.SHARK,
    paneInputBG: Colors.SHARK,
    paneBG: Colors.OUTER_SPACE,
    paneText: Colors.GRAY_CHATEAU,
    paneTextBG: Colors.DEEP_SPACE,
    paneTextUnderline: Colors.LIGHT_GREYISH_BLUE,
    paneSectionLabel: Colors.CADET_BLUE,
    navBG: Colors.SHARK,
    grid: Colors.TROUT,
    containerBorder: Colors.FRENCH_PASS,
    menuButtonBGInactive: Colors.JUNGLE_MIST,
    menuIconColorInactive: Colors.OXFORD_BLUE,
    bodyBG: Colors.ATHENS_GRAY,
    builderBodyBG: Colors.WHITE,
    widgetBorder: Colors.SLATE_GRAY,
    widgetSecondaryBorder: Colors.MERCURY,
    messageBG: Colors.CONCRETE,
    paneIcon: Colors.TROUT,
    notification: Colors.JAFFA,
    bindingTextDark: Colors.BINDING_COLOR,
    bindingText: Colors.BINDING_COLOR_LT,
    cmBacground: Colors.BLUE_CHARCOAL,
    lightningborder: Colors.ALABASTER,
  },
  lineHeights: [0, 14, 18, 22, 24, 28, 36, 48, 64, 80],
  fonts: [
    FontFamilies.DMSans,
    FontFamilies.AppsmithWidget,
    FontFamilies.FiraCode,
  ],
  borders: [
    {
      thickness: 1,
      style: "dashed",
      color: Colors.FRENCH_PASS,
    },
    {
      thickness: 2,
      style: "solid",
      color: Colors.FRENCH_PASS,
    },
    {
      thickness: 1,
      style: "solid",
      color: Colors.GEYSER_LIGHT,
    },
    {
      thickness: 1,
      style: "solid",
      color: Colors.FRENCH_PASS,
    },
    {
      thickness: 3,
      style: "solid",
      color: Colors.MYSTIC,
    },
  ],
  sidebarWidth: "320px",
  headerHeight: "50px",
  canvasPadding: "20px 0 200px 0",
  sideNav: {
    maxWidth: 220,
    minWidth: 50,
    bgColor: Colors.OXFORD_BLUE,
    fontColor: Colors.WHITE,
    activeItemBGColor: Colors.SHARK,
    navItemHeight: 42,
  },
  card: {
    minWidth: 282,
    minHeight: 220,
    titleHeight: 48,
    divider: {
      thickness: 1,
      style: "solid",
      color: Colors.GEYSER_LIGHT,
    },
    hoverBG: Colors.BLACK,
    hoverBGOpacity: 0.5,
  },
  dropdown: {
    [Skin.LIGHT]: {
      hoverBG: Colors.GREEN,
      hoverText: Colors.WHITE,
      inActiveBG: Colors.WHITE,
      inActiveText: Colors.BLACK_PEARL,
    },
    [Skin.DARK]: {
      hoverBG: Colors.TROUT_DARK,
      hoverText: Colors.WHITE,
      inActiveBG: Colors.BLUE_CHARCOAL,
      inActiveText: Colors.WHITE,
      border: Colors.TROUT_DARK,
    },
  },
  authCard: {
    width: 612,
    borderRadius: 16,
    background: Colors.WHITE,
    padding: 40,
    dividerSpacing: 32,
    shadow: "0px 4px 8px rgba(9, 30, 66, 0.25)",
  },
  shadows: [
    "0px 2px 4px rgba(67, 70, 74, 0.14)",
    `0px 2px 4px ${Colors.MYSTIC}`,
    `inset -1px 0px 0px ${Colors.ATHENS_GRAY}, inset 1px 0px 0px ${Colors.ATHENS_GRAY}, inset 0px 4px 0px ${Colors.GREEN}`,
    `inset -1px 0px 0px ${Colors.ATHENS_GRAY}, inset 1px 0px 0px ${Colors.ATHENS_GRAY}, inset 0px 1px 0px ${Colors.ATHENS_GRAY}`,
  ],
  widgets: {
    tableWidget: {
      selectHighlightColor: Colors.GEYSER_LIGHT,
    },
  },
  pageContentWidth: 1224,
  alert: {
    info: {
      color: Colors.AZURE_RADIANCE,
    },
    success: {
      color: Colors.OCEAN_GREEN,
    },
    error: {
      color: Colors.RED,
    },
    warning: {
      color: Colors.BUTTER_CUP,
    },
  },
  lightningMenu: {
    [Skin.DARK]: {
      default: {
        color: Colors.ALABASTER,
        background: Colors.BLUE_CHARCOAL,
      },
      active: {
        color: Colors.BLUE_CHARCOAL,
        background: Colors.JAFFA_DARK,
      },
      hover: {
        color: Colors.BLUE_CHARCOAL,
        background: Colors.ALABASTER,
      },
      none: {
        color: "transparent",
        background: "transparent",
      },
    },
    [Skin.LIGHT]: {
      default: {
        color: Colors.BLUE_CHARCOAL,
        background: Colors.WHITE,
      },
      active: {
        color: Colors.BLUE_CHARCOAL,
        background: Colors.JAFFA_DARK,
      },
      hover: {
        color: Colors.WHITE,
        background: Colors.BLUE_CHARCOAL,
      },
      none: {
        color: "transparent",
        background: "transparent",
      },
    },
  },
};

export const scrollbarLight = css`
  scrollbar-color: ${props => props.theme.colors.paneText}
    
  scrollbar-width: thin;
  &::-webkit-scrollbar {
    width: 6px;
    height: 6px;
  }
  &::-webkit-scrollbar-track {
    box-shadow: inset 0 0 6px
      ${props => getColorWithOpacity(props.theme.colors.paneText, 0.3)};
  }
  &::-webkit-scrollbar-thumb {
    background-color: ${props => props.theme.colors.paneText};
    border-radius: ${props => props.theme.radii[1]}px;
  }
`;

export { css, createGlobalStyle, keyframes, ThemeProvider };
export default styled;<|MERGE_RESOLUTION|>--- conflicted
+++ resolved
@@ -504,12 +504,8 @@
     secondaryDarker: Colors.CONCRETE,
     secondaryDarkest: Colors.MERCURY,
     error: Colors.RED,
-<<<<<<< HEAD
     infoOld: Colors.SLATE_GRAY,
-=======
     errorMessage: Colors.ERROR_RED,
-    info: Colors.SLATE_GRAY,
->>>>>>> 8118b2d8
     hover: Colors.POLAR,
     inputActiveBorder: Colors.HIT_GRAY,
     inputInactiveBG: Colors.AQUA_HAZE,
