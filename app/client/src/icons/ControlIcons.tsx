import React, { JSXElementConstructor } from "react";
import { IconProps, IconWrapper } from "constants/IconConstants";
import { ReactComponent as DeleteIcon } from "assets/icons/control/delete.svg";
import { ReactComponent as MoveIcon } from "assets/icons/control/move.svg";
import { ReactComponent as EditIcon } from "assets/icons/control/edit.svg";
import { ReactComponent as ViewIcon } from "assets/icons/control/view.svg";
import { ReactComponent as MoreVerticalIcon } from "assets/icons/control/more-vertical.svg";
import { ReactComponent as OverflowMenuIcon } from "assets/icons/menu/overflow-menu.svg";
import { ReactComponent as JsToggleIcon } from "assets/icons/control/js-toggle.svg";
import { ReactComponent as IncreaseIcon } from "assets/icons/control/increase.svg";
import { ReactComponent as DecreaseIcon } from "assets/icons/control/decrease.svg";
import { ReactComponent as DraggableIcon } from "assets/icons/control/draggable.svg";
import { ReactComponent as CloseIcon } from "assets/icons/control/close.svg";
import { ReactComponent as HelpIcon } from "assets/icons/control/help.svg";

import { ReactComponent as PickMyLocationSelectedIcon } from "assets/icons/control/pick-location-selected.svg";
import { ReactComponent as SettingsIcon } from "assets/icons/control/settings.svg";
<<<<<<< HEAD
import { ReactComponent as RemoveIcon } from "assets/icons/control/remove.svg";
=======
import { ReactComponent as DragIcon } from "assets/icons/control/drag.svg";
>>>>>>> 4b026d5a
import PlayIcon from "assets/icons/control/play-icon.png";

/* eslint-disable react/display-name */

export const ControlIcons: {
  [id: string]: JSXElementConstructor<IconProps>;
} = {
  DELETE_CONTROL: (props: IconProps) => (
    <IconWrapper {...props}>
      <DeleteIcon />
    </IconWrapper>
  ),
  MOVE_CONTROL: (props: IconProps) => (
    <IconWrapper {...props}>
      <MoveIcon />
    </IconWrapper>
  ),
  EDIT_CONTROL: (props: IconProps) => (
    <IconWrapper {...props}>
      <EditIcon />
    </IconWrapper>
  ),
  VIEW_CONTROL: (props: IconProps) => (
    <IconWrapper {...props}>
      <ViewIcon />
    </IconWrapper>
  ),
  MORE_VERTICAL_CONTROL: (props: IconProps) => (
    <IconWrapper {...props}>
      <MoreVerticalIcon />
    </IconWrapper>
  ),
  MORE_HORIZONTAL_CONTROL: (props: IconProps) => (
    <IconWrapper {...props}>
      <OverflowMenuIcon />
    </IconWrapper>
  ),
  JS_TOGGLE: (props: IconProps) => (
    <IconWrapper {...props}>
      <JsToggleIcon />
    </IconWrapper>
  ),
  INCREASE_CONTROL: (props: IconProps) => (
    <IconWrapper {...props}>
      <IncreaseIcon />
    </IconWrapper>
  ),
  DECREASE_CONTROL: (props: IconProps) => (
    <IconWrapper {...props}>
      <DecreaseIcon />
    </IconWrapper>
  ),
  DRAGGABLE_CONTROL: (props: IconProps) => (
    <IconWrapper {...props}>
      <DraggableIcon />
    </IconWrapper>
  ),
  CLOSE_CONTROL: (props: IconProps) => (
    <IconWrapper {...props}>
      <CloseIcon />
    </IconWrapper>
  ),
  PICK_MY_LOCATION_SELECTED_CONTROL: (props: IconProps) => (
    <IconWrapper {...props}>
      <PickMyLocationSelectedIcon />
    </IconWrapper>
  ),
  SETTINGS_CONTROL: (props: IconProps) => (
    <IconWrapper {...props}>
      <SettingsIcon />
    </IconWrapper>
  ),
  HELP_CONTROL: (props: IconProps) => (
    <IconWrapper {...props}>
      <HelpIcon />
    </IconWrapper>
  ),
  PLAY_VIDEO: (props: IconProps) => (
    <IconWrapper {...props}>
      <img
        src={PlayIcon}
        style={{ height: "30px", width: "30px" }}
        alt="Datasource"
      />
    </IconWrapper>
  ),
<<<<<<< HEAD
  REMOVE_CONTROL: (props: IconProps) => (
    <IconWrapper {...props}>
      <RemoveIcon />
=======
  DRAG_CONTROL: (props: IconProps) => (
    <IconWrapper {...props}>
      <DragIcon />
>>>>>>> 4b026d5a
    </IconWrapper>
  ),
};

export type ControlIconName = keyof typeof ControlIcons;<|MERGE_RESOLUTION|>--- conflicted
+++ resolved
@@ -15,11 +15,8 @@
 
 import { ReactComponent as PickMyLocationSelectedIcon } from "assets/icons/control/pick-location-selected.svg";
 import { ReactComponent as SettingsIcon } from "assets/icons/control/settings.svg";
-<<<<<<< HEAD
 import { ReactComponent as RemoveIcon } from "assets/icons/control/remove.svg";
-=======
 import { ReactComponent as DragIcon } from "assets/icons/control/drag.svg";
->>>>>>> 4b026d5a
 import PlayIcon from "assets/icons/control/play-icon.png";
 
 /* eslint-disable react/display-name */
@@ -106,15 +103,14 @@
       />
     </IconWrapper>
   ),
-<<<<<<< HEAD
   REMOVE_CONTROL: (props: IconProps) => (
     <IconWrapper {...props}>
       <RemoveIcon />
-=======
+    </IconWrapper>
+  ),
   DRAG_CONTROL: (props: IconProps) => (
     <IconWrapper {...props}>
       <DragIcon />
->>>>>>> 4b026d5a
     </IconWrapper>
   ),
 };
