--- conflicted
+++ resolved
@@ -9,7 +9,6 @@
 import { ReactComponent as JsToggleIcon } from "assets/icons/control/js-toggle.svg";
 import { ReactComponent as IncreaseIcon } from "assets/icons/control/increase.svg";
 import { ReactComponent as DecreaseIcon } from "assets/icons/control/decrease.svg";
-import { ReactComponent as LightningIcon } from "assets/icons/control/lightning.svg";
 import { ReactComponent as DraggableIcon } from "assets/icons/control/draggable.svg";
 import { ReactComponent as CloseIcon } from "assets/icons/control/close.svg";
 import { ReactComponent as HelpIcon } from "assets/icons/control/help.svg";
@@ -82,15 +81,9 @@
       <PickMyLocationSelectedIcon />
     </IconWrapper>
   ),
-<<<<<<< HEAD
-  LIGHTNING_CONTROL: (props: IconProps) => (
-    <IconWrapper {...props}>
-      <LightningIcon />
-=======
   SETTINGS_CONTROL: (props: IconProps) => (
     <IconWrapper {...props}>
       <SettingsIcon />
->>>>>>> 640bafdb
     </IconWrapper>
   ),
   HELP_CONTROL: (props: IconProps) => (
