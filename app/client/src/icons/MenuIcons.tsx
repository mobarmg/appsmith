--- conflicted
+++ resolved
@@ -7,11 +7,8 @@
 import { ReactComponent as DataSourcesIcon } from "assets/icons/menu/data-sources.svg";
 import { ReactComponent as QueriesIcon } from "assets/icons/menu/queries.svg";
 import { ReactComponent as HomepageIcon } from "assets/icons/menu/homepage.svg";
-<<<<<<< HEAD
 import { ReactComponent as ExplorerIcon } from "assets/icons/menu/explorer.svg";
-=======
 import { Icon } from "@blueprintjs/core";
->>>>>>> dbd06b1c
 /* eslint-disable react/display-name */
 
 export const MenuIcons: {
@@ -52,15 +49,14 @@
       <HomepageIcon />
     </IconWrapper>
   ),
-<<<<<<< HEAD
   EXPLORER_ICON: (props: IconProps) => (
     <IconWrapper {...props}>
       <ExplorerIcon />
-=======
+    </IconWrapper>
+  ),
   DOCS_ICON: (props: IconProps) => (
     <IconWrapper {...props}>
       <Icon icon="help"></Icon>
->>>>>>> dbd06b1c
     </IconWrapper>
   ),
 };