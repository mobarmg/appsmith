<<<<<<< HEAD
export type APIResponseCode = "SUCCESS" | "UNKNOWN"

export interface ResponseMeta {
  responseCode: APIResponseCode
  message?: string
=======
export type ApiErrorCodes = "INVALID_REQUEST" | "UNKNOWN";

export interface ResponseMeta {
  errorCode?: ApiErrorCodes;
>>>>>>> 8db06d4b
}

export interface ApiResponse {
  responseMeta: ResponseMeta;
}<|MERGE_RESOLUTION|>--- conflicted
+++ resolved
@@ -1,15 +1,8 @@
-<<<<<<< HEAD
-export type APIResponseCode = "SUCCESS" | "UNKNOWN"
+export type APIResponseCode = "SUCCESS" | "UNKNOWN";
 
 export interface ResponseMeta {
-  responseCode: APIResponseCode
-  message?: string
-=======
-export type ApiErrorCodes = "INVALID_REQUEST" | "UNKNOWN";
-
-export interface ResponseMeta {
-  errorCode?: ApiErrorCodes;
->>>>>>> 8db06d4b
+  responseCode: APIResponseCode;
+  message?: string;
 }
 
 export interface ApiResponse {
