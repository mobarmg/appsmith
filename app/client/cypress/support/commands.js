--- conflicted
+++ resolved
@@ -940,7 +940,6 @@
   const pageVal = cy.get(data);
   return pageVal;
 });
-<<<<<<< HEAD
 
 Cypress.Commands.add("startServerAndRoutes", () => {
   cy.server();
@@ -1000,10 +999,10 @@
   cy.route("DELETE", "/api/v1/applications/*").as("deleteApplication");
 
   cy.route("PUT", "/api/v1/actions/*").as("saveQuery");
-=======
+});
+
 Cypress.Commands.add("alertValidate", text => {
   cy.get(commonlocators.success)
     .should("be.visible")
     .and("have.text", text);
->>>>>>> 16652c0b
 });