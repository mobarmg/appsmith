const loginPage = require("../locators/LoginPage.json");
const homePage = require("../locators/HomePage.json");
const pages = require("../locators/Pages.json");
const datasourceEditor = require("../locators/DatasourcesEditor.json");
const datasourceFormData = require("../fixtures/datasources.json");
const commonlocators = require("../locators/commonlocators.json");
const queryEditor = require("../locators/QueryEditor.json");
const modalWidgetPage = require("../locators/ModalWidget.json");
const widgetsPage = require("../locators/Widgets.json");
const LayoutPage = require("../locators/Layout.json");
const formWidgetsPage = require("../locators/FormWidgets.json");
const ApiEditor = require("../locators/ApiEditor.json");
const apiwidget = require("../locators/apiWidgetslocator.json");

Cypress.Commands.add("CreateApp", appname => {
  // cy.get(homePage.CreateApp)
  cy.contains("Create New").click({ force: true });
    // .click({ force: true });
  cy.get("form input").type(appname);
  cy.get(homePage.CreateApp)
    .contains("Submit")
    .click({ force: true });
  cy.get("#loading").should("not.exist");
  cy.wait("@getPropertyPane");
  cy.get("@getPropertyPane").should("have.property", "status", 200);
  cy.wait("@getDataSources");
  cy.get("@getDataSources").should("have.property", "status", 200);
  cy.wait("@getUser");
  cy.get("@getUser").should("have.property", "status", 200);
});

<<<<<<< HEAD
=======
Cypress.Commands.add("DeleteApp", appName => {
  cy.get(commonlocators.homeIcon).click({ force: true });
  cy.wait("@applications").should(
    "have.nested.property",
    "response.body.responseMeta.status",
    200,
  );
  cy.get('button span[icon="chevron-down"]').should("be.visible");
  cy.get(homePage.searchInput).type(appName, { force: true });
  cy.get(homePage.appMoreIcon)
    .should("have.length", 1)
    .first()
    .click({ force: true });
  cy.get(homePage.deleteButton)
    .should("be.visible")
    .click({ force: true });
});

>>>>>>> 67953fd3
Cypress.Commands.add("LogintoApp", (uname, pword) => {
  cy.visit("/user/login");
  cy.get(loginPage.username).should("be.visible");
  cy.get(loginPage.username).type(uname);
  cy.get(loginPage.password).type(pword);
  cy.get(loginPage.submitBtn).click();
  cy.wait("@applications").should(
    "have.nested.property",
    "response.body.responseMeta.status",
    200,
  );
});
Cypress.Commands.add("LogOut", () => {
  cy.request("POST", "/api/v1/logout").then(response => {
    expect(response.status).equal(200);
  });
});

Cypress.Commands.add("NavigateToWidgets", pageName => {
  cy.get(pages.pagesIcon).click({ force: true });
  cy.get(".t--page-sidebar-" + pageName + "")
    .find(">div")
    .click({ force: true });
  cy.get("#loading").should("not.exist");
  cy.get(pages.widgetsEditor).click();
  cy.wait("@getPage");
  cy.get("#loading").should("not.exist");
});

Cypress.Commands.add("SearchApp", appname => {
  cy.get(homePage.searchInput).type(appname);
  cy.wait(2000);
  cy.get(homePage.appEditIcon)
    .first()
    .click({ force: true });
  cy.get("#loading").should("not.exist");
  // Wait added because after opening the application editor, sometimes it takes a little time.
});

Cypress.Commands.add("SearchAPI", (apiname1, apiname2) => {
  cy.get("span:contains(".concat(apiname2).concat(")")).should("be.visible");
  cy.get(apiwidget.searchApi)
    .click({ force: true })
    .type(apiname1, { force: true });
  cy.get("span:contains(".concat(apiname1).concat(")")).should("be.visible");
  cy.get("span:contains(".concat(apiname2).concat(")")).should(
    "not.be.visible",
  );
});

Cypress.Commands.add("ResponseStatusCheck", statusCode => {
  cy.xpath(apiwidget.responseStatus).should("be.visible");
  cy.xpath(apiwidget.responseStatus).contains(statusCode);
});

Cypress.Commands.add("ResponseCheck", textTocheck => {
  //Explicit assert
  cy.get(apiwidget.responseText).should($x => {
    console.log($x);
    expect($x).contain(textTocheck);
  });
  //implicit assert
  cy.get(apiwidget.responseText).contains(textTocheck);
});

Cypress.Commands.add("NavigateToAPI_Panel", () => {
  cy.get(pages.apiEditorIcon)
    .should("be.visible")
    .click({ force: true });
  cy.get("#loading").should("not.exist");
});

Cypress.Commands.add("CreateAPI", apiname => {
  cy.get(apiwidget.createApiOnSideBar)
    .first()
    .click({ force: true });
  cy.get(apiwidget.createapi).click({ force: true });
  cy.wait("@getUser");
  cy.get(apiwidget.resourceUrl).should("be.visible");
  cy.get(apiwidget.apiTxt)
    .clear()
    .type(apiname)
    .should("have.value", apiname);
  cy.SaveAPI();
});

Cypress.Commands.add("CreateSubsequentAPI", apiname => {
  cy.get(apiwidget.createApiOnSideBar)
    .first()
    .click({ force: true });
  cy.get(apiwidget.resourceUrl).should("be.visible");
  cy.get(apiwidget.apiTxt)
    .clear()
    .type(apiname)
    .should("have.value", apiname);
  cy.SaveAPI();
});

Cypress.Commands.add("EditApiName", apiname => {
  cy.wait("@getUser");
  cy.get(apiwidget.apiTxt)
    .clear()
    .type(apiname)
    .should("have.value", apiname);
  cy.SaveAPI();
});

Cypress.Commands.add("SaveAPI", () => {
  cy.get(apiwidget.saveButton).click({ force: true });
  cy.wait("@saveQuery");
  cy.wait("@postExecute");
});

Cypress.Commands.add("RunAPI", () => {
  cy.get(ApiEditor.ApiRunBtn).click({ force: true });
  // cy.wait('@postTrack');
  cy.wait("@postExecute");
});

Cypress.Commands.add("SaveAndRunAPI", () => {
  cy.SaveAPI();
  cy.RunAPI();
});

Cypress.Commands.add("SelectAction", action => {
  cy.get(ApiEditor.ApiVerb)
    .first()
    .click({ force: true });
  cy.xpath(action)
    .should("be.visible")
    .click({ force: true });
});

Cypress.Commands.add("ClearSearch", () => {
  cy.get(apiwidget.searchApi).clear();
});

Cypress.Commands.add("SearchAPIandClick", apiname1 => {
  cy.get(apiwidget.searchApi)
    .click({ force: true })
    .type(apiname1, { force: true });
  cy.get(".t--sidebar span:contains(".concat(apiname1).concat(")"))
    .should("be.visible")
    .click({ force: true });
});

Cypress.Commands.add("enterDatasourceAndPath", (datasource, path) => {
  cy.get(apiwidget.resourceUrl)
    .first()
    .click({ force: true })
    .type(datasource);
  cy.xpath(apiwidget.autoSuggest)
    .first()
    .click({ force: true });
  cy.get(apiwidget.path)
    .click({ force: true })
    .type(path, { parseSpecialCharSequences: false });
});

Cypress.Commands.add(
  "EnterSourceDetailsWithHeader",
  (baseUrl, v1method, hKey, hValue) => {
    cy.enterDatasourceAndPath(baseUrl, v1method);
    cy.xpath(apiwidget.headerKey)
      .first()
      .click({ force: true })
      .type(hKey, { force: true })
      .should("have.value", hKey);
    cy.xpath(apiwidget.headerValue)
      .first()
      .click({ force: true })
      .type(hValue, { force: true })
      .should("have.value", hValue);
    cy.SaveAPI();
  },
);

Cypress.Commands.add("EditSourceDetail", (baseUrl, v1method) => {
  cy.get(apiwidget.editResourceUrl)
    .first()
    .clear()
    .click({ force: true })
    .type(baseUrl);
  cy.xpath(apiwidget.autoSuggest)
    .first()
    .click({ force: true });
  cy.get(ApiEditor.ApiRunBtn).scrollIntoView();
  cy.get(apiwidget.path)
    .focus()
    .type("{selectall}{backspace}api/users/2")
    .should("have.value", v1method);
  cy.SaveAPI();
});

Cypress.Commands.add(
  "EnterSourceDetailsWithQueryParam",
  (baseUrl, v1method, hKey, hValue, qKey, qValue) => {
    cy.enterDatasourceAndPath(baseUrl, v1method);
    cy.xpath(apiwidget.headerKey)
      .first()
      .click({ force: true })
      .type(hKey, { force: true })
      .should("have.value", hKey);
    cy.xpath(apiwidget.headerValue)
      .first()
      .click({ force: true })
      .type(hValue, { force: true })
      .should("have.value", hValue);
    cy.xpath(apiwidget.queryKey)
      .first()
      .click({ force: true })
      .type(qKey, { force: true })
      .should("have.value", qKey);
    cy.xpath(apiwidget.queryValue)
      .first()
      .click({ force: true })
      .type(qValue, { force: true })
      .should("have.value", qValue);
    cy.SaveAPI();
  },
);

Cypress.Commands.add(
  "EnterSourceDetailsWithbody",
  (baseUrl, v1method, hKey, hValue) => {
    cy.enterDatasourceAndPath(baseUrl, v1method);
    cy.get(apiwidget.addHeader)
      .first()
      .click({ first: true });
  },
);

Cypress.Commands.add("CreationOfUniqueAPIcheck", apiname => {
  cy.get(apiwidget.createApiOnSideBar)
    .first()
    .click({ force: true });
  cy.get(apiwidget.createapi).click({ force: true });
  cy.wait("@getUser");
  cy.get(apiwidget.resourceUrl).should("be.visible");
  cy.get(apiwidget.apiTxt)
    .clear()
    .type(apiname)
    .should("have.value", apiname);
  cy.get(".bp3-popover-content").should($x => {
    console.log($x);
    expect($x).contain("Action name must be unique");
  });
});

Cypress.Commands.add("MoveAPIToHome", apiname => {
  cy.get(apiwidget.popover)
    .first()
    .click({ force: true });
  cy.get(apiwidget.moveTo).click({ force: true });
  cy.get(apiwidget.home).click({ force: true });
  cy.wait("@createNewApi").should(
    "have.nested.property",
    "response.body.responseMeta.status",
    201,
  );
});

Cypress.Commands.add("CopyAPIToHome", apiname => {
  cy.get(apiwidget.popover)
    .first()
    .click({ force: true });
  cy.get(apiwidget.copyTo).click({ force: true });
  cy.get(apiwidget.home).click({ force: true });
  cy.wait("@createNewApi").should(
    "have.nested.property",
    "response.body.responseMeta.status",
    201,
  );
});

Cypress.Commands.add("DeleteAPI", apiname => {
  cy.get(apiwidget.popover)
    .first()
    .click({ force: true });
  cy.get(apiwidget.delete).click({ force: true });
  cy.wait("@deleteAction").should(
    "have.nested.property",
    "response.body.responseMeta.status",
    200,
  );
});

Cypress.Commands.add("CreateModal", () => {
  cy.get(modalWidgetPage.selectModal).click();
  cy.get(modalWidgetPage.createModalButton).click({ force: true });
  cy.get(modalWidgetPage.controlModalType)
    .find(".bp3-button")
    .click({ force: true })
    .get("ul.bp3-menu")
    .children()
    .contains("Alert Modal")
    .click();
  cy.get(modalWidgetPage.controlModalType)
    .find(".bp3-button > .bp3-button-text")
    .should("have.text", "Alert Modal");
  cy.get(commonlocators.editPropCrossButton).click();
  cy.reload();
});

Cypress.Commands.add("createModal", (modalType, ModalName) => {
  cy.get(widgetsPage.buttonOnClick)
    .get(commonlocators.dropdownSelectButton)
    .click({ force: true })
    .get("ul.bp3-menu")
    .children()
    .contains("Show Modal")
    .click();
  cy.get(modalWidgetPage.selectModal).click();
  cy.get(modalWidgetPage.createModalButton).click({ force: true });

  cy.get(modalWidgetPage.controlModalType)
    .find(".bp3-button")
    .click({ force: true })
    .get("ul.bp3-menu")
    .children()
    .contains(modalType)
    .click();
  cy.xpath(homePage.homePageID).contains("All changes saved");

  // changing the model name verify
  cy.widgetText(
    ModalName,
    modalWidgetPage.modalName,
    modalWidgetPage.modalName,
  );
  cy.get(commonlocators.editPropCrossButton).click();
  cy.reload();
});

Cypress.Commands.add("CheckWidgetProperties", checkBoxTypeCss => {
  cy.get(checkBoxTypeCss).check({
    force: true,
  });
  cy.xpath(homePage.homePageID).contains("All changes saved");
});

Cypress.Commands.add("UnCheckWidgetProperties", checkBoxTypeCss => {
  cy.get(checkBoxTypeCss).uncheck({
    force: true,
  });
  cy.xpath(homePage.homePageID).contains("All changes saved");
});

Cypress.Commands.add(
  "ChangeTextStyle",
  (dropDownValue, textStylecss, labelName) => {
    cy.get(commonlocators.dropDownIcon).click();
    cy.get("ul.bp3-menu")
      .children()
      .contains(dropDownValue)
      .click();
    cy.get(textStylecss).should("have.text", labelName);
  },
);

Cypress.Commands.add("widgetText", (text, inputcss, innercss) => {
  cy.get(commonlocators.editWidgetName)
    .dblclick({ force: true })
    .type(text)
    .type("{enter}");
  cy.get(inputcss)
    .first()
    .trigger("mouseover", { force: true });
  cy.get(innercss).should("have.text", text);
});

Cypress.Commands.add("PublishtheApp", () => {
  cy.xpath(homePage.homePageID).contains("All changes saved");
  cy.get(homePage.publishButton).click();
  cy.wait("@publishApp");
  cy.get('a[class="bp3-button"]')
    .invoke("removeAttr", "target")
    .click({ force: true });
  cy.url().should("include", "/pages");
  cy.log("pagename: " + localStorage.getItem("PageName"));
});

Cypress.Commands.add("getCodeMirror", () => {
  return cy
    .get(".CodeMirror textarea")
    .first()
    .focus()
    .type("{ctrl}{shift}{downarrow}");
});

Cypress.Commands.add("testCodeMirror", value => {
  cy.get(".CodeMirror textarea")
    .first()
    .focus()
    .type("{ctrl}{shift}{downarrow}")
    .then($cm => {
      if ($cm.val() !== "") {
        cy.get(".CodeMirror textarea")
          .first()
          .clear({
            force: true,
          });
      }

      cy.get(".CodeMirror textarea")
        .first()
        .type(value, {
          force: true,
          parseSpecialCharSequences: false,
        });
      cy.get(".CodeMirror textarea")
        .first()
        .should("have.value", value);
    });
});

<<<<<<< HEAD
Cypress.Commands.add("testJsontext", (endp, value) => {
  cy.get(".t--property-control-" + endp + " .CodeMirror textarea")
    .first()
    .focus({ force: true })
    .type("{uparrow}", { force: true })
    .type("{ctrl}{shift}{downarrow}", { force: true });
  cy.focused().then($cm => {
    if ($cm.val() !== "") {
      cy.get(".CodeMirror textarea")
        .first()
        .clear({
          force: true,
        });
    }
    cy.get(".CodeMirror textarea")
      .first()
      .type(value, {
=======
Cypress.Commands.add("testJsontext", (endp, js) => {
  cy.get(".t--property-control-" + endp + " .CodeMirror textarea")
    .first()
    .focus({ force: true })
    .type("{ctrl}{shift}{downarrow}", { force: true });
  cy.focused().then($cm => {
    if ($cm.contents != "") {
      cy.log("The field is empty");
      cy.get(".CodeMirror textarea")
        .first()
        .clear({ force: true });
    }
    cy.get(".CodeMirror textarea")
      .first()
      .type(js, {
>>>>>>> 67953fd3
        force: true,
        parseSpecialCharSequences: false,
      });
  });
});

Cypress.Commands.add("SetDateToToday", () => {
  cy.get(".t--property-control-defaultdate input").click();
  cy.get(".bp3-datepicker-footer span")
    .contains("Today")
    .click();
  cy.xpath(homePage.homePageID).contains("All changes saved");
});

Cypress.Commands.add("DeleteModal", () => {
  cy.get(widgetsPage.textbuttonWidget).dblclick("topRight", { force: true });
  cy.get(widgetsPage.deleteWidget)
    .first()
    .click({ force: true });
});

Cypress.Commands.add("Createpage", Pagename => {
  cy.get(pages.pagesIcon).click({ force: true });
  cy.get(pages.AddPage).click();
  cy.get(pages.editInput)
    .type(Pagename)
    .type("{Enter}");
  cy.get("#loading").should("not.exist");
  cy.wait(2000);
});

Cypress.Commands.add("Deletepage", Pagename => {
  cy.get(pages.pagesIcon).click({ force: true });
  cy.get(".t--page-sidebar-" + Pagename + "");
  cy.get(
    ".t--page-sidebar-" +
      Pagename +
      ">.t--page-sidebar-menu-actions>.bp3-popover-target",
  ).click({ force: true });
  cy.get(pages.Menuaction).click({ force: true });
  cy.get(pages.Delete).click({ force: true });
  cy.wait(2000);
});

Cypress.Commands.add("generateUUID", () => {
  const uuid = require("uuid");
  const id = uuid.v4();
  return id;
});

Cypress.Commands.add("addDsl", dsl => {
  let currentURL;
  let pageid;
  let layoutId;
  cy.url().then(url => {
    currentURL = url;
    const myRegexp = /pages(.*)/;
    const match = myRegexp.exec(currentURL);
    pageid = match[1].split("/")[1];
    cy.log(pageid + "page id");
    //Fetch the layout id
    cy.server();
    cy.request("GET", "api/v1/pages/" + pageid).then(response => {
      const len = JSON.stringify(response.body);
      cy.log(len);
      layoutId = JSON.parse(len).data.layouts[0].id;
      // Dumpimg the DSL to the created page
      cy.request(
        "PUT",
        "api/v1/layouts/" + layoutId + "/pages/" + pageid,
        dsl,
      ).then(response => {
        expect(response.status).equal(200);
        cy.reload();
      });
    });
  });
});

Cypress.Commands.add("DeleteAppByApi", () => {
  let currentURL;
  let appId;
  cy.url().then(url => {
    currentURL = url;
    const myRegexp = /applications(.*)/;
    const match = myRegexp.exec(currentURL);
    appId = match[1].split("/")[1];

    if (appId != null) {
      cy.log(appId + "appId");
      cy.request("DELETE", "api/v1/applications/" + appId).then(response => {
        expect(response.status).equal(200);
      });
    }
  });
});
Cypress.Commands.add("togglebar", value => {
  cy.get(value)
    .check({ force: true })
    .should("be.checked");
});
Cypress.Commands.add("radiovalue", (value, value2) => {
  cy.get(value)
    .click()
    .clear()
    .type(value2);
});
Cypress.Commands.add("optionValue", (value, value2) => {
  cy.get(value)
    .click()
    .clear()
    .type(value2);
});
Cypress.Commands.add("dropdownDynamic", text => {
  cy.wait(2000);
  cy.get("ul[class='bp3-menu']")
    .first()
    .contains(text)
    .click({ force: true })
    .should("have.text", text);
});

Cypress.Commands.add("getAlert", alertcss => {
  cy.get(commonlocators.dropdownSelectButton).click({ force: true });
  cy.get(widgetsPage.menubar)
    .contains("Show Alert")
    .click({ force: true })
    .should("have.text", "Show Alert");

  cy.get(alertcss)
    .click({ force: true })
    .type("{command}{A}{del}")
    .type("hello")
    .should("not.to.be.empty");
  cy.get(".t--open-dropdown-Select-type").click({ force: true });
  cy.get(".bp3-popover-content .bp3-menu li")
    .contains("Success")
    .click({ force: true });
});
Cypress.Commands.add("widgetText", (text, inputcss, innercss) => {
  cy.get(commonlocators.editWidgetName)
    .dblclick({ force: true })
    .type(text)
    .type("{enter}");
  cy.get(inputcss)
    .first()
    .trigger("mouseover", { force: true });
  cy.get(innercss).should("have.text", text);
});
Cypress.Commands.add("radioInput", (index, text) => {
  cy.get(widgetsPage.RadioInput)
    .eq(index)
    .click()
    .clear()
    .type(text);
});
Cypress.Commands.add("tabVerify", (index, text) => {
  cy.get(".t--property-control-tabs input")
    .eq(index)
    .click({ force: true })
    .clear()
    .type(text);
  cy.get(LayoutPage.tabWidget)
    .contains(text)
    .click({ force: true })
    .should("be.visible");
});

Cypress.Commands.add("togglebar", value => {
  cy.get(value)
    .check({ force: true })
    .should("be.checked");
});
Cypress.Commands.add("radiovalue", (value, value2) => {
  cy.get(value)
    .click()
    .clear()
    .type(value2);
});
Cypress.Commands.add("optionValue", (value, value2) => {
  cy.get(value)
    .click()
    .clear()
    .type(value2);
});
Cypress.Commands.add("dropdownDynamic", text => {
  cy.wait(2000);
  cy.get("ul[class='bp3-menu']")
    .first()
    .contains(text)
    .click({ force: true })
    .should("have.text", text);
});

Cypress.Commands.add("getAlert", alertcss => {
  cy.get(commonlocators.dropdownSelectButton).click({ force: true });
  cy.get(widgetsPage.menubar)
    .contains("Show Alert")
    .click({ force: true })
    .should("have.text", "Show Alert");

  cy.get(alertcss)
    .click({ force: true })
    .type("{command}{A}{del}")
    .type("hello")
    .should("not.to.be.empty");
  cy.get(".t--open-dropdown-Select-type").click({ force: true });
  cy.get(".bp3-popover-content .bp3-menu li")
    .contains("Success")
    .click({ force: true });
});
Cypress.Commands.add("widgetText", (text, inputcss, innercss) => {
  cy.get(commonlocators.editWidgetName)
    .dblclick({ force: true })
    .type(text)
    .type("{enter}");
  cy.get(inputcss)
    .first()
    .trigger("mouseover", { force: true });
  cy.get(innercss).should("have.text", text);
});
Cypress.Commands.add("radioInput", (index, text) => {
  cy.get(widgetsPage.RadioInput)
    .eq(index)
    .click()
    .clear()
    .type(text);
});
Cypress.Commands.add("tabVerify", (index, text) => {
  cy.get(".t--property-control-tabs input")
    .eq(index)
    .click({ force: true })
    .clear()
    .type(text);
  cy.get(LayoutPage.tabWidget)
    .contains(text)
    .click({ force: true })
    .should("be.visible");
});

Cypress.Commands.add("NavigateToDatasourceEditor", () => {
  cy.get(datasourceEditor.datasourceEditorIcon).click({ force: true });
});

Cypress.Commands.add("getPluginFormsAndCreateDatasource", () => {
  cy.wait("@getPluginForm").should(
    "have.nested.property",
    "response.body.responseMeta.status",
    200,
  );
  cy.wait("@createDatasource").should(
    "have.nested.property",
    "response.body.responseMeta.status",
    201,
  );
});

Cypress.Commands.add("NavigateToApiEditor", () => {
  cy.get(pages.apiEditorIcon).click({ force: true });
});

Cypress.Commands.add("testCreateApiButton", () => {
  cy.get(ApiEditor.createBlankApiCard).click({ force: true });
  cy.wait("@createNewApi").should(
    "have.nested.property",
    "response.body.responseMeta.status",
    201,
  );
});

Cypress.Commands.add("testSaveDeleteDatasource", () => {
  cy.get(".t--test-datasource").click();
  cy.wait("@testDatasource").should(
    "have.nested.property",
    "response.body.data.success",
    true,
  );

  cy.get(".t--save-datasource").click();
  cy.wait("@saveDatasource").should(
    "have.nested.property",
    "response.body.responseMeta.status",
    200,
  );

  cy.get(".t--delete-datasource").click();
  cy.wait("@deleteDatasource").should(
    "have.nested.property",
    "response.body.responseMeta.status",
    200,
  );
});

Cypress.Commands.add("testDeleteApi", () => {
  cy.get(ApiEditor.createBlankApiCard).click({ force: true });
  cy.wait("@deleteAction").should(
    "have.nested.property",
    "response.body.responseMeta.status",
    200,
  );
});

Cypress.Commands.add("importCurl", () => {
  cy.get(ApiEditor.curlImportBtn).click({ force: true });
  cy.wait("@curlImport").should(
    "have.nested.property",
    "response.body.responseMeta.status",
    201,
  );
});

Cypress.Commands.add("NavigateToDatasourceEditor", () => {
  cy.get(datasourceEditor.datasourceEditorIcon).click({ force: true });
});

Cypress.Commands.add("NavigateToQueryEditor", () => {
  cy.get(queryEditor.queryEditorIcon).click({ force: true });
});

Cypress.Commands.add("testSaveDatasource", () => {
  cy.get(".t--test-datasource").click();
  cy.wait("@testDatasource").should(
    "have.nested.property",
    "response.body.data.success",
    true,
  );

  cy.get(".t--save-datasource").click();
  cy.wait("@saveDatasource").should(
    "have.nested.property",
    "response.body.responseMeta.status",
    200,
  );
});

Cypress.Commands.add("fillMongoDatasourceForm", () => {
  cy.get(datasourceEditor["host"]).type(datasourceFormData["mongo-host"]);
  cy.get(datasourceEditor["port"]).type(datasourceFormData["mongo-port"]);
  cy.get(datasourceEditor["databaseName"])
    .clear()
    .type(datasourceFormData["mongo-databaseName"]);
  cy.get(datasourceEditor["username"]).type(
    datasourceFormData["mongo-username"],
  );
  cy.get(datasourceEditor["password"]).type(
    datasourceFormData["mongo-password"],
  );

  cy.get(datasourceEditor["authenticationAuthtype"]).click();
  cy.contains(datasourceFormData["mongo-authenticationAuthtype"]).click({
    force: true,
  });

  cy.get(datasourceEditor["sslAuthtype"]).click();
  cy.contains(datasourceFormData["mongo-sslAuthtype"]).click({
    force: true,
  });
});

Cypress.Commands.add("fillPostgresDatasourceForm", () => {
  cy.get(datasourceEditor.host).type(datasourceFormData["postgres-host"]);
  cy.get(datasourceEditor.port).type(datasourceFormData["postgres-port"]);
  cy.get(datasourceEditor.databaseName)
    .clear()
    .type(datasourceFormData["postgres-databaseName"]);
  cy.get(datasourceEditor.username).type(
    datasourceFormData["postgres-username"],
  );
  cy.get(datasourceEditor.password).type(
    datasourceFormData["postgres-password"],
  );
});

Cypress.Commands.add("runSaveDeleteQuery", () => {
  cy.get(queryEditor.runQuery).click();
  cy.wait("@postExecute").should(
    "have.nested.property",
    "response.body.responseMeta.status",
    200,
  );

  cy.get(queryEditor.saveQuery).click();
  cy.wait("@saveQuery").should(
    "have.nested.property",
    "response.body.responseMeta.status",
    200,
  );

  cy.get(queryEditor.deleteQuery).click();
  cy.wait("@deleteAction").should(
    "have.nested.property",
    "response.body.responseMeta.status",
    200,
  );
});

Cypress.Commands.add("openPropertyPane", widgetType => {
  const selector = `.t--draggable-${widgetType}`;
  cy.get(selector)
    .first()
    .trigger("mouseover")
    .wait(500);
  cy.get(`${selector}:first-of-type .t--widget-propertypane-toggle`)
    .first()
    .click();
});

Cypress.Commands.add("createApi", (url, parameters) => {
  cy.get("@createNewApi").then(response => {
    cy.get(ApiEditor.ApiNameField).should("be.visible");
    cy.expect(response.response.body.responseMeta.success).to.eq(true);
    cy.get(ApiEditor.ApiNameField).should(
      "have.value",
      response.response.body.data.name,
    );
  });

  cy.get(ApiEditor.dataSourceField).click();
  cy.contains(url).click({
    force: true,
  });
  cy.get(".CodeMirror.CodeMirror-empty textarea")
    .first()
    .click({ force: true })
    .type(parameters, { force: true });
  cy.SaveAPI();
  cy.get(ApiEditor.formActionButtons).should("be.visible");
  cy.get(ApiEditor.ApiRunBtn).should("not.be.disabled");
});

Cypress.Commands.add("isSelectRow", index => {
  cy.get(
    '.e-gridcontent.e-lib.e-droppable td[index="' +
      index +
      '"][aria-colindex="' +
      index +
      '"]',
  ).click({ force: true });
});

Cypress.Commands.add("readTabledata", (rowNum, colNum) => {
  const selector = `.t--draggable-tablewidget .e-gridcontent.e-lib.e-droppable td[index=${rowNum}][aria-colindex=${colNum}]`;
  const tabVal = cy.get(selector).invoke("text");
  return tabVal;
});

Cypress.Commands.add("getDate", (date, dateFormate) => {
  const expDate = Cypress.moment()
    .add(date, "days")
    .format(dateFormate);
  cy.log(date);
  return expDate;
});

Cypress.Commands.add("setDate", (date, dateFormate) => {
  const expDate = Cypress.moment()
    .add(date, "days")
    .format(dateFormate);
  const sel = `.DayPicker-Day[aria-label=\"${expDate}\"]`;
  cy.get(sel).click();
});

Cypress.Commands.add("pageNo", index => {
  cy.get(".e-pagercontainer a")
    .eq(index)
    .click({ force: true })
    .should("be.visible");
});

Cypress.Commands.add("pageNoValidate", index => {
  const data = '.e-numericcontainer a[index="' + index + '"]';
  const pageVal = cy.get(data);
  return pageVal;
});<|MERGE_RESOLUTION|>--- conflicted
+++ resolved
@@ -15,7 +15,7 @@
 Cypress.Commands.add("CreateApp", appname => {
   // cy.get(homePage.CreateApp)
   cy.contains("Create New").click({ force: true });
-    // .click({ force: true });
+  // .click({ force: true });
   cy.get("form input").type(appname);
   cy.get(homePage.CreateApp)
     .contains("Submit")
@@ -29,27 +29,6 @@
   cy.get("@getUser").should("have.property", "status", 200);
 });
 
-<<<<<<< HEAD
-=======
-Cypress.Commands.add("DeleteApp", appName => {
-  cy.get(commonlocators.homeIcon).click({ force: true });
-  cy.wait("@applications").should(
-    "have.nested.property",
-    "response.body.responseMeta.status",
-    200,
-  );
-  cy.get('button span[icon="chevron-down"]').should("be.visible");
-  cy.get(homePage.searchInput).type(appName, { force: true });
-  cy.get(homePage.appMoreIcon)
-    .should("have.length", 1)
-    .first()
-    .click({ force: true });
-  cy.get(homePage.deleteButton)
-    .should("be.visible")
-    .click({ force: true });
-});
-
->>>>>>> 67953fd3
 Cypress.Commands.add("LogintoApp", (uname, pword) => {
   cy.visit("/user/login");
   cy.get(loginPage.username).should("be.visible");
@@ -466,7 +445,6 @@
     });
 });
 
-<<<<<<< HEAD
 Cypress.Commands.add("testJsontext", (endp, value) => {
   cy.get(".t--property-control-" + endp + " .CodeMirror textarea")
     .first()
@@ -484,23 +462,6 @@
     cy.get(".CodeMirror textarea")
       .first()
       .type(value, {
-=======
-Cypress.Commands.add("testJsontext", (endp, js) => {
-  cy.get(".t--property-control-" + endp + " .CodeMirror textarea")
-    .first()
-    .focus({ force: true })
-    .type("{ctrl}{shift}{downarrow}", { force: true });
-  cy.focused().then($cm => {
-    if ($cm.contents != "") {
-      cy.log("The field is empty");
-      cy.get(".CodeMirror textarea")
-        .first()
-        .clear({ force: true });
-    }
-    cy.get(".CodeMirror textarea")
-      .first()
-      .type(js, {
->>>>>>> 67953fd3
         force: true,
         parseSpecialCharSequences: false,
       });
