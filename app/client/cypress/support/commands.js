/// <reference types="Cypress" />

const loginPage = require("../locators/LoginPage.json");
const homePage = require("../locators/HomePage.json");
const pages = require("../locators/Pages.json");
const datasourceEditor = require("../locators/DatasourcesEditor.json");
const datasourceFormData = require("../fixtures/datasources.json");
const commonlocators = require("../locators/commonlocators.json");
const queryEditor = require("../locators/QueryEditor.json");
const modalWidgetPage = require("../locators/ModalWidget.json");
const widgetsPage = require("../locators/Widgets.json");
const LayoutPage = require("../locators/Layout.json");
const formWidgetsPage = require("../locators/FormWidgets.json");
const ApiEditor = require("../locators/ApiEditor.json");
const apiwidget = require("../locators/apiWidgetslocator.json");
const dynamicInputLocators = require("../locators/DynamicInput.json");
const explorer = require("../locators/explorerlocators.json");

let pageidcopy = " ";

Cypress.Commands.add("createOrg", orgName => {
  cy.get(homePage.createOrg)
    .should("be.visible")
    .first()
    .click({ force: true });
  cy.xpath(homePage.inputOrgName)
    .should("be.visible")
    .type(orgName);
  cy.xpath(homePage.submitBtn).click();
  cy.wait("@applications").should(
    "have.nested.property",
    "response.body.responseMeta.status",
    200,
  );
});

Cypress.Commands.add(
  "dragTo",
  { prevSubject: "element" },
  (subject, targetEl) => {
    cy.wrap(subject).trigger("dragstart");
    cy.get(targetEl).trigger("drop");
  },
);

Cypress.Commands.add("navigateToOrgSettings", orgName => {
  cy.get(homePage.orgList.concat(orgName).concat(")"))
    .scrollIntoView()
    .should("be.visible");
  cy.get(".t--org-name span")
    .contains(orgName)
    .first()
    .click({ force: true });
  cy.xpath(homePage.MemberSettings).click({ force: true });
  cy.wait("@getOrganisation");
  cy.wait("@getRoles").should(
    "have.nested.property",
    "response.body.responseMeta.status",
    200,
  );
  cy.get(homePage.inviteUserMembersPage).should("be.visible");
});

Cypress.Commands.add("inviteUserForOrg", (orgName, email, role) => {
  cy.get(homePage.orgList.concat(orgName).concat(")"))
    .scrollIntoView()
    .should("be.visible");
  cy.get(homePage.orgList.concat(orgName).concat(homePage.shareOrg))
    .first()
    .should("be.visible")
    .click();
  cy.xpath(homePage.email)
    .click({ force: true })
    .type(email);
  cy.xpath(homePage.selectRole).click({ force: true });
  cy.xpath(role).click({ force: true });
  cy.xpath(homePage.inviteBtn).click({ force: true });
  cy.wait("@postInvite").should(
    "have.nested.property",
    "response.body.responseMeta.status",
    200,
  );
  cy.contains(email);
  cy.get(homePage.manageUsers).click({ force: true });
  cy.xpath(homePage.appHome)
    .first()
    .should("be.visible")
    .click();
});

Cypress.Commands.add("shareApp", (email, role) => {
  cy.xpath(homePage.email)
    .click({ force: true })
    .type(email);
  cy.xpath(homePage.selectRole).click({ force: true });
  cy.xpath(role).click({ force: true });
  cy.xpath(homePage.inviteBtn).click({ force: true });
  cy.wait("@postInvite").should(
    "have.nested.property",
    "response.body.responseMeta.status",
    200,
  );
  cy.contains(email);
  cy.get(homePage.closeBtn).click();
});

Cypress.Commands.add("shareAndPublic", (email, role) => {
  cy.xpath(homePage.email)
    .click({ force: true })
    .type(email);
  cy.xpath(homePage.selectRole).click({ force: true });
  cy.xpath(role).click({ force: true });
  cy.xpath(homePage.inviteBtn).click({ force: true });
  cy.wait("@postInvite").should(
    "have.nested.property",
    "response.body.responseMeta.status",
    200,
  );
  cy.contains(email);
  cy.enablePublicAccess();
});

Cypress.Commands.add("enablePublicAccess", () => {
  cy.get(homePage.enablePublicAccess).click();
  cy.wait("@changeAccess").should(
    "have.nested.property",
    "response.body.responseMeta.status",
    200,
  );
  cy.get(homePage.closeBtn).click();
});

Cypress.Commands.add("deleteUserFromOrg", (orgName, email) => {
  cy.get(homePage.orgList.concat(orgName).concat(")"))
    .scrollIntoView()
    .should("be.visible");
  cy.get(".t--org-name span")
    .contains(orgName)
    .first()
    .click({ force: true });
  cy.xpath(homePage.MemberSettings).click({ force: true });
  cy.wait("@getOrganisation");
  cy.wait("@getRoles").should(
    "have.nested.property",
    "response.body.responseMeta.status",
    200,
  );
  cy.get(homePage.DeleteBtn).click({ force: true });
  cy.xpath(homePage.appHome)
    .first()
    .should("be.visible")
    .click();
  cy.wait("@applications").should(
    "have.nested.property",
    "response.body.responseMeta.status",
    200,
  );
});

Cypress.Commands.add("updateUserRoleForOrg", (orgName, email, role) => {
  cy.get(homePage.orgList.concat(orgName).concat(")"))
    .scrollIntoView()
    .should("be.visible");
  cy.get(".t--org-name span")
    .contains(orgName)
    .first()
    .click({ force: true });
  cy.xpath(homePage.MemberSettings).click({ force: true });
  cy.wait("@getRoles").should(
    "have.nested.property",
    "response.body.responseMeta.status",
    200,
  );
  cy.get(homePage.inviteUserMembersPage).click({ force: true });
  cy.xpath(homePage.email)
    .click({ force: true })
    .type(email);
  cy.xpath(homePage.selectRole).click({ force: true });
  cy.xpath(role).click({ force: true });
  cy.xpath(homePage.inviteBtn).click({ force: true });
  cy.wait("@postInvite").should(
    "have.nested.property",
    "response.body.responseMeta.status",
    200,
  );
  cy.contains(email);
  cy.get(".bp3-icon-small-cross").click({ force: true });
  cy.xpath(homePage.appHome)
    .first()
    .should("be.visible")
    .click();
  cy.wait("@applications").should(
    "have.nested.property",
    "response.body.responseMeta.status",
    200,
  );
});

Cypress.Commands.add("launchApp", appName => {
  cy.get(homePage.appView)
    .should("be.visible")
    .first()
    .click();
  cy.get("#loading").should("not.exist");
  cy.wait("@getPagesForViewApp").should(
    "have.nested.property",
    "response.body.responseMeta.status",
    200,
  );
});

Cypress.Commands.add("CreateAppForOrg", (orgName, appname) => {
  cy.get(homePage.orgList.concat(orgName).concat(homePage.createAppFrOrg))
    .scrollIntoView()
    .should("be.visible")
    .click();
  cy.wait("@createNewApplication").should(
    "have.nested.property",
    "response.body.responseMeta.status",
    201,
  );
  cy.wait(2000);
  cy.get(homePage.applicationName).type(appname + "{enter}");
  cy.wait("@updateApplicationName").should(
    "have.nested.property",
    "response.body.responseMeta.status",
    200,
  );
});

Cypress.Commands.add("CreateApp", appname => {
  cy.get(homePage.createNew)
    .first()
    .click({ force: true });
<<<<<<< HEAD
  cy.wait("@createNewApplication").should(
    "have.nested.property",
    "response.body.responseMeta.status",
    201,
  );
  cy.wait(2000);
  cy.get(homePage.applicationName).type(appname + "{enter}");
  cy.wait("@updateApplicationName").should(
=======
  cy.get(homePage.inputAppName).type(appname);
  cy.get(homePage.CreateApp)
    .contains("Submit")
    .click({ force: true });
  cy.get("#loading").should("not.exist");
  cy.wait("@getPagesForCreateApp").should(
>>>>>>> 230126eb
    "have.nested.property",
    "response.body.responseMeta.status",
    200,
  );
  cy.get("h2").contains("Drag and drop a widget here");
});

Cypress.Commands.add("DeleteApp", appName => {
  cy.get(commonlocators.homeIcon).click({ force: true });
  cy.wait("@applications").should(
    "have.nested.property",
    "response.body.responseMeta.status",
    200,
  );
  cy.wait("@organizations").should(
    "have.nested.property",
    "response.body.responseMeta.status",
    200,
  );
  cy.get('button span[icon="chevron-down"]').should("be.visible");
  cy.get(homePage.searchInput).type(appName, { force: true });
  cy.get(homePage.applicationCard).trigger("mouseover");
  cy.get(homePage.appMoreIcon)
    .should("have.length", 1)
    .first()
    .click({ force: true });
  cy.get(homePage.deleteAppConfirm)
    .should("be.visible")
    .click({ force: true });
  cy.get(homePage.deleteApp)
    .should("be.visible")
    .click({ force: true });
});

Cypress.Commands.add("LogintoApp", (uname, pword) => {
  cy.visit("/user/login");
  cy.get(loginPage.username).should("be.visible");
  cy.get(loginPage.username).type(uname);
  cy.get(loginPage.password).type(pword);
  cy.get(loginPage.submitBtn).click();
  cy.wait("@getUser").should(
    "have.nested.property",
    "response.body.responseMeta.status",
    200,
  );
});

Cypress.Commands.add("LoginFromAPI", (uname, pword) => {
  cy.request({
    method: "POST",
    url: "api/v1/login",
    headers: {
      "content-type": "application/x-www-form-urlencoded",
    },
    followRedirect: false,
    form: true,
    body: {
      username: uname,
      password: pword,
    },
  }).then(response => {
    expect(response.status).equal(302);
    cy.log(response.body);
  });
});

Cypress.Commands.add("DeleteApp", appName => {
  cy.get(commonlocators.homeIcon).click({ force: true });
  cy.get(homePage.searchInput).type(appName);
  cy.wait(2000);
  cy.get(homePage.applicationCard).trigger("mouseover");
  cy.get(homePage.appMoreIcon)
    .first()
    .click({ force: true });
  cy.get(homePage.deleteAppConfirm)
    .should("be.visible")
    .click({ force: true });
  cy.get(homePage.deleteApp)
    .contains("Are you sure?")
    .click({ force: true });
});

Cypress.Commands.add("DeletepageFromSideBar", () => {
  cy.xpath(pages.popover)
    .last()
    .click({ force: true });
  cy.get(pages.deletePage)
    .first()
    .click({ force: true });
  cy.wait(2000);
});

Cypress.Commands.add("LogOut", () => {
  cy.request("POST", "/api/v1/logout");
});

Cypress.Commands.add("NavigateToHome", () => {
  cy.get(commonlocators.homeIcon).click({ force: true });
  cy.wait(1000);
  cy.wait("@applications").should(
    "have.nested.property",
    "response.body.responseMeta.status",
    200,
  );
});

Cypress.Commands.add("NavigateToWidgets", pageName => {
  cy.get(pages.pagesIcon).click({ force: true });
  cy.get(".t--page-sidebar-" + pageName + "")
    .find(">div")
    .click({ force: true });
  cy.get("#loading").should("not.exist");
  cy.get(pages.widgetsEditor).click();
  cy.wait("@getPage");
  cy.get("#loading").should("not.exist");
});

Cypress.Commands.add("SearchApp", appname => {
  cy.get(homePage.searchInput).type(appname);
  cy.wait(2000);
  cy.get(homePage.applicationCard)
    .first()
    .trigger("mouseover", { force: true });
  cy.get(homePage.appEditIcon)
    .first()
    .click({ force: true });
  cy.get("#loading").should("not.exist");
  // Wait added because after opening the application editor, sometimes it takes a little time.
});

Cypress.Commands.add("SearchEntity", (apiname1, apiname2) => {
  cy.get(commonlocators.entityExplorersearch).should("be.visible");
  cy.get(commonlocators.entityExplorersearch)
    .clear()
    .type(apiname1);
  cy.wait(500);
  cy.get(
    commonlocators.entitySearchResult.concat(apiname1).concat("')"),
  ).should("be.visible");
  cy.get(
    commonlocators.entitySearchResult.concat(apiname2).concat("')"),
  ).should("not.be.visible");
});

Cypress.Commands.add("GlobalSearchEntity", apiname1 => {
  cy.get(commonlocators.entityExplorersearch).should("be.visible");
  cy.get(commonlocators.entityExplorersearch)
    .clear()
    .type(apiname1);
  cy.wait(500);
  cy.get(
    commonlocators.entitySearchResult.concat(apiname1).concat("')"),
  ).should("be.visible");
});

Cypress.Commands.add("ResponseStatusCheck", statusCode => {
  cy.xpath(apiwidget.responseStatus).should("be.visible");
  cy.xpath(apiwidget.responseStatus).contains(statusCode);
});

Cypress.Commands.add("ResponseCheck", textTocheck => {
  //Explicit assert
  cy.get(apiwidget.responseText).should("be.visible");
});

Cypress.Commands.add("NavigateToAPI_Panel", () => {
  cy.get(pages.addEntityAPI)
    .should("be.visible")
    .click({ force: true });
  cy.get("#loading").should("not.exist");
});

Cypress.Commands.add("NavigateToEntityExplorer", () => {
  cy.get(explorer.entityExplorer)
    .should("be.visible")
    .click({ force: true });
  cy.get("#loading").should("not.exist");
});

Cypress.Commands.add("CreateAPI", apiname => {
  cy.get(apiwidget.createapi).click({ force: true });
  cy.wait("@createNewApi");
  cy.get(apiwidget.resourceUrl).should("be.visible");
  cy.get(apiwidget.ApiName).click({ force: true });
  cy.get(apiwidget.apiTxt)
    .clear()
    .type(apiname, { force: true })
    .should("have.value", apiname)
    .blur();
  cy.WaitAutoSave();
  // Added because api name edit takes some time to
  // reflect in api sidebar after the call passes.
  cy.wait(2000);
});

Cypress.Commands.add("CreateSubsequentAPI", apiname => {
  cy.get(apiwidget.createApiOnSideBar)
    .first()
    .click({ force: true });
  cy.get(apiwidget.resourceUrl).should("be.visible");
  // cy.get(ApiEditor.nameOfApi)
  cy.get(apiwidget.apiTxt)
    .clear()
    .type(apiname)
    .should("have.value", apiname);
  cy.WaitAutoSave();
});

Cypress.Commands.add("EditApiName", apiname => {
  //cy.wait("@getUser");
  cy.get(apiwidget.ApiName).click({ force: true });
  cy.get(apiwidget.apiTxt)
    .clear()
    .type(apiname, { force: true })
    .should("have.value", apiname);
  cy.WaitAutoSave();
});

Cypress.Commands.add("EditApiNameFromExplorer", apiname => {
  cy.xpath(apiwidget.popover)
    .last()
    .click({ force: true });
  cy.get(apiwidget.editName).click({ force: true });
  cy.get(explorer.editNameField)
    .clear()
    .type(apiname, { force: true })
    .should("have.value", apiname)
    .blur();
  cy.wait(3000);
});

Cypress.Commands.add(
  "EditEntityNameByDoubleClick",
  (entityName, updatedName) => {
    cy.get(explorer.entity)
      .contains(entityName)
      .dblclick({ force: true });
    cy.log(updatedName);
    cy.get(explorer.editEntityField)
      .clear()
      .type(updatedName + "{enter}", { force: true });
    cy.wait("@saveDatasource").should(
      "have.nested.property",
      "response.body.responseMeta.status",
      200,
    );
  },
);

Cypress.Commands.add("WaitAutoSave", () => {
  // wait for save query to trigger
  cy.wait(2000);
  cy.wait("@saveAction");
  //cy.wait("@postExecute");
});

Cypress.Commands.add("RunAPI", () => {
  cy.get(ApiEditor.ApiRunBtn).click({ force: true });
  cy.wait("@postExecute");
});

Cypress.Commands.add("SaveAndRunAPI", () => {
  cy.WaitAutoSave();
  cy.RunAPI();
});

Cypress.Commands.add("validateRequest", (baseurl, path, verb) => {
  cy.xpath(apiwidget.Request)
    .should("be.visible")
    .click({ force: true });
  cy.xpath(apiwidget.RequestURL).contains(baseurl.concat(path));
  cy.xpath(apiwidget.RequestMethod).contains(verb);
  cy.xpath(apiwidget.Responsetab)
    .should("be.visible")
    .click({ force: true });
});

Cypress.Commands.add("SelectAction", action => {
  cy.get(ApiEditor.ApiVerb)
    .first()
    .click({ force: true });
  cy.xpath(action)
    .should("be.visible")
    .click({ force: true });
});

Cypress.Commands.add("ClearSearch", () => {
  cy.get(commonlocators.entityExplorersearch).should("be.visible");
  cy.get(commonlocators.entityExplorersearch).clear();
});

Cypress.Commands.add(
  "paste",
  {
    prevSubject: true,
    element: true,
  },
  ($element, text) => {
    const subString = text.substr(0, text.length - 1);
    const lastChar = text.slice(-1);

    cy.get(commonlocators.entityExplorersearch)
      .clear()
      .click()
      .then(() => {
        $element.text(subString);
        $element.val(subString);
        cy.get($element).type(lastChar);
      });
  },
);

Cypress.Commands.add("SearchEntityandOpen", apiname1 => {
  cy.get(commonlocators.entityExplorersearch).should("be.visible");
  cy.get(commonlocators.entityExplorersearch)
    .clear()
    .type(apiname1);
  cy.wait(500);
  cy.get(
    commonlocators.entitySearchResult.concat(apiname1).concat("')"),
  ).should("be.visible");
  cy.get(
    commonlocators.entitySearchResult.concat(apiname1).concat("')"),
  ).click({ force: true });
});

Cypress.Commands.add("enterDatasourceAndPath", (datasource, path) => {
  cy.get(apiwidget.resourceUrl)
    .first()
    .click({ force: true })
    .type(datasource);
  /*
  cy.xpath(apiwidget.autoSuggest)
    .first()
    .click({ force: true });
    */
  cy.get(apiwidget.editResourceUrl)
    .first()
    .click({ force: true })
    .type(path, { parseSpecialCharSequences: false });
});

Cypress.Commands.add(
  "EnterSourceDetailsWithHeader",
  (baseUrl, v1method, hKey, hValue) => {
    cy.enterDatasourceAndPath(baseUrl, v1method);
    cy.xpath(apiwidget.headerKey)
      .first()
      .click({ force: true })
      .type(hKey, { force: true })
      .should("have.value", hKey);
    cy.xpath(apiwidget.headerValue)
      .first()
      .click({ force: true })
      .type(hValue, { force: true })
      .should("have.value", hValue);
    cy.WaitAutoSave();
  },
);

Cypress.Commands.add("EditSourceDetail", (baseUrl, v1method) => {
  cy.get(apiwidget.editResourceUrl)
    .first()
    .click({ force: true })
    .clear()
    .type(`{backspace}${baseUrl}`);
  cy.xpath(apiwidget.autoSuggest)
    .first()
    .click({ force: true });
  cy.get(ApiEditor.ApiRunBtn).scrollIntoView();
  cy.get(apiwidget.editResourceUrl)
    .first()
    .focus()
    .type(v1method)
    .should("have.value", v1method);
  cy.WaitAutoSave();
});

Cypress.Commands.add("switchToPaginationTab", () => {
  cy.get(apiwidget.paginationTab)
    .first()
    .click({ force: true });
});

Cypress.Commands.add("switchToAPIInputTab", () => {
  cy.get(apiwidget.apiInputTab)
    .first()
    .click({ force: true });
});

Cypress.Commands.add("selectPaginationType", option => {
  cy.get(apiwidget.paginationOption)
    .first()
    .click({ force: true });
  cy.xpath(option).click({ force: true });
});

Cypress.Commands.add("clickTest", testbutton => {
  cy.wait(2000);
  cy.wait("@saveAction");
  cy.get(testbutton)
    .first()
    .click({ force: true });
  cy.wait("@postExecute");
});

Cypress.Commands.add("enterUrl", (apiname, url, value) => {
  cy.get(url)
    .first()
    .type("{{".concat(apiname).concat(value), {
      force: true,
      parseSpecialCharSequences: false,
    });
});

Cypress.Commands.add(
  "EnterSourceDetailsWithQueryParam",
  (baseUrl, v1method, hKey, hValue, qKey, qValue) => {
    cy.enterDatasourceAndPath(baseUrl, v1method);
    cy.xpath(apiwidget.headerKey)
      .first()
      .click({ force: true })
      .type(hKey, { force: true })
      .should("have.value", hKey);
    cy.xpath(apiwidget.headerValue)
      .first()
      .click({ force: true })
      .type(hValue, { force: true })
      .should("have.value", hValue);
    cy.xpath(apiwidget.queryKey)
      .first()
      .click({ force: true })
      .type(qKey, { force: true })
      .should("have.value", qKey);
    cy.xpath(apiwidget.queryValue)
      .first()
      .click({ force: true })
      .type(qValue, { force: true })
      .should("have.value", qValue);
    cy.WaitAutoSave();
  },
);

Cypress.Commands.add(
  "EnterSourceDetailsWithbody",
  (baseUrl, v1method, hKey, hValue) => {
    cy.enterDatasourceAndPath(baseUrl, v1method);
    cy.get(apiwidget.addHeader)
      .first()
      .click({ first: true });
  },
);

Cypress.Commands.add("CreationOfUniqueAPIcheck", apiname => {
  cy.get(pages.addEntityAPI).click();
  cy.get(apiwidget.createapi).click({ force: true });
  cy.wait("@createNewApi");
  // cy.wait("@getUser");
  cy.get(apiwidget.resourceUrl).should("be.visible");
  cy.get(apiwidget.ApiName).click({ force: true });
  cy.get(apiwidget.apiTxt)
    .clear()
    .type(apiname, { force: true })
    .should("have.value", apiname)
    .focus();
  cy.get(".bp3-popover-content").should($x => {
    console.log($x);
    expect($x).contain(apiname.concat(" is already being used."));
  });
});

Cypress.Commands.add("MoveAPIToHome", apiname => {
  cy.xpath(apiwidget.popover)
    .last()
    .click({ force: true });
  cy.get(apiwidget.copyTo).click({ force: true });
  cy.get(apiwidget.home).click({ force: true });
  cy.wait("@createNewApi").should(
    "have.nested.property",
    "response.body.responseMeta.status",
    201,
  );
});

Cypress.Commands.add("MoveAPIToPage", pageName => {
  cy.xpath(apiwidget.popover)
    .last()
    .click({ force: true });
  cy.get(apiwidget.moveTo).click({ force: true });
  cy.get(apiwidget.page)
    .contains(pageName)
    .click();
  cy.wait("@saveAction").should(
    "have.nested.property",
    "response.body.responseMeta.status",
    200,
  );
});

Cypress.Commands.add("copyEntityToPage", pageName => {
  cy.xpath(apiwidget.popover)
    .last()
    .click({ force: true });
  cy.get(apiwidget.copyTo).click({ force: true });
  cy.get(apiwidget.page)
    .contains(pageName)
    .click();
  cy.wait("@createNewApi").should(
    "have.nested.property",
    "response.body.responseMeta.status",
    201,
  );
});

Cypress.Commands.add("CopyAPIToHome", () => {
  cy.xpath(apiwidget.popover)
    .last()
    .click({ force: true });
  cy.get(apiwidget.copyTo).click({ force: true });
  cy.get(apiwidget.home).click({ force: true });
  cy.wait("@createNewApi").should(
    "have.nested.property",
    "response.body.responseMeta.status",
    201,
  );
});

Cypress.Commands.add("DeleteAPIFromSideBar", () => {
  cy.deleteEntity();
  cy.wait("@deleteAction").should(
    "have.nested.property",
    "response.body.responseMeta.status",
    200,
  );
});

Cypress.Commands.add("DeleteWidgetFromSideBar", () => {
  cy.deleteEntity();
  cy.wait("@updateLayout").should(
    "have.nested.property",
    "response.body.responseMeta.status",
    200,
  );
});

Cypress.Commands.add("deleteEntity", () => {
  cy.xpath(apiwidget.popover)
    .last()
    .click({ force: true });
  cy.get(apiwidget.delete).click({ force: true });
});

Cypress.Commands.add("DeleteAPI", apiname => {
  cy.get(apiwidget.deleteAPI)
    .first()
    .click({ force: true });
  cy.wait("@deleteAction").should(
    "have.nested.property",
    "response.body.responseMeta.status",
    200,
  );
});

// Cypress.Commands.add("CreateModal", () => {
//   cy.get(modalWidgetPage.selectModal).click();
//   cy.get(modalWidgetPage.createModalButton).click({ force: true });
//   cy.get(modalWidgetPage.controlModalType)
//     .find(".bp3-button")
//     .click({ force: true })
//     .get("ul.bp3-menu")
//     .children()
//     .contains("Alert Modal")
//     .click();
//   cy.get(modalWidgetPage.controlModalType)
//     .find(".bp3-button > .bp3-button-text")
//     .should("have.text", "Alert Modal");
//   cy.get(commonlocators.editPropCrossButton).click();
//   cy.reload();
// });

Cypress.Commands.add("createModal", (modalType, ModalName) => {
  cy.get(widgetsPage.buttonOnClick)
    .get(commonlocators.dropdownSelectButton)
    .click({ force: true })
    .get("ul.bp3-menu")
    .children()
    .contains("Open Modal")
    .click();
  cy.get(modalWidgetPage.selectModal).click();
  cy.get(modalWidgetPage.createModalButton).click({ force: true });

  cy.get(modalWidgetPage.controlModalType)
    .find(".bp3-button")
    .click({ force: true })
    .get("ul.bp3-menu")
    .children()
    .contains(modalType)
    .click();
  cy.assertPageSave();

  // changing the model name verify
  cy.widgetText(
    ModalName,
    modalWidgetPage.modalName,
    modalWidgetPage.modalName,
  );
  cy.get(commonlocators.editPropCrossButton).click();

  //changing the Model label
  cy.get(modalWidgetPage.modalWidget + " " + widgetsPage.textWidget)
    .first()
    .trigger("mouseover");

  cy.get(widgetsPage.textWidget + " " + commonlocators.editIcon).click();
  cy.testCodeMirror(ModalName);
  cy.get(widgetsPage.textAlign + " " + commonlocators.dropDownBtn).click();
  cy.get(widgetsPage.textAlign + " .bp3-menu-item")
    .contains("Center")
    .click();
  cy.assertPageSave();
  cy.get(".bp3-overlay-backdrop").click({ force: true });
});

Cypress.Commands.add("CheckWidgetProperties", checkboxCss => {
  cy.get(checkboxCss).check({
    force: true,
  });
  cy.assertPageSave();
});

Cypress.Commands.add("UncheckWidgetProperties", checkboxCss => {
  cy.get(checkboxCss).uncheck({
    force: true,
  });
  cy.assertPageSave();
});

Cypress.Commands.add(
  "ChangeTextStyle",
  (dropDownValue, textStylecss, labelName) => {
    cy.get(commonlocators.dropDownIcon).click();
    cy.get("ul.bp3-menu")
      .children()
      .contains(dropDownValue)
      .click();
    cy.get(textStylecss).should("have.text", labelName);
  },
);

Cypress.Commands.add("widgetText", (text, inputcss, innercss) => {
  cy.get(commonlocators.editWidgetName)
    .click({ force: true })
    .type(text)
    .type("{enter}");
  cy.get(inputcss)
    .first()
    .trigger("mouseover", { force: true });
  cy.get(innercss).should("have.text", text);
});

Cypress.Commands.add("EvaluateDataType", dataType => {
  cy.get(commonlocators.evaluatedType)
    .should("be.visible")
    .contains(dataType);
});

Cypress.Commands.add("EvaluateCurrentValue", currentValue => {
  cy.wait(2000);
  cy.get(commonlocators.evaluatedCurrentValue)
    .should("be.visible")
    .contains(currentValue);
});

Cypress.Commands.add("PublishtheApp", () => {
  cy.server();
  cy.route("POST", "/api/v1/applications/publish/*").as("publishApp");
  // Wait before publish
  cy.wait(2000);
  cy.assertPageSave();
  cy.get(homePage.publishButton).click();
  cy.wait("@publishApp");
  cy.get('a[class="bp3-button"]')
    .invoke("removeAttr", "target")
    .click({ force: true });
  cy.url().should("include", "/pages");
  cy.log("pagename: " + localStorage.getItem("PageName"));
});

Cypress.Commands.add("getCodeMirror", () => {
  return cy
    .get(".CodeMirror textarea")
    .first()
    .focus()
    .type("{ctrl}{shift}{downarrow}");
});

Cypress.Commands.add("testCodeMirror", value => {
  cy.get(".CodeMirror textarea")
    .first()
    .focus()
    .type("{ctrl}{shift}{downarrow}")
    .then($cm => {
      if ($cm.val() !== "") {
        cy.get(".CodeMirror textarea")
          .first()
          .clear({
            force: true,
          });
      }

      cy.get(".CodeMirror textarea")
        .first()
        .type(value, {
          force: true,
          parseSpecialCharSequences: false,
        });
      cy.wait(200);
      cy.get(".CodeMirror textarea")
        .first()
        .should("have.value", value);
    });
});

Cypress.Commands.add("testJsontext", (endp, value) => {
  cy.get(".t--property-control-" + endp + " .CodeMirror textarea")
    .first()
    .focus({ force: true })
    .type("{uparrow}", { force: true })
    .type("{ctrl}{shift}{downarrow}", { force: true });
  cy.focused().then($cm => {
    if ($cm.contents != "") {
      cy.log("The field is empty");
      cy.get(".t--property-control-" + endp + " .CodeMirror textarea")
        .first()
        .clear({
          force: true,
        });
    }
    cy.get(".t--property-control-" + endp + " .CodeMirror textarea")
      .first()
      .type(value, {
        force: true,
        parseSpecialCharSequences: false,
      });
  });
  cy.wait(200);
});

Cypress.Commands.add("selectShowMsg", value => {
  cy.get(commonlocators.chooseAction)
    .children()
    .contains("Show Message")
    .click();
});

Cypress.Commands.add("addSuccessMessage", value => {
  cy.get(commonlocators.chooseMsgType)
    .last()
    .click();
  cy.get(commonlocators.chooseAction)
    .children()
    .contains("Success")
    .click();
  cy.enterActionValue(value);
});
Cypress.Commands.add("SetDateToToday", () => {
  cy.get(formWidgetsPage.datepickerFooter)
    .contains("Today")
    .click();
  cy.assertPageSave();
});

Cypress.Commands.add("enterActionValue", value => {
  cy.get(".CodeMirror textarea")
    .last()
    .focus()
    .type("{ctrl}{shift}{downarrow}")
    .then($cm => {
      if ($cm.val() !== "") {
        cy.get(".CodeMirror textarea")
          .last()
          .clear({
            force: true,
          });
      }

      cy.get(".CodeMirror textarea")
        .last()
        .type(value, {
          force: true,
          parseSpecialCharSequences: false,
        });
      cy.wait(200);
      cy.get(".CodeMirror textarea")
        .last()
        .should("have.value", value);
    });
});

Cypress.Commands.add("ClearDate", () => {
  cy.get(formWidgetsPage.datepickerFooter)
    .contains("Clear")
    .click();
  cy.assertPageSave();
});

Cypress.Commands.add("DeleteModal", () => {
  cy.get(widgetsPage.textbuttonWidget).dblclick("topRight", { force: true });
  cy.get(widgetsPage.deleteWidget)
    .first()
    .click({ force: true });
});

Cypress.Commands.add("Createpage", Pagename => {
  cy.get(pages.pagesIcon).click({ force: true });
  cy.get(pages.AddPage)
    .first()
    .click();
  cy.wait("@createPage").should(
    "have.nested.property",
    "response.body.responseMeta.status",
    201,
  );
  cy.wait(2000);
  cy.xpath(pages.popover)
    .last()
    .click({ force: true });
  cy.get(pages.editName).click({ force: true });
  cy.get(pages.editInput)
    .type(Pagename)
    .type("{Enter}");
  pageidcopy = Pagename;
  cy.get("#loading").should("not.exist");
  cy.wait(2000);
});

Cypress.Commands.add("Deletepage", Pagename => {
  cy.get(pages.pagesIcon).click({ force: true });
  cy.get(".t--page-sidebar-" + Pagename + "");
  cy.get(
    ".t--page-sidebar-" +
      Pagename +
      ">.t--page-sidebar-menu-actions>.bp3-popover-target",
  ).click({ force: true });
  cy.get(pages.Menuaction).click({ force: true });
  cy.get(pages.Delete).click({ force: true });
  cy.wait(2000);
});

Cypress.Commands.add("generateUUID", () => {
  const uuid = require("uuid");
  const id = uuid.v4();
  return id.split("-")[0];
});

Cypress.Commands.add("addDsl", dsl => {
  let currentURL;
  let pageid;
  let layoutId;
  cy.url().then(url => {
    currentURL = url;
    const myRegexp = /pages(.*)/;
    const match = myRegexp.exec(currentURL);
    pageid = match[1].split("/")[1];
    cy.log(pageidcopy + "page id copy");
    cy.log(pageid + "page id");
    //Fetch the layout id
    cy.server();
    cy.request("GET", "api/v1/pages/" + pageid).then(response => {
      const len = JSON.stringify(response.body);
      cy.log(len);
      layoutId = JSON.parse(len).data.layouts[0].id;
      // Dumpimg the DSL to the created page
      cy.request(
        "PUT",
        "api/v1/layouts/" + layoutId + "/pages/" + pageid,
        dsl,
      ).then(response => {
        expect(response.status).equal(200);
        cy.reload();
      });
    });
  });
});

Cypress.Commands.add("DeleteAppByApi", () => {
  let currentURL;
  let appId;
  cy.url().then(url => {
    currentURL = url;
    const myRegexp = /applications(.*)/;
    const match = myRegexp.exec(currentURL);
    appId = match ? match[1].split("/")[1] : null;

    if (appId != null) {
      cy.log(appId + "appId");
      cy.request("DELETE", "api/v1/applications/" + appId);
    }
  });
});
Cypress.Commands.add("togglebar", value => {
  cy.get(value)
    .check({ force: true })
    .should("be.checked");
});
Cypress.Commands.add("radiovalue", (value, value2) => {
  cy.get(value)
    .click()
    .clear()
    .type(value2);
});
Cypress.Commands.add("optionValue", (value, value2) => {
  cy.get(value)
    .click()
    .clear()
    .type(value2);
});
Cypress.Commands.add("dropdownDynamic", text => {
  cy.wait(2000);
  cy.get("ul[class='bp3-menu']")
    .first()
    .contains(text)
    .click({ force: true })
    .should("have.text", text);
});

Cypress.Commands.add("getAlert", alertcss => {
  cy.get(commonlocators.dropdownSelectButton).click({ force: true });
  cy.get(widgetsPage.menubar)
    .contains("Show Alert")
    .click({ force: true })
    .should("have.text", "Show Alert");

  cy.get(alertcss)
    .click({ force: true })
    .type("{command}{A}{del}")
    .type("hello")
    .should("not.to.be.empty");
  cy.get(".t--open-dropdown-Select-type").click({ force: true });
  cy.get(".bp3-popover-content .bp3-menu li")
    .contains("Success")
    .click({ force: true });
});

Cypress.Commands.add("tabVerify", (index, text) => {
  cy.get(".t--property-control-tabs input")
    .eq(index)
    .click({ force: true })
    .clear()
    .type(text);
  cy.get(LayoutPage.tabWidget)
    .contains(text)
    .click({ force: true })
    .should("be.visible");
});

Cypress.Commands.add("togglebar", value => {
  cy.get(value)
    .check({ force: true })
    .should("be.checked");
});
Cypress.Commands.add("togglebarDisable", value => {
  cy.get(value)
    .uncheck({ force: true })
    .should("not.checked");
});

Cypress.Commands.add("getAlert", alertcss => {
  cy.get(commonlocators.dropdownSelectButton).click({ force: true });
  cy.get(widgetsPage.menubar)
    .contains("Show Message")
    .click({ force: true })
    .should("have.text", "Show Message");

  cy.get(alertcss)
    .click({ force: true })
    .type("{command}{A}{del}")
    .type("hello")
    .should("not.to.be.empty");
  cy.get(".t--open-dropdown-Select-type").click({ force: true });
  cy.get(".bp3-popover-content .bp3-menu li")
    .contains("Success")
    .click({ force: true });
});

Cypress.Commands.add("radioInput", (index, text) => {
  cy.get(widgetsPage.RadioInput)
    .eq(index)
    .click()
    .clear()
    .type(text);
});
Cypress.Commands.add("tabVerify", (index, text) => {
  cy.get(".t--property-control-tabs input")
    .eq(index)
    .click({ force: true })
    .clear()
    .type(text);
  cy.get(LayoutPage.tabWidget)
    .contains(text)
    .click({ force: true })
    .should("be.visible");
});

Cypress.Commands.add("getPluginFormsAndCreateDatasource", () => {
  /*
  cy.wait("@getPluginForm").should(
    "have.nested.property",
    "response.body.responseMeta.status",
    200,
  );
  cy.wait("@createDatasource").should(
    "have.nested.property",
    "response.body.responseMeta.status",
    201,
  );
  */
});

Cypress.Commands.add("NavigateToApiEditor", () => {
  cy.get(explorer.addEntityAPI).click({ force: true });
});

Cypress.Commands.add("NavigateToWidgetsInExplorer", () => {
  cy.get(explorer.entityWidget).click({ force: true });
});

Cypress.Commands.add("NavigateToQueriesInExplorer", () => {
  cy.get(explorer.entityQuery).click({ force: true });
});

Cypress.Commands.add("testCreateApiButton", () => {
  cy.get(ApiEditor.createBlankApiCard).click({ force: true });
  cy.wait("@createNewApi").should(
    "have.nested.property",
    "response.body.responseMeta.status",
    201,
  );
});

Cypress.Commands.add("testSaveDeleteDatasource", () => {
  cy.get(".t--test-datasource").click();
  cy.wait("@testDatasource")
    .should("have.nested.property", "response.body.data.success", true)
    .debug();

  cy.get(".t--save-datasource").click();
  cy.wait("@saveDatasource").should(
    "have.nested.property",
    "response.body.responseMeta.status",
    200,
  );

  cy.get(datasourceEditor.editDatasource).click();

  cy.get(".t--delete-datasource").click();
  cy.wait("@deleteDatasource").should(
    "have.nested.property",
    "response.body.responseMeta.status",
    200,
  );
});

Cypress.Commands.add("importCurl", () => {
  cy.get(ApiEditor.curlImportBtn).click({ force: true });
  cy.wait("@curlImport").should(
    "have.nested.property",
    "response.body.responseMeta.status",
    201,
  );
});

Cypress.Commands.add("NavigateToDatasourceEditor", () => {
  cy.get(datasourceEditor.addDatasourceEntity).click({ force: true });
});

Cypress.Commands.add("NavigateToQueryEditor", () => {
  cy.xpath(queryEditor.addQueryEntity).click({ force: true });
});

Cypress.Commands.add("testDatasource", () => {
  cy.get(".t--test-datasource").click();
  cy.wait("@testDatasource").should(
    "have.nested.property",
    "response.body.data.success",
    true,
  );
});

Cypress.Commands.add("saveDatasource", () => {
  cy.get(".t--save-datasource").click();
  cy.wait("@saveDatasource").should(
    "have.nested.property",
    "response.body.responseMeta.status",
    200,
  );
});

Cypress.Commands.add("testSaveDatasource", () => {
  cy.saveDatasource();
  cy.get(datasourceEditor.editDatasource).click();
  cy.testDatasource();
});

Cypress.Commands.add("fillMongoDatasourceForm", () => {
  cy.get(datasourceEditor["host"]).type(datasourceFormData["mongo-host"]);
  cy.get(datasourceEditor["port"]).type(datasourceFormData["mongo-port"]);

  cy.get(datasourceEditor.sectionAuthentication).click();
  cy.get(datasourceEditor["databaseName"])
    .clear()
    .type(datasourceFormData["mongo-databaseName"]);
  cy.get(datasourceEditor["username"]).type(
    datasourceFormData["mongo-username"],
  );
  cy.get(datasourceEditor["password"]).type(
    datasourceFormData["mongo-password"],
  );

  cy.get(datasourceEditor.sectionSSL).click();
  cy.get(datasourceEditor["authenticationAuthtype"]).click();
  cy.contains(datasourceFormData["mongo-authenticationAuthtype"]).click({
    force: true,
  });

  cy.get(datasourceEditor["sslAuthtype"]).click();
  cy.contains(datasourceFormData["mongo-sslAuthtype"]).click({
    force: true,
  });
});

Cypress.Commands.add("fillPostgresDatasourceForm", () => {
  cy.get(datasourceEditor.host).type(datasourceFormData["postgres-host"]);
  cy.get(datasourceEditor.port).type(datasourceFormData["postgres-port"]);
  cy.get(datasourceEditor.databaseName)
    .clear()
    .type(datasourceFormData["postgres-databaseName"]);

  cy.get(datasourceEditor.sectionAuthentication).click();
  cy.get(datasourceEditor.username).type(
    datasourceFormData["postgres-username"],
  );
  cy.get(datasourceEditor.password).type(
    datasourceFormData["postgres-password"],
  );
});

Cypress.Commands.add("createPostgresDatasource", () => {
  cy.NavigateToDatasourceEditor();
  cy.get(datasourceEditor.PostgreSQL).click();

  cy.getPluginFormsAndCreateDatasource();

  cy.fillPostgresDatasourceForm();

  cy.testSaveDatasource();
});

Cypress.Commands.add("deletePostgresDatasource", datasourceName => {
  cy.NavigateToDatasourceEditor();
  cy.get(`.t--entity-name:contains(${datasourceName})`).click();
  cy.get(datasourceEditor.editDatasource).click();
  cy.get(".t--delete-datasource").click();
  cy.wait("@deleteDatasource").should(
    "have.nested.property",
    "response.body.responseMeta.status",
    200,
  );
});

Cypress.Commands.add("runQuery", () => {
  cy.get(queryEditor.runQuery).click();
  cy.wait("@postExecute").should(
    "have.nested.property",
    "response.body.responseMeta.status",
    200,
  );
});

Cypress.Commands.add("hoverAndClick", () => {
  cy.xpath(apiwidget.popover)
    .last()
    .should("be.hidden")
    .invoke("show")
    .click({ force: true });
  cy.xpath(apiwidget.popover)
    .last()
    .click({ force: true });
});

Cypress.Commands.add("deleteQuery", () => {
  cy.hoverAndClick();
  cy.get(apiwidget.delete).click({ force: true });
  cy.wait("@deleteAction").should(
    "have.nested.property",
    "response.body.responseMeta.status",
    200,
  );
});

Cypress.Commands.add("deleteDataSource", () => {
  cy.hoverAndClick();
  cy.get(apiwidget.delete).click({ force: true });
  cy.wait("@deleteDatasource").should(
    "have.nested.property",
    "response.body.responseMeta.status",
    200,
  );
});

Cypress.Commands.add("runAndDeleteQuery", () => {
  cy.get(queryEditor.runQuery).click();
  cy.wait("@postExecute").should(
    "have.nested.property",
    "response.body.responseMeta.status",
    200,
  );

  cy.get(queryEditor.deleteQuery).click();
  cy.wait("@deleteAction").should(
    "have.nested.property",
    "response.body.responseMeta.status",
    200,
  );
});

Cypress.Commands.add("dragAndDropToCanvas", widgetType => {
  const selector = `.t--widget-card-draggable-${widgetType}`;
  cy.get(selector)
    .trigger("mousedown", { button: 0 }, { force: true })
    .trigger("mousemove", 300, -300, { force: true });
  cy.get(explorer.dropHere)
    .click()
    .trigger("mouseup", { force: true });
});

Cypress.Commands.add("executeDbQuery", queryName => {
  cy.get(widgetsPage.buttonOnClick)
    .get(commonlocators.dropdownSelectButton)
    .click({ force: true })
    .get("ul.bp3-menu")
    .children()
    .contains("Execute a DB Query")
    .click({ force: true })
    .get("ul.bp3-menu")
    .children()
    .contains(queryName)
    .click({ force: true });
});

Cypress.Commands.add("openPropertyPane", widgetType => {
  const selector = `.t--draggable-${widgetType}`;
  cy.get(selector)
    .first()
    .trigger("mouseover")
    .wait(500);
  cy.get(`${selector}:first-of-type .t--widget-propertypane-toggle`)
    .first()
    .click({ force: true });
});

Cypress.Commands.add("closePropertyPane", () => {
  cy.get(commonlocators.editPropCrossButton).click();
});

Cypress.Commands.add("createAndFillApi", (url, parameters) => {
  cy.NavigateToApiEditor();
  cy.testCreateApiButton();
  cy.get("@createNewApi").then(response => {
    cy.get(ApiEditor.ApiNameField).should("be.visible");
    cy.expect(response.response.body.responseMeta.success).to.eq(true);
    cy.get(ApiEditor.ApiNameField)
      .click()
      .invoke("text")
      .then(text => {
        const someText = text;
        expect(someText).to.equal(response.response.body.data.name);
      });
  });

  cy.get(ApiEditor.dataSourceField)
    .click({ force: true })
    .type(url, { parseSpecialCharSequences: false }, { force: true });
  cy.contains(url).click({
    force: true,
  });
  cy.get(apiwidget.editResourceUrl)
    .first()
    .click({ force: true })
    .type(parameters, { parseSpecialCharSequences: false }, { force: true });
  cy.WaitAutoSave();
  cy.get(ApiEditor.formActionButtons).should("be.visible");
  cy.get(ApiEditor.ApiRunBtn).should("not.be.disabled");
});

Cypress.Commands.add("isSelectRow", index => {
  cy.get(
    '.tbody .td[data-rowindex="' + index + '"][data-colindex="' + 0 + '"]',
  ).click({ force: true });
});

Cypress.Commands.add("readTabledata", (rowNum, colNum) => {
  // const selector = `.t--draggable-tablewidget .e-gridcontent.e-lib.e-droppable td[index=${rowNum}][aria-colindex=${colNum}]`;
  const selector = `.tbody .td[data-rowindex="${rowNum}"][data-colindex="${colNum}"] div`;
  const tabVal = cy.get(selector).invoke("text");
  return tabVal;
});

Cypress.Commands.add("getDate", (date, dateFormate) => {
  const eDate = Cypress.moment()
    .add(date, "days")
    .format(dateFormate);
  return eDate;
});

Cypress.Commands.add("setDate", (date, dateFormate) => {
  const expDate = Cypress.moment()
    .add(date, "days")
    .format(dateFormate);
  const sel = `.DayPicker-Day[aria-label=\"${expDate}\"]`;
  cy.get(sel).click();
});

Cypress.Commands.add("pageNo", index => {
  cy.get(".page-item")
    .first()
    .click({ force: true });
});

Cypress.Commands.add("pageNoValidate", index => {
  const data = '.e-numericcontainer a[index="' + index + '"]';
  const pageVal = cy.get(data);
  return pageVal;
});

Cypress.Commands.add("validateDisableWidget", (widgetCss, disableCss) => {
  cy.get(widgetCss + disableCss).should("exist");
});

Cypress.Commands.add("validateEnableWidget", (widgetCss, disableCss) => {
  cy.get(widgetCss + disableCss).should("not.exist");
});

Cypress.Commands.add("validateHTMLText", (widgetCss, htmlTag, value) => {
  cy.get(widgetCss + " iframe").then($iframe => {
    const $body = $iframe.contents().find("body");
    cy.wrap($body)
      .find(htmlTag)
      .should("have.text", value);
  });
});

Cypress.Commands.add("startServerAndRoutes", () => {
  cy.server();
  cy.route("GET", "/api/v1/applications/new").as("applications");
  cy.route("GET", "/api/v1/users/profile").as("getUser");
  cy.route("GET", "/api/v1/plugins").as("getPlugins");
  cy.route("POST", "/api/v1/logout").as("postLogout");

  cy.route("GET", "/api/v1/datasources").as("getDataSources");
  cy.route("GET", "/api/v1/pages/application/*").as("getPagesForCreateApp");
  cy.route("GET", "/api/v1/applications/view/*").as("getPagesForViewApp");

  cy.route("POST");
  cy.route("GET", "/api/v1/pages/*").as("getPage");
  cy.route("GET", "/api/v1/actions*").as("getActions");
  cy.route("GET", "api/v1/providers/categories").as("getCategories");
  cy.route("GET", "api/v1/import/templateCollections").as(
    "getTemplateCollections",
  );
  cy.route("DELETE", "/api/v1/actions/*").as("deleteAPI");
  cy.route("DELETE", "/api/v1/applications/*").as("deleteApp");
  cy.route("DELETE", "/api/v1/actions/*").as("deleteAction");
  cy.route("DELETE", "/api/v1/pages/*").as("deletePage");
  cy.route("POST", "/api/v1/datasources").as("createDatasource");
  cy.route("POST", "/api/v1/datasources/test").as("testDatasource");
  cy.route("PUT", "/api/v1/datasources/*").as("saveDatasource");
  cy.route("DELETE", "/api/v1/datasources/*").as("deleteDatasource");
  cy.route("GET", "/api/v1/datasources/*/structure?ignoreCache=*").as(
    "getDatasourceStructure",
  );

  cy.route("GET", "/api/v1/organizations").as("organizations");
  cy.route("GET", "/api/v1/organizations/*").as("getOrganisation");

  cy.route("POST", "/api/v1/actions/execute").as("executeAction");
  cy.route("POST", "/api/v1/applications/publish/*").as("publishApp");
  cy.route("PUT", "/api/v1/layouts/*/pages/*").as("updateLayout");

  cy.route("POST", "/track/*").as("postTrack");
  cy.route("POST", "/api/v1/actions/execute").as("postExecute");
  cy.route("PUT", "/api/v1/actions/executeOnLoad/*").as("setExecuteOnLoad");

  cy.route("POST", "/api/v1/actions").as("createNewApi");
  cy.route("POST", "/api/v1/import?type=CURL&pageId=*&name=*").as("curlImport");
  cy.route("DELETE", "/api/v1/actions/*").as("deleteAction");
  cy.route("GET", "/api/v1/marketplace/providers?category=*&page=*&size=*").as(
    "get3PProviders",
  );
  cy.route("GET", "/api/v1/marketplace/templates?providerId=*").as(
    "get3PProviderTemplates",
  );
  cy.route("POST", "/api/v1/items/addToPage").as("add3PApiToPage");

  cy.route("GET", "/api/v1/plugins/*/form").as("getPluginForm");
  cy.route("POST", "/api/v1/datasources").as("createDatasource");
  cy.route("POST", "/api/v1/datasources/test").as("testDatasource");
  cy.route("PUT", "/api/v1/datasources/*").as("saveDatasource");
  cy.route("DELETE", "/api/v1/datasources/*").as("deleteDatasource");
  cy.route("DELETE", "/api/v1/applications/*").as("deleteApplication");
  cy.route("POST", "/api/v1/applications/?orgId=*").as("createNewApplication");
  cy.route("PUT", "/api/v1/applications/*").as("updateApplicationName");
  cy.route("PUT", "/api/v1/actions/*").as("saveAction");

  cy.route("POST", "/api/v1/organizations").as("createOrg");
  cy.route("POST", "/api/v1/users/invite").as("postInvite");
  cy.route("GET", "/api/v1/organizations/roles?organizationId=*").as(
    "getRoles",
  );
  cy.route("GET", "/api/v1/users/me").as("getUser");
  cy.route("POST", "/api/v1/pages").as("createPage");
  cy.route("POST", "/api/v1/pages/clone/*").as("clonePage");
  cy.route("PUT", "/api/v1/applications/*/changeAccess").as("changeAccess");
});

Cypress.Commands.add("alertValidate", text => {
  cy.get(commonlocators.success)
    .should("be.visible")
    .and("have.text", text);
});

Cypress.Commands.add("ExportVerify", (togglecss, name) => {
  cy.togglebar(togglecss);
  cy.get(".t--draggable-tablewidget button")
    .invoke("attr", "aria-label")
    .should("contain", name);
  cy.togglebarDisable(togglecss);
});

Cypress.Commands.add("readTabledataPublish", (rowNum, colNum) => {
  // const selector = `.t--widget-tablewidget .e-gridcontent.e-lib.e-droppable td[index=${rowNum}][aria-colindex=${colNum}]`;
  const selector = `.t--widget-tablewidget .tbody .td[data-rowindex=${rowNum}][data-colindex=${colNum}] div`;
  const tabVal = cy.get(selector).invoke("text");
  return tabVal;
});

Cypress.Commands.add("scrollTabledataPublish", (rowNum, colNum) => {
  const selector = `.t--widget-tablewidget .tbody .td[data-rowindex=${rowNum}][data-colindex=${colNum}] div`;
  const tabVal = cy
    .get(selector)
    .scrollIntoView()
    .invoke("text");
  return tabVal;
});

Cypress.Commands.add("assertEvaluatedValuePopup", expectedType => {
  cy.get(dynamicInputLocators.evaluatedValue)
    .should("be.visible")
    .children("p")
    .should("contain.text", "Expected Data Type")
    .should("contain.text", "Evaluated Value")
    .siblings("pre")
    .should("have.text", expectedType);
});

Cypress.Commands.add("validateToastMessage", value => {
  cy.get(commonlocators.toastMsg).should("have.text", value);
});

Cypress.Commands.add("NavigateToPaginationTab", () => {
  cy.get(ApiEditor.apiTab)
    .contains("Pagination")
    .click();
  cy.get(ApiEditor.apiPaginationTab).click();
  cy.get(ApiEditor.apiPaginationTab + " input")
    .first()
    .type("Paginate with Response Url", { force: true })
    .type("{enter}");
});

Cypress.Commands.add("ValidateTableData", value => {
  // cy.isSelectRow(0);
  cy.readTabledata("0", "0").then(tabData => {
    const tableData = tabData;
    expect(tableData).to.equal(value.toString());
  });
});

Cypress.Commands.add("ValidatePublishTableData", value => {
  cy.isSelectRow(0);
  cy.readTabledataPublish("0", "0").then(tabData => {
    const tableData = tabData;
    expect(tableData).to.equal(value);
  });
});

Cypress.Commands.add("ValidatePaginateResponseUrlData", runTestCss => {
  cy.SearchEntityandOpen("Api2");
  cy.NavigateToPaginationTab();
  cy.RunAPI();
  cy.get(ApiEditor.apiPaginationNextTest).click();
  cy.wait("@postExecute");
  cy.get(runTestCss).click();
  cy.wait("@postExecute");
  cy.get(ApiEditor.formActionButtons).should("be.visible");
  cy.get(ApiEditor.ApiRunBtn).should("not.be.disabled");
  cy.get(ApiEditor.responseBody)
    .contains("name")
    .siblings("span")
    .invoke("text")
    .then(tabData => {
      const respBody = tabData.match(/"(.*)"/)[0];
      localStorage.setItem("respBody", respBody);
      cy.log(respBody);
      cy.SearchEntityandOpen("Table1");
      // cy.openPropertyPane("tablewidget");
      // cy.testJsontext("tabledata", "{{Api2.data.results}}");
      cy.isSelectRow(0);
      cy.readTabledata("0", "1").then(tabData => {
        const tableData = tabData;
        expect(`\"${tableData}\"`).to.equal(respBody);
      });
    });
});

Cypress.Commands.add("ValidatePaginationInputData", () => {
  cy.isSelectRow(0);
  cy.readTabledataPublish("0", "1").then(tabData => {
    const tableData = tabData;
    expect(`\"${tableData}\"`).to.equal(localStorage.getItem("respBody"));
  });
});

Cypress.Commands.add("callApi", apiname => {
  cy.get(commonlocators.callApi)
    .first()
    .click();
  cy.get(commonlocators.singleSelectMenuItem)
    .contains("Call An API")
    .click();
  cy.get(commonlocators.selectMenuItem)
    .contains(apiname)
    .click();
});

Cypress.Commands.add("assertPageSave", () => {
  cy.get(commonlocators.saveStatusSuccess);
});

Cypress.Commands.add("EditApp", appName => {
  cy.get(homePage.searchInput).type(appName);
  cy.wait(2000);
  cy.get(homePage.applicationCard)
    .first()
    .trigger("mouseover");
  cy.get(homePage.appEditIcon)
    .first()
    .click({ force: true });
  cy.get("#loading").should("not.exist");
});<|MERGE_RESOLUTION|>--- conflicted
+++ resolved
@@ -232,23 +232,12 @@
   cy.get(homePage.createNew)
     .first()
     .click({ force: true });
-<<<<<<< HEAD
-  cy.wait("@createNewApplication").should(
-    "have.nested.property",
-    "response.body.responseMeta.status",
-    201,
-  );
-  cy.wait(2000);
-  cy.get(homePage.applicationName).type(appname + "{enter}");
-  cy.wait("@updateApplicationName").should(
-=======
   cy.get(homePage.inputAppName).type(appname);
   cy.get(homePage.CreateApp)
     .contains("Submit")
     .click({ force: true });
   cy.get("#loading").should("not.exist");
   cy.wait("@getPagesForCreateApp").should(
->>>>>>> 230126eb
     "have.nested.property",
     "response.body.responseMeta.status",
     200,
