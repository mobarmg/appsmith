/// <reference types="Cypress" />

const loginPage = require("../locators/LoginPage.json");
const homePage = require("../locators/HomePage.json");
const pages = require("../locators/Pages.json");
const datasourceEditor = require("../locators/DatasourcesEditor.json");
const datasourceFormData = require("../fixtures/datasources.json");
const commonlocators = require("../locators/commonlocators.json");
const queryEditor = require("../locators/QueryEditor.json");
const modalWidgetPage = require("../locators/ModalWidget.json");
const widgetsPage = require("../locators/Widgets.json");
const LayoutPage = require("../locators/Layout.json");
const formWidgetsPage = require("../locators/FormWidgets.json");
const ApiEditor = require("../locators/ApiEditor.json");
const apiwidget = require("../locators/apiWidgetslocator.json");
const dynamicInputLocators = require("../locators/DynamicInput.json");
const explorer = require("../locators/explorerlocators.json");

let pageidcopy = " ";

Cypress.Commands.add("createOrg", orgName => {
  cy.get(homePage.createOrg)
    .should("be.visible")
    .first()
    .click({ force: true });
  cy.xpath(homePage.inputOrgName)
    .should("be.visible")
    .type(orgName);
  cy.xpath(homePage.submitBtn).click();
  cy.wait("@applications").should(
    "have.nested.property",
    "response.body.responseMeta.status",
    200,
  );
});

Cypress.Commands.add(
  "dragTo",
  { prevSubject: "element" },
  (subject, targetEl) => {
    cy.wrap(subject).trigger("dragstart");
    cy.get(targetEl).trigger("drop");
  },
);

Cypress.Commands.add("navigateToOrgSettings", orgName => {
  cy.get(homePage.orgList.concat(orgName).concat(")"))
    .scrollIntoView()
    .should("be.visible");
  cy.get(".t--org-name span")
    .contains(orgName)
    .first()
    .click({ force: true });
  cy.xpath(homePage.MemberSettings).click({ force: true });
  cy.wait("@getOrganisation");
  cy.wait("@getRoles").should(
    "have.nested.property",
    "response.body.responseMeta.status",
    200,
  );
  cy.get(homePage.inviteUserMembersPage).should("be.visible");
});

Cypress.Commands.add("inviteUserForOrg", (orgName, email, role) => {
  cy.get(homePage.orgList.concat(orgName).concat(")"))
    .scrollIntoView()
    .should("be.visible");
  cy.get(homePage.orgList.concat(orgName).concat(homePage.shareOrg))
    .first()
    .should("be.visible")
    .click();
  cy.xpath(homePage.email)
    .click({ force: true })
    .type(email);
  cy.xpath(homePage.selectRole).click({ force: true });
  cy.xpath(role).click({ force: true });
  cy.xpath(homePage.inviteBtn).click({ force: true });
  cy.wait("@postInvite").should(
    "have.nested.property",
    "response.body.responseMeta.status",
    200,
  );
  cy.contains(email);
  cy.get(homePage.manageUsers).click({ force: true });
  cy.xpath(homePage.appHome)
    .first()
    .should("be.visible")
    .click();
});

Cypress.Commands.add("shareApp", (email, role) => {
  cy.xpath(homePage.email)
    .click({ force: true })
    .type(email);
  cy.xpath(homePage.selectRole).click({ force: true });
  cy.xpath(role).click({ force: true });
  cy.xpath(homePage.inviteBtn).click({ force: true });
  cy.wait("@postInvite").should(
    "have.nested.property",
    "response.body.responseMeta.status",
    200,
  );
  cy.contains(email);
  cy.get(homePage.closeBtn).click();
});

Cypress.Commands.add("shareAndPublic", (email, role) => {
  cy.xpath(homePage.email)
    .click({ force: true })
    .type(email);
  cy.xpath(homePage.selectRole).click({ force: true });
  cy.xpath(role).click({ force: true });
  cy.xpath(homePage.inviteBtn).click({ force: true });
  cy.wait("@postInvite").should(
    "have.nested.property",
    "response.body.responseMeta.status",
    200,
  );
  cy.contains(email);
  cy.enablePublicAccess();
});

Cypress.Commands.add("enablePublicAccess", () => {
  cy.get(homePage.enablePublicAccess).click();
  cy.wait("@changeAccess").should(
    "have.nested.property",
    "response.body.responseMeta.status",
    200,
  );
  cy.get(homePage.closeBtn).click();
});

Cypress.Commands.add("deleteUserFromOrg", (orgName, email) => {
  cy.get(homePage.orgList.concat(orgName).concat(")"))
    .scrollIntoView()
    .should("be.visible");
  cy.get(".t--org-name span")
    .contains(orgName)
    .first()
    .click({ force: true });
  cy.xpath(homePage.MemberSettings).click({ force: true });
  cy.wait("@getOrganisation");
  cy.wait("@getRoles").should(
    "have.nested.property",
    "response.body.responseMeta.status",
    200,
  );
  cy.get(homePage.DeleteBtn).click({ force: true });
  cy.xpath(homePage.appHome)
    .first()
    .should("be.visible")
    .click();
  cy.wait("@applications").should(
    "have.nested.property",
    "response.body.responseMeta.status",
    200,
  );
});

Cypress.Commands.add("updateUserRoleForOrg", (orgName, email, role) => {
  cy.get(homePage.orgList.concat(orgName).concat(")"))
    .scrollIntoView()
    .should("be.visible");
  cy.get(".t--org-name span")
    .contains(orgName)
    .first()
    .click({ force: true });
  cy.xpath(homePage.MemberSettings).click({ force: true });
  cy.wait("@getRoles").should(
    "have.nested.property",
    "response.body.responseMeta.status",
    200,
  );
  cy.get(homePage.inviteUserMembersPage).click({ force: true });
  cy.xpath(homePage.email)
    .click({ force: true })
    .type(email);
  cy.xpath(homePage.selectRole).click({ force: true });
  cy.xpath(role).click({ force: true });
  cy.xpath(homePage.inviteBtn).click({ force: true });
  cy.wait("@postInvite").should(
    "have.nested.property",
    "response.body.responseMeta.status",
    200,
  );
  cy.contains(email);
  cy.get(".bp3-icon-small-cross").click({ force: true });
  cy.xpath(homePage.appHome)
    .first()
    .should("be.visible")
    .click();
  cy.wait("@applications").should(
    "have.nested.property",
    "response.body.responseMeta.status",
    200,
  );
});

Cypress.Commands.add("launchApp", appName => {
  cy.get(homePage.appView)
    .should("be.visible")
    .first()
    .click();
  cy.get("#loading").should("not.exist");
  cy.wait("@getPagesForViewApp").should(
    "have.nested.property",
    "response.body.responseMeta.status",
    200,
  );
});

Cypress.Commands.add("CreateAppForOrg", (orgName, appname) => {
  cy.get(homePage.orgList.concat(orgName).concat(homePage.createAppFrOrg))
    .scrollIntoView()
    .should("be.visible")
    .click();
  cy.wait("@createNewApplication").should(
    "have.nested.property",
    "response.body.responseMeta.status",
    201,
  );
  cy.wait(1000);
  cy.get(homePage.applicationName).type(appname + "{enter}");
  cy.wait("@updateApplication").should(
    "have.nested.property",
    "response.body.responseMeta.status",
    200,
  );
});

Cypress.Commands.add("CreateApp", appname => {
  cy.get(homePage.createNew)
    .first()
    .click({ force: true });
  cy.wait("@createNewApplication").should(
    "have.nested.property",
    "response.body.responseMeta.status",
    201,
  );
  cy.get("#loading").should("not.exist");
  cy.wait(1000);
  cy.get(homePage.applicationName).type(appname + "{enter}");
  cy.wait("@updateApplication").should(
    "have.nested.property",
    "response.body.responseMeta.status",
    200,
  );
});

Cypress.Commands.add("DeleteApp", appName => {
  cy.get(commonlocators.homeIcon).click({ force: true });
  cy.wait("@applications").should(
    "have.nested.property",
    "response.body.responseMeta.status",
    200,
  );
  cy.wait("@organizations").should(
    "have.nested.property",
    "response.body.responseMeta.status",
    200,
  );
  cy.get('button span[icon="chevron-down"]').should("be.visible");
  cy.get(homePage.searchInput).type(appName, { force: true });
  cy.get(homePage.applicationCard).trigger("mouseover");
  cy.get(homePage.appMoreIcon)
    .should("have.length", 1)
    .first()
    .click({ force: true });
  cy.get(homePage.deleteAppConfirm)
    .should("be.visible")
    .click({ force: true });
  cy.get(homePage.deleteApp)
    .should("be.visible")
    .click({ force: true });
});

Cypress.Commands.add("LogintoApp", (uname, pword) => {
  cy.visit("/user/login");
  cy.get(loginPage.username).should("be.visible");
  cy.get(loginPage.username).type(uname);
  cy.get(loginPage.password).type(pword);
  cy.get(loginPage.submitBtn).click();
  cy.wait("@getUser").should(
    "have.nested.property",
    "response.body.responseMeta.status",
    200,
  );
});

Cypress.Commands.add("LoginFromAPI", (uname, pword) => {
  cy.request({
    method: "POST",
    url: "api/v1/login",
    headers: {
      "content-type": "application/x-www-form-urlencoded",
    },
    followRedirect: false,
    form: true,
    body: {
      username: uname,
      password: pword,
    },
  }).then(response => {
    expect(response.status).equal(302);
    cy.log(response.body);
  });
});

Cypress.Commands.add("DeleteApp", appName => {
  cy.get(commonlocators.homeIcon).click({ force: true });
  cy.get(homePage.searchInput).type(appName);
  cy.wait(2000);
  cy.get(homePage.applicationCard)
    .first()
    .trigger("mouseover");
  cy.get(homePage.appMoreIcon)
    .first()
    .click({ force: true });
  cy.get(homePage.deleteAppConfirm)
    .should("be.visible")
    .click({ force: true });
  cy.get(homePage.deleteApp)
    .contains("Are you sure?")
    .click({ force: true });
});

Cypress.Commands.add("DeletepageFromSideBar", () => {
  cy.xpath(pages.popover)
    .last()
    .click({ force: true });
  cy.get(pages.deletePage)
    .first()
    .click({ force: true });
  cy.wait(2000);
});

Cypress.Commands.add("LogOut", () => {
  cy.request("POST", "/api/v1/logout");
});

Cypress.Commands.add("NavigateToHome", () => {
  cy.get(commonlocators.homeIcon).click({ force: true });
  cy.wait(1000);
  cy.wait("@applications").should(
    "have.nested.property",
    "response.body.responseMeta.status",
    200,
  );
});

Cypress.Commands.add("NavigateToWidgets", pageName => {
  cy.get(pages.pagesIcon).click({ force: true });
  cy.get(".t--page-sidebar-" + pageName + "")
    .find(">div")
    .click({ force: true });
  cy.get("#loading").should("not.exist");
  cy.get(pages.widgetsEditor).click();
  cy.wait("@getPage");
  cy.get("#loading").should("not.exist");
});

Cypress.Commands.add("SearchApp", appname => {
  cy.get(homePage.searchInput).type(appname);
  cy.wait(2000);
  cy.get(homePage.applicationCard)
    .first()
    .trigger("mouseover", { force: true });
  cy.get(homePage.appEditIcon)
    .first()
    .click({ force: true });
  cy.get("#loading").should("not.exist");
  // Wait added because after opening the application editor, sometimes it takes a little time.
});

Cypress.Commands.add("SearchEntity", (apiname1, apiname2) => {
  cy.get(commonlocators.entityExplorersearch).should("be.visible");
  cy.get(commonlocators.entityExplorersearch)
    .clear()
    .type(apiname1);
  cy.wait(500);
  cy.get(
    commonlocators.entitySearchResult.concat(apiname1).concat("')"),
  ).should("be.visible");
  cy.get(
    commonlocators.entitySearchResult.concat(apiname2).concat("')"),
  ).should("not.be.visible");
});

Cypress.Commands.add("GlobalSearchEntity", apiname1 => {
  cy.get(commonlocators.entityExplorersearch).should("be.visible");
  cy.get(commonlocators.entityExplorersearch)
    .clear()
    .type(apiname1);
  cy.wait(500);
  cy.get(
    commonlocators.entitySearchResult.concat(apiname1).concat("')"),
  ).should("be.visible");
});

Cypress.Commands.add("ResponseStatusCheck", statusCode => {
  cy.xpath(apiwidget.responseStatus).should("be.visible");
  cy.xpath(apiwidget.responseStatus).contains(statusCode);
});

Cypress.Commands.add("ResponseCheck", textTocheck => {
  //Explicit assert
  cy.get(apiwidget.responseText).should("be.visible");
});

Cypress.Commands.add("NavigateToAPI_Panel", () => {
  cy.get(pages.addEntityAPI)
    .should("be.visible")
    .click({ force: true });
  cy.get("#loading").should("not.exist");
});

Cypress.Commands.add("NavigateToEntityExplorer", () => {
  cy.get(explorer.entityExplorer)
    .should("be.visible")
    .click({ force: true });
  cy.get("#loading").should("not.exist");
});

Cypress.Commands.add("CreateAPI", apiname => {
  cy.get(apiwidget.createapi).click({ force: true });
  cy.wait("@createNewApi");
  cy.get(apiwidget.resourceUrl).should("be.visible");
  cy.get(apiwidget.ApiName).click({ force: true });
  cy.get(apiwidget.apiTxt)
    .clear()
    .type(apiname, { force: true })
    .should("have.value", apiname)
    .blur();
  cy.WaitAutoSave();
  // Added because api name edit takes some time to
  // reflect in api sidebar after the call passes.
  cy.wait(2000);
});

Cypress.Commands.add("CreateSubsequentAPI", apiname => {
  cy.get(apiwidget.createApiOnSideBar)
    .first()
    .click({ force: true });
  cy.get(apiwidget.resourceUrl).should("be.visible");
  // cy.get(ApiEditor.nameOfApi)
  cy.get(apiwidget.apiTxt)
    .clear()
    .type(apiname)
    .should("have.value", apiname);
  cy.WaitAutoSave();
});

Cypress.Commands.add("EditApiName", apiname => {
  cy.get(apiwidget.ApiName).click({ force: true });
  cy.get(apiwidget.apiTxt)
    .clear()
    .type(apiname, { force: true })
    .should("have.value", apiname);
  cy.WaitAutoSave();
});

Cypress.Commands.add("EditApiNameFromExplorer", apiname => {
  cy.xpath(apiwidget.popover)
    .last()
    .click({ force: true });
  cy.get(apiwidget.editName).click({ force: true });
  cy.get(explorer.editNameField)
    .clear()
    .type(apiname, { force: true })
    .should("have.value", apiname)
    .blur();
  cy.wait(3000);
});

Cypress.Commands.add(
  "EditEntityNameByDoubleClick",
  (entityName, updatedName) => {
    cy.get(explorer.entity)
      .contains(entityName)
      .dblclick({ force: true });
    cy.log(updatedName);
    cy.get(explorer.editEntityField)
      .clear()
      .type(updatedName + "{enter}", { force: true });
    cy.wait("@saveDatasource").should(
      "have.nested.property",
      "response.body.responseMeta.status",
      200,
    );
  },
);

Cypress.Commands.add("WaitAutoSave", () => {
  // wait for save query to trigger
  cy.wait(2000);
  cy.wait("@saveAction");
  //cy.wait("@postExecute");
});

Cypress.Commands.add("RunAPI", () => {
  cy.get(ApiEditor.ApiRunBtn).click({ force: true });
  cy.wait("@postExecute");
});

Cypress.Commands.add("SaveAndRunAPI", () => {
  cy.WaitAutoSave();
  cy.RunAPI();
});

Cypress.Commands.add("validateRequest", (baseurl, path, verb) => {
  cy.xpath(apiwidget.Request)
    .should("be.visible")
    .click({ force: true });
  cy.xpath(apiwidget.RequestURL).contains(baseurl.concat(path));
  cy.xpath(apiwidget.RequestMethod).contains(verb);
  cy.xpath(apiwidget.Responsetab)
    .should("be.visible")
    .click({ force: true });
});

Cypress.Commands.add("SelectAction", action => {
  cy.get(ApiEditor.ApiVerb)
    .first()
    .click({ force: true });
  cy.xpath(action)
    .should("be.visible")
    .click({ force: true });
});

Cypress.Commands.add("ClearSearch", () => {
  cy.get(commonlocators.entityExplorersearch).should("be.visible");
  cy.get(commonlocators.entityExplorersearch).clear();
});

Cypress.Commands.add(
  "paste",
  {
    prevSubject: true,
    element: true,
  },
  ($element, text) => {
    const subString = text.substr(0, text.length - 1);
    const lastChar = text.slice(-1);

    cy.get(commonlocators.entityExplorersearch)
      .clear()
      .click()
      .then(() => {
        $element.text(subString);
        $element.val(subString);
        cy.get($element).type(lastChar);
      });
  },
);

Cypress.Commands.add("SearchEntityandOpen", apiname1 => {
  cy.get(commonlocators.entityExplorersearch).should("be.visible");
  cy.get(commonlocators.entityExplorersearch)
    .clear()
    .type(apiname1);
  cy.wait(500);
  cy.get(
    commonlocators.entitySearchResult.concat(apiname1).concat("')"),
  ).should("be.visible");
  cy.get(commonlocators.entitySearchResult.concat(apiname1).concat("')"))
    .last()
    .click({ force: true });
});

Cypress.Commands.add("enterDatasourceAndPath", (datasource, path) => {
  cy.get(apiwidget.resourceUrl)
    .first()
    .click({ force: true })
    .type(datasource);
  /*
  cy.xpath(apiwidget.autoSuggest)
    .first()
    .click({ force: true });
    */
  cy.get(apiwidget.editResourceUrl)
    .first()
    .click({ force: true })
    .type(path, { parseSpecialCharSequences: false });
});

Cypress.Commands.add("changeZoomLevel", zoomValue => {
  cy.get(commonlocators.changeZoomlevel).click();
  cy.get("ul.bp3-menu")
    .children()
    .contains(zoomValue)
    .click();
  cy.wait("@updateLayout").should(
    "have.nested.property",
    "response.body.responseMeta.status",
    200,
  );
  cy.get(commonlocators.selectedZoomlevel)
    .first()
    .invoke("text")
    .then(text => {
      const someText = text;
      expect(someText).to.equal(zoomValue);
    });
});

Cypress.Commands.add("changeColumnType", dataType => {
  cy.get(commonlocators.changeColType).click();
  cy.get("ul.bp3-menu")
    .children()
    .contains(dataType)
    .click();
  cy.wait("@updateLayout").should(
    "have.nested.property",
    "response.body.responseMeta.status",
    200,
  );
  cy.get(commonlocators.selectedColType)
    .first()
    .invoke("text")
    .then(text => {
      const someText = text;
      expect(someText).to.equal(dataType);
    });
});

Cypress.Commands.add(
  "EnterSourceDetailsWithHeader",
  (baseUrl, v1method, hKey, hValue) => {
    cy.enterDatasourceAndPath(baseUrl, v1method);
    cy.xpath(apiwidget.headerKey)
      .first()
      .click({ force: true })
      .type(hKey, { force: true })
      .should("have.value", hKey);
    cy.xpath(apiwidget.headerValue)
      .first()
      .click({ force: true })
      .type(hValue, { force: true })
      .should("have.value", hValue);
    cy.WaitAutoSave();
  },
);

Cypress.Commands.add("EditSourceDetail", (baseUrl, v1method) => {
  cy.get(apiwidget.editResourceUrl)
    .first()
    .click({ force: true })
    .clear()
    .type(`{backspace}${baseUrl}`);
  cy.xpath(apiwidget.autoSuggest)
    .first()
    .click({ force: true });
  cy.get(ApiEditor.ApiRunBtn).scrollIntoView();
  cy.get(apiwidget.editResourceUrl)
    .first()
    .focus()
    .type(v1method)
    .should("have.value", v1method);
  cy.WaitAutoSave();
});

Cypress.Commands.add("switchToPaginationTab", () => {
  cy.get(apiwidget.paginationTab)
    .first()
    .click({ force: true });
});

Cypress.Commands.add("switchToAPIInputTab", () => {
  cy.get(apiwidget.apiInputTab)
    .first()
    .click({ force: true });
});

Cypress.Commands.add("selectPaginationType", option => {
  cy.get(apiwidget.paginationOption)
    .first()
    .click({ force: true });
  cy.xpath(option).click({ force: true });
});

Cypress.Commands.add("clickTest", testbutton => {
  cy.wait(2000);
  cy.wait("@saveAction");
  cy.get(testbutton)
    .first()
    .click({ force: true });
  cy.wait("@postExecute");
});

Cypress.Commands.add("enterUrl", (apiname, url, value) => {
  cy.get(url)
    .first()
    .type("{{".concat(apiname).concat(value), {
      force: true,
      parseSpecialCharSequences: false,
    });
});

Cypress.Commands.add(
  "EnterSourceDetailsWithQueryParam",
  (baseUrl, v1method, hKey, hValue, qKey, qValue) => {
    cy.enterDatasourceAndPath(baseUrl, v1method);
    cy.xpath(apiwidget.headerKey)
      .first()
      .click({ force: true })
      .type(hKey, { force: true })
      .should("have.value", hKey);
    cy.xpath(apiwidget.headerValue)
      .first()
      .click({ force: true })
      .type(hValue, { force: true })
      .should("have.value", hValue);
    cy.xpath(apiwidget.queryKey)
      .first()
      .click({ force: true })
      .type(qKey, { force: true })
      .should("have.value", qKey);
    cy.xpath(apiwidget.queryValue)
      .first()
      .click({ force: true })
      .type(qValue, { force: true })
      .should("have.value", qValue);
    cy.WaitAutoSave();
  },
);

Cypress.Commands.add(
  "EnterSourceDetailsWithbody",
  (baseUrl, v1method, hKey, hValue) => {
    cy.enterDatasourceAndPath(baseUrl, v1method);
    cy.get(apiwidget.addHeader)
      .first()
      .click({ first: true });
  },
);

Cypress.Commands.add("CreationOfUniqueAPIcheck", apiname => {
  cy.get(pages.addEntityAPI).click();
  cy.get(apiwidget.createapi).click({ force: true });
  cy.wait("@createNewApi");
  // cy.wait("@getUser");
  cy.get(apiwidget.resourceUrl).should("be.visible");
  cy.get(apiwidget.ApiName).click({ force: true });
  cy.get(apiwidget.apiTxt)
    .clear()
    .type(apiname, { force: true })
    .should("have.value", apiname)
    .focus();
  cy.get(".bp3-popover-content").should($x => {
    console.log($x);
    expect($x).contain(apiname.concat(" is already being used."));
  });
});

Cypress.Commands.add("MoveAPIToHome", apiname => {
  cy.xpath(apiwidget.popover)
    .last()
    .click({ force: true });
  cy.get(apiwidget.copyTo).click({ force: true });
  cy.get(apiwidget.home).click({ force: true });
  cy.wait("@createNewApi").should(
    "have.nested.property",
    "response.body.responseMeta.status",
    201,
  );
});

Cypress.Commands.add("MoveAPIToPage", pageName => {
  cy.xpath(apiwidget.popover)
    .last()
    .click({ force: true });
  cy.get(apiwidget.moveTo).click({ force: true });
  cy.get(apiwidget.page)
    .contains(pageName)
    .click();
  cy.wait("@moveAction").should(
    "have.nested.property",
    "response.body.responseMeta.status",
    200,
  );
});

Cypress.Commands.add("copyEntityToPage", pageName => {
  cy.xpath(apiwidget.popover)
    .last()
    .click({ force: true });
  cy.get(apiwidget.copyTo).click({ force: true });
  cy.get(apiwidget.page)
    .contains(pageName)
    .click();
  cy.wait("@createNewApi").should(
    "have.nested.property",
    "response.body.responseMeta.status",
    201,
  );
});

Cypress.Commands.add("CopyAPIToHome", () => {
  cy.xpath(apiwidget.popover)
    .last()
    .click({ force: true });
  cy.get(apiwidget.copyTo).click({ force: true });
  cy.get(apiwidget.home).click({ force: true });
  cy.wait("@createNewApi").should(
    "have.nested.property",
    "response.body.responseMeta.status",
    201,
  );
});

Cypress.Commands.add("DeleteAPIFromSideBar", () => {
  cy.deleteEntity();
  cy.wait("@deleteAction").should(
    "have.nested.property",
    "response.body.responseMeta.status",
    200,
  );
});

Cypress.Commands.add("DeleteWidgetFromSideBar", () => {
  cy.deleteEntity();
  cy.wait("@updateLayout").should(
    "have.nested.property",
    "response.body.responseMeta.status",
    200,
  );
});

Cypress.Commands.add("deleteEntity", () => {
  cy.xpath(apiwidget.popover)
    .last()
    .click({ force: true });
  cy.get(apiwidget.delete).click({ force: true });
});

Cypress.Commands.add("DeleteAPI", apiname => {
  cy.get(apiwidget.deleteAPI)
    .first()
    .click({ force: true });
  cy.wait("@deleteAction").should(
    "have.nested.property",
    "response.body.responseMeta.status",
    200,
  );
});

// Cypress.Commands.add("CreateModal", () => {
//   cy.get(modalWidgetPage.selectModal).click();
//   cy.get(modalWidgetPage.createModalButton).click({ force: true });
//   cy.get(modalWidgetPage.controlModalType)
//     .find(".bp3-button")
//     .click({ force: true })
//     .get("ul.bp3-menu")
//     .children()
//     .contains("Alert Modal")
//     .click();
//   cy.get(modalWidgetPage.controlModalType)
//     .find(".bp3-button > .bp3-button-text")
//     .should("have.text", "Alert Modal");
//   cy.get(commonlocators.editPropCrossButton).click();
//   cy.reload();
// });

Cypress.Commands.add("createModal", (modalType, ModalName) => {
  cy.get(widgetsPage.buttonOnClick)
    .get(commonlocators.dropdownSelectButton)
    .click({ force: true })
    .get("ul.bp3-menu")
    .children()
    .contains("Open Modal")
    .click();
  cy.get(modalWidgetPage.selectModal).click();
  cy.get(modalWidgetPage.createModalButton).click({ force: true });

  cy.get(modalWidgetPage.controlModalType)
    .find(".bp3-button")
    .click({ force: true })
    .get("ul.bp3-menu")
    .children()
    .contains(modalType)
    .click();
  cy.assertPageSave();

  // changing the model name verify
  cy.widgetText(
    ModalName,
    modalWidgetPage.modalName,
    modalWidgetPage.modalName,
  );
  cy.get(commonlocators.editPropCrossButton).click();

  //changing the Model label
  cy.get(modalWidgetPage.modalWidget + " " + widgetsPage.textWidget)
    .first()
    .trigger("mouseover");

  cy.get(widgetsPage.textWidget + " " + commonlocators.editIcon).click();
  cy.testCodeMirror(ModalName);
  cy.get(widgetsPage.textAlign + " " + commonlocators.dropDownBtn).click();
  cy.get(widgetsPage.textAlign + " .bp3-menu-item")
    .contains("Center")
    .click();
  cy.assertPageSave();
  cy.get(".bp3-overlay-backdrop").click({ force: true });
});

Cypress.Commands.add("CheckWidgetProperties", checkboxCss => {
  cy.get(checkboxCss).check({
    force: true,
  });
  cy.assertPageSave();
});

Cypress.Commands.add("UncheckWidgetProperties", checkboxCss => {
  cy.get(checkboxCss).uncheck({
    force: true,
  });
  cy.assertPageSave();
});

Cypress.Commands.add(
  "ChangeTextStyle",
  (dropDownValue, textStylecss, labelName) => {
    cy.get(commonlocators.dropDownIcon).click();
    cy.get("ul.bp3-menu")
      .children()
      .contains(dropDownValue)
      .click();
    cy.get(textStylecss).should("have.text", labelName);
  },
);

Cypress.Commands.add("widgetText", (text, inputcss, innercss) => {
  // checking valid widget name
  cy.get(commonlocators.editWidgetName)
    .click({ force: true })
    .type(text)
    .type("{enter}");
  cy.get(inputcss)
    .first()
    .trigger("mouseover", { force: true });
  cy.get(innercss).should("have.text", text);
});

<<<<<<< HEAD
Cypress.Commands.add("editColName", text => {
  cy.get(commonlocators.editColTitle)
    .click({ force: true })
    .type(text)
    .type("{enter}");
  cy.get(commonlocators.editColText).should("have.text", text);
=======
Cypress.Commands.add("invalidWidgetText", () => {
  // checking invalid widget name
  cy.get(commonlocators.editWidgetName)
    .click({ force: true })
    .type("download")
    .type("{enter}");
  cy.get(commonlocators.toastmsg).contains("download is already being used.");
>>>>>>> 6ce0b8c8
});

Cypress.Commands.add("EvaluateDataType", dataType => {
  cy.get(commonlocators.evaluatedType)
    .should("be.visible")
    .contains(dataType);
});

Cypress.Commands.add("EvaluateCurrentValue", currentValue => {
  cy.wait(2000);
  cy.get(commonlocators.evaluatedCurrentValue)
    .should("be.visible")
    .contains(currentValue);
});

Cypress.Commands.add("PublishtheApp", () => {
  cy.server();
  cy.route("POST", "/api/v1/applications/publish/*").as("publishApp");
  // Wait before publish
  cy.wait(2000);
  cy.assertPageSave();
  cy.get(homePage.publishButton).click();
  cy.wait("@publishApp");
  cy.get('a[class="bp3-button"]')
    .invoke("removeAttr", "target")
    .click({ force: true });
  cy.url().should("include", "/pages");
  cy.log("pagename: " + localStorage.getItem("PageName"));
});

Cypress.Commands.add("getCodeMirror", () => {
  return cy
    .get(".CodeMirror textarea")
    .first()
    .focus()
    .type("{ctrl}{shift}{downarrow}");
});

Cypress.Commands.add("testCodeMirror", value => {
  cy.get(".CodeMirror textarea")
    .first()
    .focus()
    .type("{ctrl}{shift}{downarrow}")
    .then($cm => {
      if ($cm.val() !== "") {
        cy.get(".CodeMirror textarea")
          .first()
          .clear({
            force: true,
          });
      }

      cy.get(".CodeMirror textarea")
        .first()
        .type(value, {
          force: true,
          parseSpecialCharSequences: false,
        });
      cy.wait(2000);
      cy.get(".CodeMirror textarea")
        .first()
        .should("have.value", value);
    });
});

Cypress.Commands.add("updateComputedValue", value => {
  cy.get(".CodeMirror textarea")
    .first()
    .focus()
    .type("{ctrl}{shift}{downarrow}")
    .then($cm => {
      if ($cm.val() !== "") {
        cy.get(".CodeMirror textarea")
          .first()
          .clear({
            force: true,
          });
      }
      cy.get(".CodeMirror textarea")
        .first()
        .type("{command}{A}{del}")
        .type(value, {
          force: true,
          parseSpecialCharSequences: false,
        });
      cy.wait(2000);
    });
});

Cypress.Commands.add("testCodeMirrorLast", value => {
  cy.get(".CodeMirror textarea")
    .last()
    .focus()
    .type("{ctrl}{shift}{downarrow}")
    .then($cm => {
      if ($cm.val() !== "") {
        cy.get(".CodeMirror textarea")
          .first()
          .clear({
            force: true,
          });
      }

      cy.get(".CodeMirror textarea")
        .last()
        .type(value, {
          force: true,
          parseSpecialCharSequences: false,
        });
      cy.wait(200);
      cy.get(".CodeMirror textarea")
        .last()
        .should("have.value", value);
    });
});

Cypress.Commands.add("testJsontext", (endp, value) => {
  cy.get(".t--property-control-" + endp + " .CodeMirror textarea")
    .first()
    .focus({ force: true })
    .type("{uparrow}", { force: true })
    .type("{ctrl}{shift}{downarrow}", { force: true });
  cy.focused().then($cm => {
    if ($cm.contents != "") {
      cy.log("The field is empty");
      cy.get(".t--property-control-" + endp + " .CodeMirror textarea")
        .first()
        .clear({
          force: true,
        });
    }
    cy.get(".t--property-control-" + endp + " .CodeMirror textarea")
      .first()
      .type(value, {
        force: true,
        parseSpecialCharSequences: false,
      });
  });
  cy.wait(200);
});

Cypress.Commands.add("tableDataHide", (endp, value) => {
  cy.get(".t--property-control-" + endp + " .CodeMirror textarea")
    .first()
    .focus({ force: true })
    .should("not.be.visible");
});

Cypress.Commands.add("tableDataVisiblity", (endp, value) => {
  cy.get(".t--property-control-" + endp + " .CodeMirror textarea")
    .first()
    .focus({ force: true })
    .should("be.visible");
});

Cypress.Commands.add("tableColumnDataValidation", columnName => {
  cy.get("[data-rbd-draggable-id='" + columnName + "']")
    .first()
    .focus({ force: true })
    .should("be.visible");
});

Cypress.Commands.add("tableColumnPopertyUpdate", (colId, newColName) => {
  cy.get("[data-rbd-draggable-id='" + colId + "'] input").click({
    force: true,
  });
  cy.get("[data-rbd-draggable-id='" + colId + "'] input").clear({
    force: true,
  });
  cy.get("[data-rbd-draggable-id='" + colId + "'] input").type(newColName);
  cy.get(".draggable-header ")
    .contains(newColName)
    .should("be.visible");
});

Cypress.Commands.add("hideColumn", colId => {
  cy.get("[data-rbd-draggable-id='" + colId + "'] .t--show-column-btn").click({
    force: true,
  });
});

Cypress.Commands.add("showColumn", colId => {
  cy.get("[data-rbd-draggable-id='" + colId + "'] .t--show-column-btn").click({
    force: true,
  });
  cy.get(".draggable-header ")
    .contains(colId)
    .should("be.visible");
});

Cypress.Commands.add("addColumn", colId => {
  cy.get(widgetsPage.addColumn)
    .should("be.visible")
    .click({ force: true });
  cy.get(widgetsPage.editCreatedColumn)
    .should("be.visible")
    .clear({ force: true });
  cy.get(widgetsPage.editCreatedColumn).type(colId);
});

Cypress.Commands.add("editColumn", colId => {
  cy.get("[data-rbd-draggable-id='" + colId + "'] .t--edit-column-btn").click({
    force: true,
  });
});

Cypress.Commands.add(
  "readTabledataValidateCSS",
  (rowNum, colNum, cssProperty, cssValue) => {
    const selector = `.t--widget-tablewidget .tbody .td[data-rowindex=${rowNum}][data-colindex=${colNum}] div`;
    cy.get(selector).should("have.css", cssProperty, cssValue);
  },
);

Cypress.Commands.add("selectShowMsg", value => {
  cy.get(commonlocators.chooseAction)
    .children()
    .contains("Show Message")
    .click();
});

Cypress.Commands.add("addSuccessMessage", value => {
  cy.get(commonlocators.chooseMsgType)
    .last()
    .click();
  cy.get(commonlocators.chooseAction)
    .children()
    .contains("Success")
    .click();
  cy.enterActionValue(value);
});
Cypress.Commands.add("SetDateToToday", () => {
  cy.get(formWidgetsPage.datepickerFooter)
    .contains("Today")
    .click();
  cy.assertPageSave();
});

Cypress.Commands.add("enterActionValue", value => {
  cy.get(".CodeMirror textarea")
    .last()
    .focus()
    .type("{ctrl}{shift}{downarrow}")
    .then($cm => {
      if ($cm.val() !== "") {
        cy.get(".CodeMirror textarea")
          .last()
          .clear({
            force: true,
          });
      }

      cy.get(".CodeMirror textarea")
        .last()
        .type(value, {
          force: true,
          parseSpecialCharSequences: false,
        });
      cy.wait(200);
      cy.get(".CodeMirror textarea")
        .last()
        .should("have.value", value);
    });
});

Cypress.Commands.add("ClearDate", () => {
  cy.get(formWidgetsPage.datepickerFooter)
    .contains("Clear")
    .click();
  cy.assertPageSave();
});

Cypress.Commands.add("DeleteModal", () => {
  cy.get(widgetsPage.textbuttonWidget).dblclick("topRight", { force: true });
  cy.get(widgetsPage.deleteWidget)
    .first()
    .click({ force: true });
});

Cypress.Commands.add("Createpage", Pagename => {
  cy.get(pages.pagesIcon).click({ force: true });
  cy.get(pages.AddPage)
    .first()
    .click();
  cy.wait("@createPage").should(
    "have.nested.property",
    "response.body.responseMeta.status",
    201,
  );
  cy.wait(2000);
  cy.xpath(pages.popover)
    .last()
    .click({ force: true });
  cy.get(pages.editName).click({ force: true });
  cy.get(pages.editInput)
    .type(Pagename)
    .type("{Enter}");
  pageidcopy = Pagename;
  cy.get("#loading").should("not.exist");
  cy.wait(2000);
});

Cypress.Commands.add("Deletepage", Pagename => {
  cy.get(pages.pagesIcon).click({ force: true });
  cy.get(".t--page-sidebar-" + Pagename + "");
  cy.get(
    ".t--page-sidebar-" +
      Pagename +
      ">.t--page-sidebar-menu-actions>.bp3-popover-target",
  ).click({ force: true });
  cy.get(pages.Menuaction).click({ force: true });
  cy.get(pages.Delete).click({ force: true });
  cy.wait(2000);
});

Cypress.Commands.add("generateUUID", () => {
  const uuid = require("uuid");
  const id = uuid.v4();
  return id.split("-")[0];
});

Cypress.Commands.add("addDsl", dsl => {
  let currentURL;
  let pageid;
  let layoutId;
  cy.url().then(url => {
    currentURL = url;
    const myRegexp = /pages(.*)/;
    const match = myRegexp.exec(currentURL);
    pageid = match[1].split("/")[1];
    cy.log(pageidcopy + "page id copy");
    cy.log(pageid + "page id");
    //Fetch the layout id
    cy.server();
    cy.request("GET", "api/v1/pages/" + pageid).then(response => {
      const len = JSON.stringify(response.body);
      cy.log(len);
      layoutId = JSON.parse(len).data.layouts[0].id;
      // Dumpimg the DSL to the created page
      cy.request(
        "PUT",
        "api/v1/layouts/" + layoutId + "/pages/" + pageid,
        dsl,
      ).then(response => {
        expect(response.status).equal(200);
        cy.reload();
      });
    });
  });
});

Cypress.Commands.add("DeleteAppByApi", () => {
  let currentURL;
  let appId;
  cy.url().then(url => {
    currentURL = url;
    const myRegexp = /applications(.*)/;
    const match = myRegexp.exec(currentURL);
    appId = match ? match[1].split("/")[1] : null;

    if (appId != null) {
      cy.log(appId + "appId");
      cy.request("DELETE", "api/v1/applications/" + appId);
    }
  });
});
Cypress.Commands.add("togglebar", value => {
  cy.get(value)
    .check({ force: true })
    .should("be.checked");
});
Cypress.Commands.add("radiovalue", (value, value2) => {
  cy.get(value)
    .click()
    .clear()
    .type(value2);
});
Cypress.Commands.add("optionValue", (value, value2) => {
  cy.get(value)
    .click()
    .clear()
    .type(value2);
});
Cypress.Commands.add("dropdownDynamic", text => {
  cy.wait(2000);
  cy.get("ul[class='bp3-menu']")
    .first()
    .contains(text)
    .click({ force: true })
    .should("have.text", text);
});

Cypress.Commands.add("getAlert", alertcss => {
  cy.get(commonlocators.dropdownSelectButton).click({ force: true });
  cy.get(widgetsPage.menubar)
    .contains("Show Alert")
    .click({ force: true })
    .should("have.text", "Show Alert");

  cy.get(alertcss)
    .click({ force: true })
    .type("{command}{A}{del}")
    .type("hello")
    .should("not.to.be.empty");
  cy.get(".t--open-dropdown-Select-type").click({ force: true });
  cy.get(".bp3-popover-content .bp3-menu li")
    .contains("Success")
    .click({ force: true });
});

Cypress.Commands.add("tabVerify", (index, text) => {
  cy.get(".t--property-control-tabs input")
    .eq(index)
    .click({ force: true })
    .clear()
    .type(text);
  cy.get(LayoutPage.tabWidget)
    .contains(text)
    .click({ force: true })
    .should("be.visible");
});

Cypress.Commands.add("togglebar", value => {
  cy.get(value)
    .check({ force: true })
    .should("be.checked");
});
Cypress.Commands.add("togglebarDisable", value => {
  cy.get(value)
    .uncheck({ force: true })
    .should("not.checked");
});

Cypress.Commands.add("getAlert", alertcss => {
  cy.get(commonlocators.dropdownSelectButton).click({ force: true });
  cy.get(widgetsPage.menubar)
    .contains("Show Message")
    .click({ force: true })
    .should("have.text", "Show Message");

  cy.get(alertcss)
    .click({ force: true })
    .type("{command}{A}{del}")
    .type("hello")
    .should("not.to.be.empty");
  cy.get(".t--open-dropdown-Select-type").click({ force: true });
  cy.get(".bp3-popover-content .bp3-menu li")
    .contains("Success")
    .click({ force: true });
});

Cypress.Commands.add("radioInput", (index, text) => {
  cy.get(widgetsPage.RadioInput)
    .eq(index)
    .click()
    .clear()
    .type(text);
});
Cypress.Commands.add("tabVerify", (index, text) => {
  cy.get(".t--property-control-tabs input")
    .eq(index)
    .click({ force: true })
    .clear()
    .type(text);
  cy.get(LayoutPage.tabWidget)
    .contains(text)
    .click({ force: true })
    .should("be.visible");
});

Cypress.Commands.add("getPluginFormsAndCreateDatasource", () => {
  /*
  cy.wait("@getPluginForm").should(
    "have.nested.property",
    "response.body.responseMeta.status",
    200,
  );
  cy.wait("@createDatasource").should(
    "have.nested.property",
    "response.body.responseMeta.status",
    201,
  );
  */
});

Cypress.Commands.add("NavigateToApiEditor", () => {
  cy.get(explorer.addEntityAPI).click({ force: true });
});

Cypress.Commands.add("NavigateToWidgetsInExplorer", () => {
  cy.get(explorer.entityWidget).click({ force: true });
});

Cypress.Commands.add("NavigateToQueriesInExplorer", () => {
  cy.get(explorer.entityQuery).click({ force: true });
});

Cypress.Commands.add("testCreateApiButton", () => {
  cy.get(ApiEditor.createBlankApiCard).click({ force: true });
  cy.wait("@createNewApi").should(
    "have.nested.property",
    "response.body.responseMeta.status",
    201,
  );
});

Cypress.Commands.add("testSaveDeleteDatasource", () => {
  cy.get(".t--test-datasource").click();
  cy.wait("@testDatasource")
    .should("have.nested.property", "response.body.data.success", true)
    .debug();

  cy.get(".t--save-datasource").click();
  cy.wait("@saveDatasource").should(
    "have.nested.property",
    "response.body.responseMeta.status",
    200,
  );

  cy.get(datasourceEditor.editDatasource).click();

  cy.get(".t--delete-datasource").click();
  cy.wait("@deleteDatasource").should(
    "have.nested.property",
    "response.body.responseMeta.status",
    200,
  );
});

Cypress.Commands.add("importCurl", () => {
  cy.get(ApiEditor.curlImportBtn).click({ force: true });
  cy.wait("@curlImport").should(
    "have.nested.property",
    "response.body.responseMeta.status",
    201,
  );
});

Cypress.Commands.add("NavigateToDatasourceEditor", () => {
  cy.get(explorer.addDBQueryEntity)
    .last()
    .click({ force: true });
  cy.get(queryEditor.addDatasource).click();
});

Cypress.Commands.add("NavigateToQueryEditor", () => {
  cy.get(explorer.addDBQueryEntity).click({ force: true });
});

Cypress.Commands.add("testDatasource", () => {
  cy.get(".t--test-datasource").click();
  cy.wait("@testDatasource").should(
    "have.nested.property",
    "response.body.data.success",
    true,
  );
});

Cypress.Commands.add("saveDatasource", () => {
  cy.get(".t--save-datasource").click();
  cy.wait("@saveDatasource").should(
    "have.nested.property",
    "response.body.responseMeta.status",
    200,
  );
});

Cypress.Commands.add("testSaveDatasource", () => {
  cy.saveDatasource();
  cy.get(datasourceEditor.editDatasource).click();
  cy.testDatasource();
});

Cypress.Commands.add("fillMongoDatasourceForm", () => {
  cy.get(datasourceEditor["host"]).type(datasourceFormData["mongo-host"]);
  cy.get(datasourceEditor["port"]).type(datasourceFormData["mongo-port"]);

  cy.get(datasourceEditor.sectionAuthentication).click();
  cy.get(datasourceEditor["databaseName"])
    .clear()
    .type(datasourceFormData["mongo-databaseName"]);
  cy.get(datasourceEditor["username"]).type(
    datasourceFormData["mongo-username"],
  );
  cy.get(datasourceEditor["password"]).type(
    datasourceFormData["mongo-password"],
  );

  cy.get(datasourceEditor.sectionSSL).click();
  cy.get(datasourceEditor["authenticationAuthtype"]).click();
  cy.contains(datasourceFormData["mongo-authenticationAuthtype"]).click({
    force: true,
  });

  cy.get(datasourceEditor["sslAuthtype"]).click();
  cy.contains(datasourceFormData["mongo-sslAuthtype"]).click({
    force: true,
  });
});

Cypress.Commands.add("fillPostgresDatasourceForm", () => {
  cy.get(datasourceEditor.host).type(datasourceFormData["postgres-host"]);
  cy.get(datasourceEditor.port).type(datasourceFormData["postgres-port"]);
  cy.get(datasourceEditor.databaseName)
    .clear()
    .type(datasourceFormData["postgres-databaseName"]);

  cy.get(datasourceEditor.sectionAuthentication).click();
  cy.get(datasourceEditor.username).type(
    datasourceFormData["postgres-username"],
  );
  cy.get(datasourceEditor.password).type(
    datasourceFormData["postgres-password"],
  );
});

Cypress.Commands.add("createPostgresDatasource", () => {
  cy.NavigateToDatasourceEditor();
  cy.get(datasourceEditor.PostgreSQL).click();

  cy.getPluginFormsAndCreateDatasource();

  cy.fillPostgresDatasourceForm();

  cy.testSaveDatasource();
});

Cypress.Commands.add("deleteDatasource", datasourceName => {
  cy.NavigateToQueryEditor();

  cy.contains(".t--datasource-name", datasourceName)
    .find(".t--edit-datasource")
    .click();
  cy.get(".t--delete-datasource").click();
  cy.wait("@deleteDatasource").should(
    "have.nested.property",
    "response.body.responseMeta.status",
    200,
  );
});

Cypress.Commands.add("runQuery", () => {
  cy.get(queryEditor.runQuery).click();
  cy.wait("@postExecute").should(
    "have.nested.property",
    "response.body.responseMeta.status",
    200,
  );
});

Cypress.Commands.add("hoverAndClick", () => {
  cy.xpath(apiwidget.popover)
    .last()
    .should("be.hidden")
    .invoke("show")
    .click({ force: true });
  cy.xpath(apiwidget.popover)
    .last()
    .click({ force: true });
});

Cypress.Commands.add("deleteQuery", () => {
  cy.hoverAndClick();
  cy.get(apiwidget.delete).click({ force: true });
  cy.wait("@deleteAction").should(
    "have.nested.property",
    "response.body.responseMeta.status",
    200,
  );
});

Cypress.Commands.add("deleteDataSource", () => {
  cy.hoverAndClick();
  cy.get(apiwidget.delete).click({ force: true });
  cy.wait("@deleteDatasource").should(
    "have.nested.property",
    "response.body.responseMeta.status",
    200,
  );
});

Cypress.Commands.add("runAndDeleteQuery", () => {
  cy.get(queryEditor.runQuery).click();
  cy.wait("@postExecute").should(
    "have.nested.property",
    "response.body.responseMeta.status",
    200,
  );

  cy.get(queryEditor.deleteQuery).click();
  cy.wait("@deleteAction").should(
    "have.nested.property",
    "response.body.responseMeta.status",
    200,
  );
});

Cypress.Commands.add("dragAndDropToCanvas", widgetType => {
  const selector = `.t--widget-card-draggable-${widgetType}`;
  cy.get(selector)
    .trigger("mousedown", { button: 0 }, { force: true })
    .trigger("mousemove", 300, -300, { force: true });
  cy.get(explorer.dropHere)
    .click()
    .trigger("mouseup", { force: true });
});

Cypress.Commands.add("executeDbQuery", queryName => {
  cy.get(widgetsPage.buttonOnClick)
    .get(commonlocators.dropdownSelectButton)
    .click({ force: true })
    .get("ul.bp3-menu")
    .children()
    .contains("Execute a DB Query")
    .click({ force: true })
    .get("ul.bp3-menu")
    .children()
    .contains(queryName)
    .click({ force: true });
});

Cypress.Commands.add("openPropertyPane", widgetType => {
  const selector = `.t--draggable-${widgetType}`;
  cy.get(selector)
    .first()
    .trigger("mouseover")
    .wait(500);
  cy.get(`${selector}:first-of-type .t--widget-propertypane-toggle`)
    .first()
    .click({ force: true });
});

Cypress.Commands.add("closePropertyPane", () => {
  cy.get(commonlocators.editPropCrossButton).click();
});

Cypress.Commands.add("createAndFillApi", (url, parameters) => {
  cy.NavigateToApiEditor();
  cy.testCreateApiButton();
  cy.get("@createNewApi").then(response => {
    cy.get(ApiEditor.ApiNameField).should("be.visible");
    cy.expect(response.response.body.responseMeta.success).to.eq(true);
    cy.get(ApiEditor.ApiNameField)
      .click()
      .invoke("text")
      .then(text => {
        const someText = text;
        expect(someText).to.equal(response.response.body.data.name);
      });
  });

  cy.get(ApiEditor.dataSourceField)
    .click({ force: true })
    .type(url, { parseSpecialCharSequences: false }, { force: true });
  cy.contains(url).click({
    force: true,
  });
  cy.get(apiwidget.editResourceUrl)
    .first()
    .click({ force: true })
    .type(parameters, { parseSpecialCharSequences: false }, { force: true });
  cy.WaitAutoSave();
  cy.get(ApiEditor.formActionButtons).should("be.visible");
  cy.get(ApiEditor.ApiRunBtn).should("not.be.disabled");
});

Cypress.Commands.add("isSelectRow", index => {
  cy.get(
    '.tbody .td[data-rowindex="' + index + '"][data-colindex="' + 0 + '"]',
  ).click({ force: true });
});

Cypress.Commands.add("readTabledata", (rowNum, colNum) => {
  // const selector = `.t--draggable-tablewidget .e-gridcontent.e-lib.e-droppable td[index=${rowNum}][aria-colindex=${colNum}]`;
  const selector = `.tbody .td[data-rowindex="${rowNum}"][data-colindex="${colNum}"] div`;
  const tabVal = cy.get(selector).invoke("text");
  return tabVal;
});

Cypress.Commands.add("getDate", (date, dateFormate) => {
  const eDate = Cypress.moment()
    .add(date, "days")
    .format(dateFormate);
  return eDate;
});

Cypress.Commands.add("setDate", (date, dateFormate) => {
  const expDate = Cypress.moment()
    .add(date, "days")
    .format(dateFormate);
  const sel = `.DayPicker-Day[aria-label=\"${expDate}\"]`;
  cy.get(sel).click();
});

Cypress.Commands.add("pageNo", index => {
  cy.get(".page-item")
    .first()
    .click({ force: true });
});

Cypress.Commands.add("pageNoValidate", index => {
  const data = '.e-numericcontainer a[index="' + index + '"]';
  const pageVal = cy.get(data);
  return pageVal;
});

Cypress.Commands.add("validateDisableWidget", (widgetCss, disableCss) => {
  cy.get(widgetCss + disableCss).should("exist");
});

Cypress.Commands.add("validateEnableWidget", (widgetCss, disableCss) => {
  cy.get(widgetCss + disableCss).should("not.exist");
});

Cypress.Commands.add("validateHTMLText", (widgetCss, htmlTag, value) => {
  cy.get(widgetCss + " iframe").then($iframe => {
    const $body = $iframe.contents().find("body");
    cy.wrap($body)
      .find(htmlTag)
      .should("have.text", value);
  });
});

Cypress.Commands.add("startServerAndRoutes", () => {
  cy.server();
  cy.route("GET", "/api/v1/applications/new").as("applications");
  cy.route("GET", "/api/v1/users/profile").as("getUser");
  cy.route("GET", "/api/v1/plugins").as("getPlugins");
  cy.route("POST", "/api/v1/logout").as("postLogout");

  cy.route("GET", "/api/v1/datasources").as("getDataSources");
  cy.route("GET", "/api/v1/pages/application/*").as("getPagesForCreateApp");
  cy.route("GET", "/api/v1/applications/view/*").as("getPagesForViewApp");

  cy.route("POST");
  cy.route("GET", "/api/v1/pages/*").as("getPage");
  cy.route("GET", "/api/v1/actions*").as("getActions");
  cy.route("GET", "api/v1/providers/categories").as("getCategories");
  cy.route("GET", "api/v1/import/templateCollections").as(
    "getTemplateCollections",
  );
  cy.route("DELETE", "/api/v1/actions/*").as("deleteAPI");
  cy.route("DELETE", "/api/v1/applications/*").as("deleteApp");
  cy.route("DELETE", "/api/v1/actions/*").as("deleteAction");
  cy.route("DELETE", "/api/v1/pages/*").as("deletePage");
  cy.route("POST", "/api/v1/datasources").as("createDatasource");
  cy.route("PUT", "/api/v1/datasources/*").as("saveDatasource");
  cy.route("DELETE", "/api/v1/datasources/*").as("deleteDatasource");
  cy.route("GET", "/api/v1/datasources/*/structure?ignoreCache=*").as(
    "getDatasourceStructure",
  );

  cy.route("GET", "/api/v1/organizations").as("organizations");
  cy.route("GET", "/api/v1/organizations/*").as("getOrganisation");

  cy.route("POST", "/api/v1/actions/execute").as("executeAction");
  cy.route("POST", "/api/v1/applications/publish/*").as("publishApp");
  cy.route("PUT", "/api/v1/layouts/*/pages/*").as("updateLayout");

  cy.route("POST", "/track/*").as("postTrack");
  cy.route("POST", "/api/v1/actions/execute").as("postExecute");
  cy.route("PUT", "/api/v1/actions/executeOnLoad/*").as("setExecuteOnLoad");

  cy.route("POST", "/api/v1/actions").as("createNewApi");
  cy.route("POST", "/api/v1/import?type=CURL&pageId=*&name=*").as("curlImport");
  cy.route("DELETE", "/api/v1/actions/*").as("deleteAction");
  cy.route("GET", "/api/v1/marketplace/providers?category=*&page=*&size=*").as(
    "get3PProviders",
  );
  cy.route("GET", "/api/v1/marketplace/templates?providerId=*").as(
    "get3PProviderTemplates",
  );
  cy.route("POST", "/api/v1/items/addToPage").as("add3PApiToPage");

  cy.route("GET", "/api/v1/plugins/*/form").as("getPluginForm");
  cy.route("POST", "/api/v1/datasources").as("createDatasource");
  cy.route("POST", "/api/v1/datasources/test").as("testDatasource");
  cy.route("PUT", "/api/v1/datasources/*").as("saveDatasource");
  cy.route("DELETE", "/api/v1/datasources/*").as("deleteDatasource");
  cy.route("DELETE", "/api/v1/applications/*").as("deleteApplication");
  cy.route("POST", "/api/v1/applications/?orgId=*").as("createNewApplication");
  cy.route("PUT", "/api/v1/applications/*").as("updateApplication");
  cy.route("PUT", "/api/v1/actions/*").as("saveAction");
  cy.route("PUT", "/api/v1/actions/move").as("moveAction");

  cy.route("POST", "/api/v1/organizations").as("createOrg");
  cy.route("POST", "/api/v1/users/invite").as("postInvite");
  cy.route("GET", "/api/v1/organizations/roles?organizationId=*").as(
    "getRoles",
  );
  cy.route("GET", "/api/v1/users/me").as("getUser");
  cy.route("POST", "/api/v1/pages").as("createPage");
  cy.route("POST", "/api/v1/pages/clone/*").as("clonePage");
  cy.route("PUT", "/api/v1/applications/*/changeAccess").as("changeAccess");

  cy.route("PUT", "/api/v1/organizations/*").as("updateOrganization");
  cy.route("GET", "/api/v1/pages/view/application/*").as("viewApp");
});

Cypress.Commands.add("alertValidate", text => {
  cy.get(commonlocators.success)
    .should("be.visible")
    .and("have.text", text);
});

Cypress.Commands.add("ExportVerify", (togglecss, name) => {
  cy.togglebar(togglecss);
  cy.get(".t--draggable-tablewidget button")
    .invoke("attr", "aria-label")
    .should("contain", name);
  cy.togglebarDisable(togglecss);
});

Cypress.Commands.add("readTabledataPublish", (rowNum, colNum) => {
  // const selector = `.t--widget-tablewidget .e-gridcontent.e-lib.e-droppable td[index=${rowNum}][aria-colindex=${colNum}]`;
  const selector = `.t--widget-tablewidget .tbody .td[data-rowindex=${rowNum}][data-colindex=${colNum}] div`;
  const tabVal = cy.get(selector).invoke("text");
  return tabVal;
});

Cypress.Commands.add("scrollTabledataPublish", (rowNum, colNum) => {
  const selector = `.t--widget-tablewidget .tbody .td[data-rowindex=${rowNum}][data-colindex=${colNum}] div`;
  const tabVal = cy
    .get(selector)
    .scrollIntoView()
    .invoke("text");
  return tabVal;
});

Cypress.Commands.add("assertEvaluatedValuePopup", expectedType => {
  cy.get(dynamicInputLocators.evaluatedValue)
    .should("be.visible")
    .children("p")
    .should("contain.text", "Expected Data Type")
    .should("contain.text", "Evaluated Value")
    .siblings("pre")
    .should("have.text", expectedType);
});

Cypress.Commands.add("validateToastMessage", value => {
  cy.get(commonlocators.toastMsg).should("have.text", value);
});

Cypress.Commands.add("NavigateToPaginationTab", () => {
  cy.get(ApiEditor.apiTab)
    .contains("Pagination")
    .click();
  cy.get(ApiEditor.apiPaginationTab).click();
  cy.get(ApiEditor.apiPaginationTab + " input")
    .first()
    .type("Paginate with Response Url", { force: true })
    .type("{enter}");
});

Cypress.Commands.add("ValidateTableData", value => {
  // cy.isSelectRow(0);
  cy.readTabledata("0", "0").then(tabData => {
    const tableData = tabData;
    expect(tableData).to.equal(value.toString());
  });
});

Cypress.Commands.add("ValidatePublishTableData", value => {
  cy.isSelectRow(0);
  cy.readTabledataPublish("0", "0").then(tabData => {
    const tableData = tabData;
    expect(tableData).to.equal(value);
  });
});

Cypress.Commands.add("ValidatePaginateResponseUrlData", runTestCss => {
  cy.SearchEntityandOpen("Api2");
  cy.NavigateToPaginationTab();
  cy.RunAPI();
  cy.get(ApiEditor.apiPaginationNextTest).click();
  cy.wait("@postExecute");
  cy.get(runTestCss).click();
  cy.wait("@postExecute");
  cy.get(ApiEditor.formActionButtons).should("be.visible");
  cy.get(ApiEditor.ApiRunBtn).should("not.be.disabled");
  cy.get(ApiEditor.responseBody)
    .contains("name")
    .siblings("span")
    .invoke("text")
    .then(tabData => {
      const respBody = tabData.match(/"(.*)"/)[0];
      localStorage.setItem("respBody", respBody);
      cy.log(respBody);
      cy.SearchEntityandOpen("Table1");
      // cy.openPropertyPane("tablewidget");
      // cy.testJsontext("tabledata", "{{Api2.data.results}}");
      cy.isSelectRow(0);
      cy.readTabledata("0", "1").then(tabData => {
        const tableData = tabData;
        expect(`\"${tableData}\"`).to.equal(respBody);
      });
    });
});

Cypress.Commands.add("ValidatePaginationInputData", () => {
  cy.isSelectRow(0);
  cy.readTabledataPublish("0", "1").then(tabData => {
    const tableData = tabData;
    expect(`\"${tableData}\"`).to.equal(localStorage.getItem("respBody"));
  });
});

Cypress.Commands.add("callApi", apiname => {
  cy.get(commonlocators.callApi)
    .first()
    .click();
  cy.get(commonlocators.singleSelectMenuItem)
    .contains("Call An API")
    .click();
  cy.get(commonlocators.selectMenuItem)
    .contains(apiname)
    .click();
});

Cypress.Commands.add("assertPageSave", () => {
  cy.get(commonlocators.saveStatusSuccess);
});<|MERGE_RESOLUTION|>--- conflicted
+++ resolved
@@ -942,14 +942,14 @@
   cy.get(innercss).should("have.text", text);
 });
 
-<<<<<<< HEAD
 Cypress.Commands.add("editColName", text => {
   cy.get(commonlocators.editColTitle)
     .click({ force: true })
     .type(text)
     .type("{enter}");
   cy.get(commonlocators.editColText).should("have.text", text);
-=======
+});
+
 Cypress.Commands.add("invalidWidgetText", () => {
   // checking invalid widget name
   cy.get(commonlocators.editWidgetName)
@@ -957,7 +957,6 @@
     .type("download")
     .type("{enter}");
   cy.get(commonlocators.toastmsg).contains("download is already being used.");
->>>>>>> 6ce0b8c8
 });
 
 Cypress.Commands.add("EvaluateDataType", dataType => {
