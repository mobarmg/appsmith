--- conflicted
+++ resolved
@@ -82,10 +82,6 @@
     );
   });
 });
-<<<<<<< HEAD
-
-=======
->>>>>>> 2fb29290
 Cypress.on("test:after:run", attributes => {
   /* eslint-disable no-console */
   console.log(
@@ -93,10 +89,16 @@
     attributes.title,
     attributes.duration,
   );
-<<<<<<< HEAD
-=======
 });
 afterEach(() => {
   // put your clean up code if any
->>>>>>> 2fb29290
+});
+
+Cypress.on("test:after:run", attributes => {
+  /* eslint-disable no-console */
+  console.log(
+    'Test "%s" has finished in %dms',
+    attributes.title,
+    attributes.duration,
+  );
 });