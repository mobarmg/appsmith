--- conflicted
+++ resolved
@@ -8,14 +8,7 @@
     cy.addDsl(dsl);
   });
   it("RichTextEditor Widget Functionality", function() {
-<<<<<<< HEAD
-    cy.get(formWidgetsPage.richTextEditorWidget)
-      .first()
-      .trigger("mouseover");
-    cy.get(formWidgetsPage.richTextEditorWidget)
-      .children(commonlocators.editicon)
-      .first()
-      .click({ force: true });
+    cy.openPropertyPane("richtexteditorwidget");
 
     //changing the Text Name
     cy.widgetText(
@@ -69,23 +62,6 @@
       formWidgetsPage.richTextEditorWidget + " button[disabled='disabled']",
     ).should("not.exist");
 
-=======
-    cy.openPropertyPane("richtexteditorwidget");
-
-    //Checking the edit props for RichTextEditor and also the properties of RichTextEditor widget
-    cy.get(formWidgetsPage.richEditorOnTextChange)
-      .get(commonlocators.dropdownSelectButton)
-      .click({ force: true })
-      .get("ul.bp3-menu")
-      .children()
-      .contains("Navigate To")
-      .click();
-    cy.get(formWidgetsPage.richEditorOnTextChange)
-      .get(commonlocators.dropdownSelectButton)
-      .find("> span")
-      .eq(0)
-      .should("have.text", "Navigate To");
->>>>>>> 0bcb6c85
     cy.get(commonlocators.editPropCrossButton).click();
   });
 
