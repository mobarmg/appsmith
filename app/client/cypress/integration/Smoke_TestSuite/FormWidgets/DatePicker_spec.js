--- conflicted
+++ resolved
@@ -62,8 +62,6 @@
     );
   });
 
-<<<<<<< HEAD
-=======
   // it("DatePicker-check Required field validation", function() {
   //   // Check the required checkbox
   //   cy.CheckWidgetProperties(commonlocators.requiredCheckbox);
@@ -92,7 +90,6 @@
   //   );
   // });
 
->>>>>>> 4322555d
   it("DatePicker-check Visible field  validation", function() {
     // Check the visible checkbox
     cy.UncheckWidgetProperties(commonlocators.visibleCheckbox);
