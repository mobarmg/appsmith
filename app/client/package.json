--- conflicted
+++ resolved
@@ -81,11 +81,8 @@
     "eslint-config-prettier": "^6.1.0",
     "eslint-config-react": "^1.1.7",
     "eslint-plugin-prettier": "^3.1.0",
-<<<<<<< HEAD
     "eslint-plugin-react": "^7.14.3",
-=======
     "icon-font-generator": "^2.1.10",
->>>>>>> a4fb46fd
     "redux-devtools": "^3.5.0"
   },
   "husky": {
