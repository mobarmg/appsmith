--- conflicted
+++ resolved
@@ -241,24 +241,6 @@
         assertTrue(output.contains("Host value cannot contain `/` or `:` characters. Found `" + hostname + "`."));
     }
 
-<<<<<<< HEAD
-    /* checking that the connection is being closed after the datasourceDestroy method is being called
-     * NOTE: this test case will fail in case of a SQL Exception
-     */
-    @Test
-    public void testDatasourceDestroy() {
-
-        Mono<Connection> connectionMono = pluginExecutor.datasourceCreate(dsConfig);
-
-        StepVerifier.create(connectionMono)
-                .assertNext(connection -> {
-                    pluginExecutor.datasourceDestroy(connection);
-                })
-                .verifyComplete();
-    }
-
-=======
->>>>>>> 400fd800
     @Test
     public void testAliasColumnNames() {
         DatasourceConfiguration dsConfig = createDatasourceConfiguration();
