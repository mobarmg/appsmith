--- conflicted
+++ resolved
@@ -22,10 +22,7 @@
 import org.springframework.util.StringUtils;
 import reactor.core.Exceptions;
 import reactor.core.publisher.Mono;
-<<<<<<< HEAD
-=======
 import reactor.core.publisher.Flux;
->>>>>>> ad98eef2
 import reactor.core.scheduler.Schedulers;
 
 import java.time.LocalDate;
@@ -94,156 +91,53 @@
                                                    DatasourceConfiguration datasourceConfiguration,
                                                    ActionConfiguration actionConfiguration) {
 
-<<<<<<< HEAD
-            return (Mono<ActionExecutionResult>) Mono.fromCallable(() -> {
-                try {
-                    if (connection == null || connection.isClosed() || !connection.isValid(VALIDITY_CHECK_TIMEOUT)) {
-                        log.info("Encountered stale connection in MySQL plugin. Reporting back.");
-                        return Mono.error(new StaleConnectionException());
-                    }
-                } catch (SQLException error) {
-                    // This exception is thrown only when the timeout to `isValid` is negative. Since, that's not the case,
-                    // here, this should never happen.
-                    System.out.println("Error checking validity of MySQL connection. " + error);
-                }
-
-                String query = actionConfiguration.getBody();
-=======
             String query = actionConfiguration.getBody();
->>>>>>> ad98eef2
-
-                if (query == null) {
-                    return Mono.error(new AppsmithPluginException(AppsmithPluginError.PLUGIN_ERROR, "Missing required parameter: Query."));
-                }
-
-<<<<<<< HEAD
-                List<Map<String, Object>> rowsList = new ArrayList<>(50);
-
-                Statement statement = null;
-                ResultSet resultSet = null;
-                try {
-                    statement = connection.createStatement();
-                    boolean isResultSet = statement.execute(query);
-
-                    if (isResultSet) {
-                        resultSet = statement.getResultSet();
-                        ResultSetMetaData metaData = resultSet.getMetaData();
-                        int colCount = metaData.getColumnCount();
-                        while (resultSet.next()) {
-                            // Use `LinkedHashMap` here so that the column ordering is preserved in the response.
-                            Map<String, Object> row = new LinkedHashMap<>(colCount);
-                            rowsList.add(row);
-
-                            for (int i = 1; i <= colCount; i++) {
-                                Object value;
-                                final String typeName = metaData.getColumnTypeName(i);
-
-                                if (resultSet.getObject(i) == null) {
-                                    value = null;
-
-                                } else if (DATE_COLUMN_TYPE_NAME.equalsIgnoreCase(typeName)) {
-                                    value = DateTimeFormatter.ISO_DATE.format(resultSet.getDate(i).toLocalDate());
-
-                                } else if (DATETIME_COLUMN_TYPE_NAME.equalsIgnoreCase(typeName)
-                                        || TIMESTAMP_COLUMN_TYPE_NAME.equalsIgnoreCase(typeName)) {
-                                    value = DateTimeFormatter.ISO_DATE_TIME.format(
-                                            LocalDateTime.of(
-                                                    resultSet.getDate(i).toLocalDate(),
-                                                    resultSet.getTime(i).toLocalTime()
-                                            )
-                                    ) + "Z";
-
-                                } else if ("year".equalsIgnoreCase(typeName)) {
-                                    value = resultSet.getDate(i).toLocalDate().getYear();
-
-                                } else {
-                                    value = resultSet.getObject(i);
-
-                                }
-
-                                row.put(metaData.getColumnLabel(i), value);
-                            }
-                        }
-
-                    } else {
-                        rowsList.add(Map.of(
-                                "affectedRows",
-                                ObjectUtils.defaultIfNull(statement.getUpdateCount(), 0))
-                        );
-
-                    }
-
-                } catch (SQLException e) {
-                    return Mono.error(new AppsmithPluginException(AppsmithPluginError.PLUGIN_ERROR, e.getMessage()));
-
-                } finally {
-                    if (resultSet != null) {
-                        try {
-                            resultSet.close();
-                        } catch (SQLException e) {
-                            log.warn("Error closing MySQL ResultSet", e);
-                        }
-                    }
-
-                    if (statement != null) {
-                        try {
-                            statement.close();
-                        } catch (SQLException e) {
-                            log.warn("Error closing MySQL Statement", e);
-                        }
-                    }
-
-                }
-
-                ActionExecutionResult result = new ActionExecutionResult();
-                result.setBody(objectMapper.valueToTree(rowsList));
-                result.setIsExecutionSuccess(true);
-                System.out.println(Thread.currentThread().getName() + ": In the mySQL Plugin, got action execution result: " + result.toString());
-                return Mono.just(result);
-            })
-                    .flatMap(obj -> obj)
-=======
+
+            if (query == null) {
+                return Mono.error(new AppsmithPluginException(AppsmithPluginError.PLUGIN_ERROR, "Missing required parameter: Query."));
+            }
+
             final List<Map<String, Object>> rowsList = new ArrayList<>(50);
 
             return Flux.from(connection.createStatement(query).execute())
                     .flatMap(result -> {
                         return result.map((row, meta) -> {
-                                    Iterator<ColumnMetadata> iterator = (Iterator<ColumnMetadata>) meta.getColumnMetadatas().iterator();
-                                    Map<String, Object> processedRow = new LinkedHashMap<>();
-
-                                    while(iterator.hasNext()) {
-                                        ColumnMetadata metaData = iterator.next();
-                                        String columnName = metaData.getName();
-                                        String typeName = metaData.getJavaType().toString();
-                                        Object columnValue = null;
-
-                                        if(DATE_COLUMN_TYPE_NAME.equalsIgnoreCase(typeName)) {
-                                            columnValue = DateTimeFormatter.ISO_DATE.format(row.get(columnName,
-                                                    LocalDate.class));
-                                        }
-                                        else if (DATETIME_COLUMN_TYPE_NAME.equalsIgnoreCase(typeName)
-                                                || TIMESTAMP_COLUMN_TYPE_NAME.equalsIgnoreCase(typeName)) {
-                                            columnValue = DateTimeFormatter.ISO_DATE_TIME.format(
-                                                    LocalDateTime.of(
-                                                            row.get(columnName, LocalDateTime.class).toLocalDate(),
-                                                            row.get(columnName, LocalDateTime.class).toLocalTime()
-                                                    )
-                                            ) + "Z";
-                                        }
-                                        else if ("year".equalsIgnoreCase(typeName)) {
-                                            columnValue = row.get(columnName, LocalDate.class).getYear();
-                                        }
-                                        else {
-                                            columnValue = row.get(columnName);
-                                        }
-
-                                        processedRow.put(columnName, columnValue);
-                                    }
-
-                                    rowsList.add(processedRow);
-
-                                    return result;
-                                });
+                            Iterator<ColumnMetadata> iterator = (Iterator<ColumnMetadata>) meta.getColumnMetadatas().iterator();
+                            Map<String, Object> processedRow = new LinkedHashMap<>();
+
+                            while(iterator.hasNext()) {
+                                ColumnMetadata metaData = iterator.next();
+                                String columnName = metaData.getName();
+                                String typeName = metaData.getJavaType().toString();
+                                Object columnValue = null;
+
+                                if(DATE_COLUMN_TYPE_NAME.equalsIgnoreCase(typeName)) {
+                                    columnValue = DateTimeFormatter.ISO_DATE.format(row.get(columnName,
+                                            LocalDate.class));
+                                }
+                                else if (DATETIME_COLUMN_TYPE_NAME.equalsIgnoreCase(typeName)
+                                        || TIMESTAMP_COLUMN_TYPE_NAME.equalsIgnoreCase(typeName)) {
+                                    columnValue = DateTimeFormatter.ISO_DATE_TIME.format(
+                                            LocalDateTime.of(
+                                                    row.get(columnName, LocalDateTime.class).toLocalDate(),
+                                                    row.get(columnName, LocalDateTime.class).toLocalTime()
+                                            )
+                                    ) + "Z";
+                                }
+                                else if ("year".equalsIgnoreCase(typeName)) {
+                                    columnValue = row.get(columnName, LocalDate.class).getYear();
+                                }
+                                else {
+                                    columnValue = row.get(columnName);
+                                }
+
+                                processedRow.put(columnName, columnValue);
+                            }
+
+                            rowsList.add(processedRow);
+
+                            return result;
+                        });
                     })
                     .collectList()
                     .flatMap(execResult -> {
@@ -253,94 +147,49 @@
                         log.debug("In the MySqlPlugin, got action execution result: " + result.toString());
                         return Mono.just(result);
                     })
->>>>>>> ad98eef2
                     .subscribeOn(Schedulers.elastic());
         }
 
         @Override
         public Mono<Connection> datasourceCreate(DatasourceConfiguration datasourceConfiguration) {
-<<<<<<< HEAD
-
-            return (Mono<Connection>) Mono.fromCallable(() -> {
-                try {
-                    Class.forName(JDBC_DRIVER);
-                } catch (ClassNotFoundException e) {
-                    return Mono.error(new AppsmithPluginException(AppsmithPluginError.PLUGIN_ERROR, "Error loading MySQL JDBC Driver class."));
-                }
-=======
             AuthenticationDTO authentication = datasourceConfiguration.getAuthentication();
->>>>>>> ad98eef2
-
-                AuthenticationDTO authentication = datasourceConfiguration.getAuthentication();
-
-<<<<<<< HEAD
-                com.appsmith.external.models.Connection configurationConnection = datasourceConfiguration.getConnection();
-=======
+
+            com.appsmith.external.models.Connection configurationConnection = datasourceConfiguration.getConnection();
+
             Properties properties = new Properties();
->>>>>>> ad98eef2
-
-                Properties properties = new Properties();
-                // TODO: Set SSL connection parameters as well.
-                if (authentication.getUsername() != null) {
-                    properties.put(USER, authentication.getUsername());
-                }
-                if (authentication.getPassword() != null) {
-                    properties.put(PASSWORD, authentication.getPassword());
-                }
-
-<<<<<<< HEAD
-                StringBuilder urlBuilder = new StringBuilder();
-                if (CollectionUtils.isEmpty(datasourceConfiguration.getEndpoints())) {
-                    urlBuilder.append(datasourceConfiguration.getUrl());
-=======
+
+            StringBuilder urlBuilder = new StringBuilder();
+            if (CollectionUtils.isEmpty(datasourceConfiguration.getEndpoints())) {
+                urlBuilder.append(datasourceConfiguration.getUrl());
+
             } else {
                 urlBuilder.append("r2dbc:mysql://");
->>>>>>> ad98eef2
-
-                } else {
-                    urlBuilder.append("jdbc:mysql://");
-
-                    final List<String> hosts = new ArrayList<>();
-                    for (Endpoint endpoint : datasourceConfiguration.getEndpoints()) {
-                        hosts.add(endpoint.getHost() + ":" + ObjectUtils.defaultIfNull(endpoint.getPort(), 3306L));
+
+                final List<String> hosts = new ArrayList<>();
+                for (Endpoint endpoint : datasourceConfiguration.getEndpoints()) {
+                    hosts.add(endpoint.getHost() + ":" + ObjectUtils.defaultIfNull(endpoint.getPort(), 3306L));
+                }
+
+                urlBuilder.append(String.join(",", hosts)).append("/");
+
+                if (!StringUtils.isEmpty(authentication.getDatabaseName())) {
+                    urlBuilder.append(authentication.getDatabaseName());
+                }
+
+            }
+
+            urlBuilder.append("?zeroDateTimeBehavior=convertToNull");
+
+            final List<Property> dsProperties = datasourceConfiguration.getProperties();
+            if (dsProperties != null) {
+                for (Property property : dsProperties) {
+                    if ("serverTimezone".equals(property.getKey()) && !StringUtils.isEmpty(property.getValue())) {
+                        urlBuilder.append("&serverTimezone=").append(property.getValue());
+                        break;
                     }
-
-                    urlBuilder.append(String.join(",", hosts)).append("/");
-
-                    if (!StringUtils.isEmpty(authentication.getDatabaseName())) {
-                        urlBuilder.append(authentication.getDatabaseName());
-                    }
-
-                }
-
-                urlBuilder.append("?zeroDateTimeBehavior=convertToNull");
-
-                final List<Property> dsProperties = datasourceConfiguration.getProperties();
-                if (dsProperties != null) {
-                    for (Property property : dsProperties) {
-                        if ("serverTimezone".equals(property.getKey()) && !StringUtils.isEmpty(property.getValue())) {
-                            urlBuilder.append("&serverTimezone=").append(property.getValue());
-                            break;
-                        }
-                    }
-                }
-
-<<<<<<< HEAD
-                try {
-                    Connection connection = DriverManager.getConnection(urlBuilder.toString(), properties);
-                    connection.setReadOnly(
-                            configurationConnection != null && READ_ONLY.equals(configurationConnection.getMode()));
-                    return Mono.just(connection);
-                } catch (SQLException error) {
-                    return Mono.error(new AppsmithPluginException(
-                            AppsmithPluginError.PLUGIN_ERROR,
-                            "Error connecting to MySQL: " + error.getMessage(),
-                            error
-                    ));
-                }
-            })
-                    .flatMap(obj -> obj)
-=======
+                }
+            }
+
 
             ConnectionFactoryOptions baseOptions = ConnectionFactoryOptions.parse(urlBuilder.toString());
             ConnectionFactoryOptions.Builder ob = ConnectionFactoryOptions.builder().from(baseOptions);
@@ -349,7 +198,6 @@
             Publisher<Connection> connection = (Publisher<Connection>) ConnectionFactories.get(ob.build()).create();
 
             return Mono.from(connection)
->>>>>>> ad98eef2
                     .subscribeOn(Schedulers.elastic());
         }
 
@@ -411,46 +259,15 @@
                     .flatMap(connection -> {
                         return Mono.from(connection.close());
                     })
-<<<<<<< HEAD
-                    .onErrorResume(error -> Mono.just(new DatasourceTestResult(error.getMessage())))
-                    .subscribeOn(Schedulers.elastic());
-=======
                     .then(Mono.just(new DatasourceTestResult()))
                     .onErrorResume(error -> {
                         log.warn("Error when testing MySQL datasource.", error);
                         return Mono.just(new DatasourceTestResult(error.getMessage()));
                     });
->>>>>>> ad98eef2
         }
 
         @Override
         public Mono<DatasourceStructure> getStructure(Connection connection, DatasourceConfiguration datasourceConfiguration) {
-<<<<<<< HEAD
-
-            return (Mono<DatasourceStructure>) Mono.fromCallable(() -> {
-                try {
-                    if (connection == null || connection.isClosed() || !connection.isValid(VALIDITY_CHECK_TIMEOUT)) {
-                        log.info("Encountered stale connection in Postgres plugin. Reporting back.");
-                        return Mono.error(new StaleConnectionException());
-                    }
-                } catch (SQLException error) {
-                    // This exception is thrown only when the timeout to `isValid` is negative. Since, that's not the case,
-                    // here, this should never happen.
-                    log.error("Error checking validity of Postgres connection.", error);
-                }
-
-                final DatasourceStructure structure = new DatasourceStructure();
-                final Map<String, DatasourceStructure.Table> tablesByName = new LinkedHashMap<>();
-
-                // Ref: <https://docs.oracle.com/en/java/javase/11/docs/api/java.sql/java/sql/DatabaseMetaData.html>.
-
-                try (Statement statement = connection.createStatement()) {
-
-                    // Get tables and fill up their columns.
-                    try (ResultSet columnsResultSet = statement.executeQuery(COLUMNS_QUERY)) {
-                        while (columnsResultSet.next()) {
-                            final String tableName = columnsResultSet.getString("table_name");
-=======
             final DatasourceStructure structure = new DatasourceStructure();
             final Map<String, DatasourceStructure.Table> tablesByName = new LinkedHashMap<>();
 
@@ -459,7 +276,6 @@
                         result.map((row, meta) -> {
                             final String tableName = row.get("table_name", String.class);
 
->>>>>>> ad98eef2
                             if (!tablesByName.containsKey(tableName)) {
                                 tablesByName.put(tableName, new DatasourceStructure.Table(
                                         DatasourceStructure.TableType.TABLE,
@@ -469,32 +285,6 @@
                                         new ArrayList<>()
                                 ));
                             }
-<<<<<<< HEAD
-                            final DatasourceStructure.Table table = tablesByName.get(tableName);
-                            table.getColumns().add(new DatasourceStructure.Column(
-                                    columnsResultSet.getString("column_name"),
-                                    columnsResultSet.getString("column_type"),
-                                    null
-                            ));
-                        }
-                    }
-
-                    // Get tables' constraints and fill those up.
-                    try (ResultSet constraintsResultSet = statement.executeQuery(KEYS_QUERY)) {
-                        final Map<String, DatasourceStructure.Key> keyRegistry = new HashMap<>();
-
-                        while (constraintsResultSet.next()) {
-                            final String constraintName = constraintsResultSet.getString("constraint_name");
-                            final char constraintType = constraintsResultSet.getString("constraint_type").charAt(0);
-                            final String selfSchema = constraintsResultSet.getString("self_schema");
-                            final String tableName = constraintsResultSet.getString("self_table");
-                            if (!tablesByName.containsKey(tableName)) {
-                                continue;
-                            }
-
-                            final DatasourceStructure.Table table = tablesByName.get(tableName);
-                            final String keyFullName = tableName + "." + constraintsResultSet.getString("constraint_name");
-=======
 
                             final DatasourceStructure.Table table = tablesByName.get(tableName);
                             table.getColumns().add(new DatasourceStructure.Column(
@@ -523,7 +313,6 @@
                             final DatasourceStructure.Table table = tablesByName.get(tableName);
                             final String keyFullName = tableName + "." + row.get("constraint_name", String.class);
                             final Map<String, DatasourceStructure.Key> keyRegistry = new HashMap<>();
->>>>>>> ad98eef2
 
                             if (constraintType == 'p') {
                                 if (!keyRegistry.containsKey(keyFullName)) {
@@ -534,15 +323,6 @@
                                     keyRegistry.put(keyFullName, key);
                                     table.getKeys().add(key);
                                 }
-<<<<<<< HEAD
-                                ((DatasourceStructure.PrimaryKey) keyRegistry.get(keyFullName)).getColumnNames().add(constraintsResultSet.getString("self_column"));
-
-                            } else if (constraintType == 'f') {
-                                final String foreignSchema = constraintsResultSet.getString("foreign_schema");
-                                final String prefix = (foreignSchema.equalsIgnoreCase(selfSchema) ? "" : foreignSchema + ".")
-                                        + constraintsResultSet.getString("foreign_table")
-                                        + ".";
-=======
                                 ((DatasourceStructure.PrimaryKey) keyRegistry.get(keyFullName)).getColumnNames()
                                         .add(row.get("self_column", String.class));
                             }
@@ -550,7 +330,6 @@
                                 final String foreignSchema = row.get("foreign_schema", String.class);
                                 final String prefix = (foreignSchema.equalsIgnoreCase(selfSchema) ? "" : foreignSchema + ".")
                                         + row.get("foreign_table", String.class) + ".";
->>>>>>> ad98eef2
 
                                 if (!keyRegistry.containsKey(keyFullName)) {
                                     final DatasourceStructure.ForeignKey key = new DatasourceStructure.ForeignKey(
@@ -561,81 +340,6 @@
                                     keyRegistry.put(keyFullName, key);
                                     table.getKeys().add(key);
                                 }
-<<<<<<< HEAD
-                                ((DatasourceStructure.ForeignKey) keyRegistry.get(keyFullName)).getFromColumns()
-                                        .add(constraintsResultSet.getString("self_column"));
-                                ((DatasourceStructure.ForeignKey) keyRegistry.get(keyFullName)).getToColumns()
-                                        .add(prefix + constraintsResultSet.getString("foreign_column"));
-
-                            }
-                        }
-                    }
-
-                    // Get/compute templates for each table and put those in.
-                    for (DatasourceStructure.Table table : tablesByName.values()) {
-                        final List<DatasourceStructure.Column> columnsWithoutDefault = table.getColumns()
-                                .stream()
-                                .filter(column -> column.getDefaultValue() == null)
-                                .collect(Collectors.toList());
-
-                        final List<String> columnNames = new ArrayList<>();
-                        final List<String> columnValues = new ArrayList<>();
-                        final StringBuilder setFragments = new StringBuilder();
-
-                        for (DatasourceStructure.Column column : columnsWithoutDefault) {
-                            final String name = column.getName();
-                            final String type = column.getType();
-                            String value;
-
-                            if (type == null) {
-                                value = "null";
-                            } else if ("text".equals(type) || "varchar".equals(type)) {
-                                value = "''";
-                            } else if (type.startsWith("int")) {
-                                value = "1";
-                            } else if (type.startsWith("double")) {
-                                value = "1.0";
-                            } else if (DATE_COLUMN_TYPE_NAME.equals(type)) {
-                                value = "'2019-07-01'";
-                            } else if (DATETIME_COLUMN_TYPE_NAME.equals(type)
-                                    || TIMESTAMP_COLUMN_TYPE_NAME.equals(type)) {
-                                value = "'2019-07-01 10:00:00'";
-                            } else {
-                                value = "''";
-                            }
-
-                            columnNames.add(name);
-                            columnValues.add(value);
-                            setFragments.append("\n    ").append(name).append(" = ").append(value);
-                        }
-
-                        final String tableName = table.getName();
-                        table.getTemplates().addAll(List.of(
-                                new DatasourceStructure.Template("SELECT", "SELECT * FROM " + tableName + " LIMIT 10;"),
-                                new DatasourceStructure.Template("INSERT", "INSERT INTO " + tableName
-                                        + " (" + String.join(", ", columnNames) + ")\n"
-                                        + "  VALUES (" + String.join(", ", columnValues) + ");"),
-                                new DatasourceStructure.Template("UPDATE", "UPDATE " + tableName + " SET"
-                                        + setFragments.toString() + "\n"
-                                        + "  WHERE 1 = 0; -- Specify a valid condition here. Removing the condition may update every row in the table!"),
-                                new DatasourceStructure.Template("DELETE", "DELETE FROM " + tableName
-                                        + "\n  WHERE 1 = 0; -- Specify a valid condition here. Removing the condition may delete everything in the table!")
-                        ));
-                    }
-
-                } catch (SQLException throwable) {
-                    return Mono.error(Exceptions.propagate(throwable));
-
-                }
-
-                structure.setTables(new ArrayList<>(tablesByName.values()));
-                for (DatasourceStructure.Table table : structure.getTables()) {
-                    table.getKeys().sort(Comparator.naturalOrder());
-                }
-                return Mono.just(structure);
-            })
-                    .flatMap(obj -> obj)
-=======
 
                                 ((DatasourceStructure.ForeignKey) keyRegistry.get(keyFullName)).getFromColumns()
                                         .add(row.get("self_column", String.class));
@@ -708,7 +412,6 @@
                     .onErrorResume(error -> {
                         return Mono.error(Exceptions.propagate(error));
                     })
->>>>>>> ad98eef2
                     .subscribeOn(Schedulers.elastic());
         }
     }
