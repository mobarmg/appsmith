package com.external.plugins;

import com.appsmith.external.models.ActionConfiguration;
import com.appsmith.external.models.ActionExecutionResult;
import com.appsmith.external.models.DBAuth;
import com.appsmith.external.models.DatasourceConfiguration;
import com.appsmith.external.models.DatasourceStructure;
import com.appsmith.external.models.DatasourceTestResult;
import com.appsmith.external.models.Endpoint;
import com.appsmith.external.models.Property;
import com.appsmith.external.pluginExceptions.AppsmithPluginError;
import com.appsmith.external.pluginExceptions.AppsmithPluginException;
import com.appsmith.external.pluginExceptions.StaleConnectionException;
import com.appsmith.external.plugins.BasePlugin;
import com.appsmith.external.plugins.PluginExecutor;
import io.r2dbc.spi.ColumnMetadata;
import io.r2dbc.spi.Connection;
import io.r2dbc.spi.ConnectionFactories;
import io.r2dbc.spi.ConnectionFactoryOptions;
import io.r2dbc.spi.Result;
import io.r2dbc.spi.Row;
import io.r2dbc.spi.RowMetadata;
import io.r2dbc.spi.ValidationDepth;
import lombok.extern.slf4j.Slf4j;
import org.apache.commons.lang.ObjectUtils;
import org.pf4j.Extension;
import org.pf4j.PluginWrapper;
import org.springframework.util.CollectionUtils;
import org.springframework.util.StringUtils;
import reactor.core.Exceptions;
import reactor.core.publisher.Flux;
import reactor.core.publisher.Mono;
import reactor.core.scheduler.Scheduler;
import reactor.core.scheduler.Schedulers;
import reactor.util.function.Tuple2;

import java.time.LocalDate;
import java.time.LocalDateTime;
import java.time.LocalTime;
import java.time.format.DateTimeFormatter;
import java.util.ArrayList;
import java.util.Comparator;
import java.util.HashMap;
import java.util.HashSet;
import java.util.Iterator;
import java.util.LinkedHashMap;
import java.util.List;
import java.util.Map;
import java.util.Set;
import java.util.stream.Collectors;

public class MySqlPlugin extends BasePlugin {

    private static final String DATE_COLUMN_TYPE_NAME = "date";
    private static final String DATETIME_COLUMN_TYPE_NAME = "datetime";
    private static final String TIMESTAMP_COLUMN_TYPE_NAME = "timestamp";

    /**
     * Example output for COLUMNS_QUERY:
     * +------------+-----------+-------------+-------------+-------------+------------+----------------+
     * | table_name | column_id | column_name | column_type | is_nullable | COLUMN_KEY | EXTRA          |
     * +------------+-----------+-------------+-------------+-------------+------------+----------------+
     * | test       |         1 | id          | int         |           0 | PRI        | auto_increment |
     * | test       |         2 | firstname   | varchar     |           1 |            |                |
     * | test       |         3 | middlename  | varchar     |           1 |            |                |
     * | test       |         4 | lastname    | varchar     |           1 |            |                |
     * +------------+-----------+-------------+-------------+-------------+------------+----------------+
     */
    private static final String COLUMNS_QUERY = "select tab.table_name as table_name,\n" +
            "       col.ordinal_position as column_id,\n" +
            "       col.column_name as column_name,\n" +
            "       col.data_type as column_type,\n" +
            "       col.is_nullable = 'YES' as is_nullable,\n" +
            "       col.column_key,\n" +
            "       col.extra\n" +
            "from information_schema.tables as tab\n" +
            "         inner join information_schema.columns as col\n" +
            "                    on col.table_schema = tab.table_schema\n" +
            "                        and col.table_name = tab.table_name\n" +
            "where tab.table_type = 'BASE TABLE'\n" +
            "  and tab.table_schema = database()\n" +
            "order by tab.table_name,\n" +
            "         col.ordinal_position;";

    /**
     * Example output for KEYS_QUERY:
     * +-----------------+-------------+------------+-----------------+-------------+----------------+---------------+----------------+
     * | CONSTRAINT_NAME | self_schema | self_table | constraint_type | self_column | foreign_schema | foreign_table | foreign_column |
     * +-----------------+-------------+------------+-----------------+-------------+----------------+---------------+----------------+
     * | PRIMARY         | mytestdb    | test       | p               | id          | NULL           | NULL          | NULL           |
     * +-----------------+-------------+------------+-----------------+-------------+----------------+---------------+----------------+
     */
    private static final String KEYS_QUERY = "select i.constraint_name,\n" +
            "       i.TABLE_SCHEMA as self_schema,\n" +
            "       i.table_name as self_table,\n" +
            "       if(i.constraint_type = 'FOREIGN KEY', 'f', 'p') as constraint_type,\n" +
            "       k.column_name as self_column, -- k.ordinal_position, k.position_in_unique_constraint,\n" +
            "       k.referenced_table_schema as foreign_schema,\n" +
            "       k.referenced_table_name as foreign_table,\n" +
            "       k.referenced_column_name as foreign_column\n" +
            "from information_schema.table_constraints i\n" +
            "         left join information_schema.key_column_usage k\n" +
            "             on i.constraint_name = k.constraint_name and i.table_name = k.table_name\n" +
            "where i.table_schema = database()\n" +
            "  and k.constraint_schema = database()\n" +
            // "  and i.enforced = 'YES'\n" +  // Looks like this is not available on all versions of MySQL.
            "  and i.constraint_type in ('FOREIGN KEY', 'PRIMARY KEY')\n" +
            "order by i.table_name, i.constraint_name, k.position_in_unique_constraint;";

    public MySqlPlugin(PluginWrapper wrapper) {
        super(wrapper);
    }

    @Slf4j
    @Extension
    public static class MySqlPluginExecutor implements PluginExecutor<Connection> {
        private final Scheduler scheduler = Schedulers.elastic();

        /**
         * 1. Parse the actual row objects returned by r2dbc driver for mysql statements.
         * 2. Return the row as a map {column_name -> column_value}.
         */
        private Map<String, Object> getRow(Row row, RowMetadata meta) {
            Iterator<ColumnMetadata> iterator = (Iterator<ColumnMetadata>) meta.getColumnMetadatas().iterator();
            Map<String, Object> processedRow = new LinkedHashMap<>();

            while (iterator.hasNext()) {
                ColumnMetadata metaData = iterator.next();
                String columnName = metaData.getName();
                String typeName = metaData.getJavaType().toString();
                Object columnValue = row.get(columnName);

                if (java.time.LocalDate.class.toString().equalsIgnoreCase(typeName)
                        && columnValue != null) {
                    columnValue = DateTimeFormatter.ISO_DATE.format(row.get(columnName,
                            LocalDate.class));
                } else if ((java.time.LocalDateTime.class.toString().equalsIgnoreCase(typeName))
                        && columnValue != null) {
                    columnValue = DateTimeFormatter.ISO_DATE_TIME.format(
                            LocalDateTime.of(
                                    row.get(columnName, LocalDateTime.class).toLocalDate(),
                                    row.get(columnName, LocalDateTime.class).toLocalTime()
                            )
                    ) + "Z";
                } else if (java.time.LocalTime.class.toString().equalsIgnoreCase(typeName)
                        && columnValue != null) {
                    columnValue = DateTimeFormatter.ISO_TIME.format(row.get(columnName,
                            LocalTime.class));
                } else if (java.time.Year.class.toString().equalsIgnoreCase(typeName)
                        && columnValue != null) {
                    columnValue = row.get(columnName, LocalDate.class).getYear();
                } else {
                    columnValue = row.get(columnName);
                }

                processedRow.put(columnName, columnValue);
            }

            return processedRow;
        }

        /**
         * 1. Check the type of sql query - i.e Select ... or Insert/Update/Drop
         * 2. In case sql queries are chained together, then decide the type based on the last query. i.e In case of
         * query "select * from test; updated test ..." the type of query will be based on the update statement.
         * 3. This is used because the output returned to client is based on the type of the query. In case of a
         * select query rows are returned, whereas, in case of any other query the number of updated rows is
         * returned.
         */
        private boolean getIsSelectOrShowQuery(String query) {
            String[] queries = query.split(";");
            return (queries[queries.length - 1].trim().split(" ")[0].equalsIgnoreCase("select")
                    || queries[queries.length - 1].trim().split(" ")[0].equalsIgnoreCase("show"));
        }

        @Override
        public Mono<Tuple2<ActionExecutionResult, Connection>> execute(Connection connection,
                                                                       DatasourceConfiguration datasourceConfiguration,
                                                                       ActionConfiguration actionConfiguration) {
            String query = actionConfiguration.getBody().trim();

            if (query == null) {
                return Mono.error(new AppsmithPluginException(AppsmithPluginError.PLUGIN_ERROR, "Missing required parameter: Query."));
            }

            boolean isSelectOrShowQuery = getIsSelectOrShowQuery(query);
            final List<Map<String, Object>> rowsList = new ArrayList<>(50);

            Flux<Result> resultFlux = Mono.from(connection.validate(ValidationDepth.REMOTE))
                                        .flatMapMany(isValid -> {
                                            if(isValid) {
                                                return connection.createStatement(query).execute();
                                            }
                                            else {
                                                return Flux.error(new StaleConnectionException());
                                            }
                                        });
            Mono<List<Map<String, Object>>> resultMono = null;

            if(isSelectOrShowQuery) {
                resultMono = resultFlux
                        .flatMap(result -> result.map((row, meta) -> {
                            rowsList.add(getRow(row, meta));
                            return result;
                        }))
                        .collectList()
                        .flatMap(execResult -> Mono.just(rowsList));
            }
            else {
                resultMono = resultFlux
                        .flatMap(result -> result.getRowsUpdated())
                        .collectList()
                        .flatMap(list -> Mono.just(list.get(list.size() - 1)))
                        .flatMap(rowsUpdated -> {
                            rowsList.add(
                                    Map.of(
                                            "affectedRows",
                                            ObjectUtils.defaultIfNull(rowsUpdated, 0)
                                    )
                            );
                            return Mono.just(rowsList);
                        });
            }

            return resultMono
                    .flatMap(res -> {
                        ActionExecutionResult result = new ActionExecutionResult();
                        result.setBody(objectMapper.valueToTree(rowsList));
                        result.setIsExecutionSuccess(true);
                        System.out.println(Thread.currentThread().getName() + " In the MySqlPlugin, got action " +
<<<<<<< HEAD
                                "execution result: " + result.toString());
                        return Mono.just(result).zipWith(Mono.just(connection));
=======
                                "execution result");
                        return Mono.just(result);
>>>>>>> 1cafbca7
                    })
                    .subscribeOn(scheduler);

        }

        @Override
        public Mono<Connection> datasourceCreate(DatasourceConfiguration datasourceConfiguration) {
            DBAuth authentication = (DBAuth) datasourceConfiguration.getAuthentication();

            StringBuilder urlBuilder = new StringBuilder();
            if (CollectionUtils.isEmpty(datasourceConfiguration.getEndpoints())) {
                urlBuilder.append(datasourceConfiguration.getUrl());
            } else {
                urlBuilder.append("r2dbc:mysql://");
                final List<String> hosts = new ArrayList<>();

                for (Endpoint endpoint : datasourceConfiguration.getEndpoints()) {
                    hosts.add(endpoint.getHost() + ":" + ObjectUtils.defaultIfNull(endpoint.getPort(), 3306L));
                }

                urlBuilder.append(String.join(",", hosts)).append("/");

                if (!StringUtils.isEmpty(authentication.getDatabaseName())) {
                    urlBuilder.append(authentication.getDatabaseName());
                }

            }

            urlBuilder.append("?zeroDateTimeBehavior=convertToNull");
            final List<Property> dsProperties = datasourceConfiguration.getProperties();

            if (dsProperties != null) {
                for (Property property : dsProperties) {
                    if ("serverTimezone".equals(property.getKey()) && !StringUtils.isEmpty(property.getValue())) {
                        urlBuilder.append("&serverTimezone=").append(property.getValue());
                        break;
                    }
                }
            }

            ConnectionFactoryOptions baseOptions = ConnectionFactoryOptions.parse(urlBuilder.toString());
            ConnectionFactoryOptions.Builder ob = ConnectionFactoryOptions.builder().from(baseOptions);
            ob = ob.option(ConnectionFactoryOptions.USER, authentication.getUsername());
            ob = ob.option(ConnectionFactoryOptions.PASSWORD, authentication.getPassword());

            return (Mono<Connection>) Mono.from(ConnectionFactories.get(ob.build()).create())
                    .onErrorResume(exception -> {
                        log.debug("Error when creating datasource.", exception);
                        return Mono.error(Exceptions.propagate(exception));
                    })
                    .subscribeOn(scheduler);
        }

        @Override
        public void datasourceDestroy(Connection connection) {

            if (connection != null) {
                Mono.from(connection.close())
                        .onErrorResume(exception -> {
                            log.debug("In datasourceDestroy function error mode.", exception);
                            return Mono.empty();
                        })
                        .subscribeOn(scheduler)
                        .subscribe();
            }
        }

        @Override
        public Set<String> validateDatasource(DatasourceConfiguration datasourceConfiguration) {

            Set<String> invalids = new HashSet<>();

            if (datasourceConfiguration.getConnection() != null
                    && datasourceConfiguration.getConnection().getMode() == null) {
                invalids.add("Missing Connection Mode.");
            }

            if (StringUtils.isEmpty(datasourceConfiguration.getUrl()) &&
                    CollectionUtils.isEmpty(datasourceConfiguration.getEndpoints())) {
                invalids.add("Missing endpoint and url");
            } else if (!CollectionUtils.isEmpty(datasourceConfiguration.getEndpoints())) {
                for (final Endpoint endpoint : datasourceConfiguration.getEndpoints()) {
                    if (endpoint.getHost().contains("/") || endpoint.getHost().contains(":")) {
                        invalids.add("Host value cannot contain `/` or `:` characters. Found `" + endpoint.getHost() + "`.");
                    }
                }
            }

            if (datasourceConfiguration.getAuthentication() == null) {
                invalids.add("Missing authentication details.");
            } else {
                DBAuth authentication = (DBAuth) datasourceConfiguration.getAuthentication();
                if (StringUtils.isEmpty(authentication.getUsername())) {
                    invalids.add("Missing username for authentication.");
                }

                if (StringUtils.isEmpty(authentication.getPassword())) {
                    invalids.add("Missing password for authentication.");
                }

                if (StringUtils.isEmpty(authentication.getDatabaseName())) {
                    invalids.add("Missing database name");
                }
            }

            return invalids;
        }

        @Override
        public Mono<DatasourceTestResult> testDatasource(DatasourceConfiguration datasourceConfiguration) {
            return datasourceCreate(datasourceConfiguration)
                    .flatMap(connection -> {
                        return Mono.from(connection.close());
                    })
                    .then(Mono.just(new DatasourceTestResult()))
                    .onErrorResume(error -> {
                        log.error("Error when testing MySQL datasource.", error);
                        return Mono.just(new DatasourceTestResult(error.getMessage()));
                    })
                    .subscribeOn(scheduler);

        }

        /**
         * 1. Parse results obtained by running COLUMNS_QUERY defined on top of the page.
         * 2. A sample mysql output for the query is also given near COLUMNS_QUERY definition on top of the page.
         */
        private void getTableInfo(Row row, RowMetadata meta, Map<String, DatasourceStructure.Table> tablesByName) {
            final String tableName = row.get("table_name", String.class);

            if (!tablesByName.containsKey(tableName)) {
                tablesByName.put(tableName, new DatasourceStructure.Table(
                        DatasourceStructure.TableType.TABLE,
                        tableName,
                        new ArrayList<>(),
                        new ArrayList<>(),
                        new ArrayList<>()
                ));
            }

            final DatasourceStructure.Table table = tablesByName.get(tableName);
            table.getColumns().add(new DatasourceStructure.Column(
                    row.get("column_name", String.class),
                    row.get("column_type", String.class),
                    null
            ));

            return;
        }

        /**
         * 1. Parse results obtained by running KEYS_QUERY defined on top of the page.
         * 2. A sample mysql output for the query is also given near KEYS_QUERY definition on top of the page.
         */
        private void getKeyInfo(Row row, RowMetadata meta, Map<String, DatasourceStructure.Table> tablesByName,
                                Map<String, DatasourceStructure.Key> keyRegistry) {
            final String constraintName = row.get("constraint_name", String.class);
            final char constraintType = row.get("constraint_type", String.class).charAt(0);
            final String selfSchema = row.get("self_schema", String.class);
            final String tableName = row.get("self_table", String.class);


            if (!tablesByName.containsKey(tableName)) {
                /* do nothing */
                return;
            }

            final DatasourceStructure.Table table = tablesByName.get(tableName);
            final String keyFullName = tableName + "." + row.get("constraint_name", String.class);

            if (constraintType == 'p') {
                if (!keyRegistry.containsKey(keyFullName)) {
                    final DatasourceStructure.PrimaryKey key = new DatasourceStructure.PrimaryKey(
                            constraintName,
                            new ArrayList<>()
                    );
                    keyRegistry.put(keyFullName, key);
                    table.getKeys().add(key);
                }
                ((DatasourceStructure.PrimaryKey) keyRegistry.get(keyFullName)).getColumnNames()
                        .add(row.get("self_column", String.class));
            } else if (constraintType == 'f') {
                final String foreignSchema = row.get("foreign_schema", String.class);
                final String prefix = (foreignSchema.equalsIgnoreCase(selfSchema) ? "" : foreignSchema + ".")
                        + row.get("foreign_table", String.class) + ".";

                if (!keyRegistry.containsKey(keyFullName)) {
                    final DatasourceStructure.ForeignKey key = new DatasourceStructure.ForeignKey(
                            constraintName,
                            new ArrayList<>(),
                            new ArrayList<>()
                    );
                    keyRegistry.put(keyFullName, key);
                    table.getKeys().add(key);
                }

                ((DatasourceStructure.ForeignKey) keyRegistry.get(keyFullName)).getFromColumns()
                        .add(row.get("self_column", String.class));
                ((DatasourceStructure.ForeignKey) keyRegistry.get(keyFullName)).getToColumns()
                        .add(prefix + row.get("foreign_column", String.class));
            }

            return;
        }

        /**
         * 1. Generate template for all tables in the database.
         */
        private void getTemplates(Map<String, DatasourceStructure.Table> tablesByName) {
            for (DatasourceStructure.Table table : tablesByName.values()) {
                final List<DatasourceStructure.Column> columnsWithoutDefault = table.getColumns()
                        .stream()
                        .filter(column -> column.getDefaultValue() == null)
                        .collect(Collectors.toList());

                final List<String> columnNames = new ArrayList<>();
                final List<String> columnValues = new ArrayList<>();
                final StringBuilder setFragments = new StringBuilder();

                for (DatasourceStructure.Column column : columnsWithoutDefault) {
                    final String name = column.getName();
                    final String type = column.getType();
                    String value;

                    if (type == null) {
                        value = "null";
                    } else if ("text".equals(type) || "varchar".equals(type)) {
                        value = "''";
                    } else if (type.startsWith("int")) {
                        value = "1";
                    } else if (type.startsWith("double")) {
                        value = "1.0";
                    } else if (DATE_COLUMN_TYPE_NAME.equals(type)) {
                        value = "'2019-07-01'";
                    } else if (DATETIME_COLUMN_TYPE_NAME.equals(type)
                            || TIMESTAMP_COLUMN_TYPE_NAME.equals(type)) {
                        value = "'2019-07-01 10:00:00'";
                    } else {
                        value = "''";
                    }

                    columnNames.add(name);
                    columnValues.add(value);
                    setFragments.append("\n    ").append(name).append(" = ").append(value);
                }

                final String tableName = table.getName();
                table.getTemplates().addAll(List.of(
                        new DatasourceStructure.Template("SELECT", "SELECT * FROM " + tableName + " LIMIT 10;"),
                        new DatasourceStructure.Template("INSERT", "INSERT INTO " + tableName
                                + " (" + String.join(", ", columnNames) + ")\n"
                                + "  VALUES (" + String.join(", ", columnValues) + ");"),
                        new DatasourceStructure.Template("UPDATE", "UPDATE " + tableName + " SET"
                                + setFragments.toString() + "\n"
                                + "  WHERE 1 = 0; -- Specify a valid condition here. Removing the condition may update every row in the table!"),
                        new DatasourceStructure.Template("DELETE", "DELETE FROM " + tableName
                                + "\n  WHERE 1 = 0; -- Specify a valid condition here. Removing the condition may delete everything in the table!")
                ));
            }

            return;
        }

        @Override
        public Mono<DatasourceStructure> getStructure(Connection connection, DatasourceConfiguration datasourceConfiguration) {
            final DatasourceStructure structure = new DatasourceStructure();
            final Map<String, DatasourceStructure.Table> tablesByName = new LinkedHashMap<>();
            final Map<String, DatasourceStructure.Key> keyRegistry = new HashMap<>();

            return Flux.from(connection.createStatement(COLUMNS_QUERY).execute())
                    .flatMap(result -> {
                        return result.map((row, meta) -> {
                            getTableInfo(row, meta, tablesByName);

                            return result;
                        });
                    })
                    .collectList()
                    .thenMany(Flux.from(connection.createStatement(KEYS_QUERY).execute()))
                    .flatMap(result -> {
                        return result.map((row, meta) -> {
                            getKeyInfo(row, meta, tablesByName, keyRegistry);

                            return result;
                        });
                    })
                    .collectList()
                    .map(list -> {
                        /* Get templates for each table and put those in. */
                        getTemplates(tablesByName);
                        structure.setTables(new ArrayList<>(tablesByName.values()));
                        for (DatasourceStructure.Table table : structure.getTables()) {
                            table.getKeys().sort(Comparator.naturalOrder());
                        }

                        return structure;
                    })
                    .onErrorResume(error -> {
                        log.debug("In getStructure function error mode.", error);

                        return Mono.error(Exceptions.propagate(error));
                    })
                    .subscribeOn(scheduler);
        }
    }
}<|MERGE_RESOLUTION|>--- conflicted
+++ resolved
@@ -228,13 +228,8 @@
                         result.setBody(objectMapper.valueToTree(rowsList));
                         result.setIsExecutionSuccess(true);
                         System.out.println(Thread.currentThread().getName() + " In the MySqlPlugin, got action " +
-<<<<<<< HEAD
-                                "execution result: " + result.toString());
-                        return Mono.just(result).zipWith(Mono.just(connection));
-=======
                                 "execution result");
                         return Mono.just(result);
->>>>>>> 1cafbca7
                     })
                     .subscribeOn(scheduler);
 
