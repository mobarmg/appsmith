--- conflicted
+++ resolved
@@ -107,11 +107,8 @@
     @Slf4j
     @Extension
     public static class MySqlPluginExecutor implements PluginExecutor<Connection> {
-<<<<<<< HEAD
-=======
         private final Scheduler scheduler = Schedulers.boundedElastic();
 
->>>>>>> 400fd800
         /**
          * 1. Parse the actual row objects returned by r2dbc driver for mysql statements.
          * 2. Return the row as a map {column_name -> column_value}.
@@ -128,11 +125,7 @@
 
                 if(java.time.LocalDate.class.toString().equalsIgnoreCase(typeName)
                         && columnValue != null) {
-<<<<<<< HEAD
                     columnValue = DateTimeFormatter.ISO_LOCAL_DATE.format(row.get(columnName,
-=======
-                    columnValue = DateTimeFormatter.ISO_DATE.format(row.get(columnName,
->>>>>>> 400fd800
                             LocalDate.class));
                 }
                 else if ((java.time.LocalDateTime.class.toString().equalsIgnoreCase(typeName))
@@ -146,11 +139,7 @@
                 }
                 else if(java.time.LocalTime.class.toString().equalsIgnoreCase(typeName)
                         && columnValue != null) {
-<<<<<<< HEAD
                     columnValue = DateTimeFormatter.ISO_LOCAL_TIME.format(row.get(columnName,
-=======
-                    columnValue = DateTimeFormatter.ISO_TIME.format(row.get(columnName,
->>>>>>> 400fd800
                             LocalTime.class));
                 }
                 else if (java.time.Year.class.toString().equalsIgnoreCase(typeName)
@@ -185,19 +174,12 @@
                                                    DatasourceConfiguration datasourceConfiguration,
                                                    ActionConfiguration actionConfiguration) {
             String query = actionConfiguration.getBody().trim();
-<<<<<<< HEAD
-            boolean isSelectQuery = getIsSelectQuery(query);
-=======
->>>>>>> 400fd800
 
             if (query == null) {
                 return Mono.error(new AppsmithPluginException(AppsmithPluginError.PLUGIN_ERROR, "Missing required parameter: Query."));
             }
 
-<<<<<<< HEAD
-=======
             boolean isSelectQuery = getIsSelectQuery(query);
->>>>>>> 400fd800
             final List<Map<String, Object>> rowsList = new ArrayList<>(50);
             Flux<Result> resultFlux = Flux.from(connection.createStatement(query).execute());
 
@@ -214,29 +196,18 @@
                             ActionExecutionResult result = new ActionExecutionResult();
                             result.setBody(objectMapper.valueToTree(rowsList));
                             result.setIsExecutionSuccess(true);
-<<<<<<< HEAD
-                            log.debug("In the MySqlPlugin, got action execution result: " + result.toString());
-=======
                             System.out.println(Thread.currentThread().getName() + " In the MySqlPlugin, got action execution result: " + result.toString());
->>>>>>> 400fd800
                             return Mono.just(result);
                         })
                         .onErrorResume(exception -> {
                             log.debug("In the action execution error mode.", exception);
-<<<<<<< HEAD
                             exception.printStackTrace();
-=======
->>>>>>> 400fd800
                             ActionExecutionResult result = new ActionExecutionResult();
                             result.setBody(exception.getMessage());
                             result.setIsExecutionSuccess(false);
                             return Mono.just(result);
                         })
-<<<<<<< HEAD
-                        .subscribeOn(Schedulers.elastic());
-=======
                         .subscribeOn(scheduler);
->>>>>>> 400fd800
             }
             else {
                 return resultFlux
@@ -253,29 +224,19 @@
                             ActionExecutionResult result = new ActionExecutionResult();
                             result.setBody(objectMapper.valueToTree(rowsList));
                             result.setIsExecutionSuccess(true);
-<<<<<<< HEAD
                             log.debug("In the MySqlPlugin, got action execution result: " + result.toString());
-=======
                             System.out.println(Thread.currentThread().getName() + " In the MySqlPlugin, got action execution result: " + result.toString());
->>>>>>> 400fd800
                             return Mono.just(result);
                         })
                         .onErrorResume(exception -> {
                             log.debug("In the action execution error mode.", exception);
-<<<<<<< HEAD
                             exception.printStackTrace();
-=======
->>>>>>> 400fd800
                             ActionExecutionResult result = new ActionExecutionResult();
                             result.setBody(exception.getMessage());
                             result.setIsExecutionSuccess(false);
                             return Mono.just(result);
                         })
-<<<<<<< HEAD
-                        .subscribeOn(Schedulers.elastic());
-=======
                         .subscribeOn(scheduler);
->>>>>>> 400fd800
             }
         }
 
@@ -320,48 +281,24 @@
             ob = ob.option(ConnectionFactoryOptions.USER, authentication.getUsername());
             ob = ob.option(ConnectionFactoryOptions.PASSWORD, authentication.getPassword());
 
-<<<<<<< HEAD
-            try {
-                final boolean isSslEnabled = !SSLDetails.AuthType.NO_SSL
-                        .equals(configurationConnection.getSsl().getAuthType());
-                ob = ob.option(ConnectionFactoryOptions.SSL, isSslEnabled);
-            } catch (Exception e) {
-                //TODO: fix it.
-                e.printStackTrace();
-            }
-
-            //TODO: fix return exception.
-=======
->>>>>>> 400fd800
             return (Mono<Connection>) Mono.from(ConnectionFactories.get(ob.build()).create())
                     .onErrorResume(exception -> {
                         log.debug("Error when creating datasource.", exception);
                         return Mono.error(Exceptions.propagate(exception));
                     })
-<<<<<<< HEAD
-                    .subscribeOn(Schedulers.elastic());
-=======
                     .subscribeOn(scheduler);
->>>>>>> 400fd800
         }
 
         @Override
         public void datasourceDestroy(Connection connection) {
-<<<<<<< HEAD
-=======
-
->>>>>>> 400fd800
+
             if (connection != null) {
                 Mono.from(connection.close())
                         .onErrorResume(exception -> {
                             log.debug("In datasourceDestroy function error mode.", exception);
                             return Mono.empty();
                         })
-<<<<<<< HEAD
-                        .subscribeOn(Schedulers.elastic())
-=======
                         .subscribeOn(scheduler)
->>>>>>> 400fd800
                         .subscribe();
             }
 
@@ -414,15 +351,6 @@
             return datasourceCreate(datasourceConfiguration)
                     .flatMap(connection -> {
                         return Mono.from(connection.close());
-<<<<<<< HEAD
-                    })
-                    .then(Mono.just(new DatasourceTestResult()))
-                    .subscribeOn(Schedulers.elastic())
-                    .onErrorResume(error -> {
-                        log.warn("Error when testing MySQL datasource.", error);
-                        return Mono.just(new DatasourceTestResult(error.getMessage()));
-                    });
-=======
                     })
                     .then(Mono.just(new DatasourceTestResult()))
                     .onErrorResume(error -> {
@@ -430,8 +358,6 @@
                         return Mono.error(Exceptions.propagate(error));
                     })
                     .subscribeOn(scheduler);
-
->>>>>>> 400fd800
         }
 
         /**
@@ -598,11 +524,7 @@
                                 });
                     })
                     .collectList()
-<<<<<<< HEAD
-                    .flatMap(list -> {
-=======
                     .map(list -> {
->>>>>>> 400fd800
                         /* Get templates for each table and put those in. */
                         getTemplates(tablesByName);
                         structure.setTables(new ArrayList<>(tablesByName.values()));
@@ -610,22 +532,14 @@
                             table.getKeys().sort(Comparator.naturalOrder());
                         }
 
-<<<<<<< HEAD
-                        return Mono.just(structure);
-=======
                         return structure;
->>>>>>> 400fd800
                     })
                     .onErrorResume(error -> {
                         log.debug("In getStructure function error mode.", error);
 
                         return Mono.error(Exceptions.propagate(error));
                     })
-<<<<<<< HEAD
-                    .subscribeOn(Schedulers.elastic());
-=======
                     .subscribeOn(scheduler);
->>>>>>> 400fd800
         }
     }
 }