package com.external.plugins;

import com.appsmith.external.models.ActionConfiguration;
import com.appsmith.external.models.ActionExecutionResult;
import com.appsmith.external.models.DBAuth;
import com.appsmith.external.models.DatasourceConfiguration;
import com.appsmith.external.models.DatasourceTestResult;
import com.appsmith.external.models.Endpoint;
import com.appsmith.external.models.SSLDetails;
import com.appsmith.external.pluginExceptions.AppsmithPluginError;
import com.appsmith.external.pluginExceptions.AppsmithPluginException;
import com.appsmith.external.pluginExceptions.StaleConnectionException;
import com.appsmith.external.plugins.BasePlugin;
import com.appsmith.external.plugins.PluginExecutor;
import lombok.NonNull;
import lombok.extern.slf4j.Slf4j;
import org.apache.commons.lang.ObjectUtils;
import org.pf4j.Extension;
import org.pf4j.PluginWrapper;
import org.springframework.util.CollectionUtils;
import org.springframework.util.StringUtils;
import reactor.core.publisher.Mono;
import reactor.core.scheduler.Scheduler;
import reactor.core.scheduler.Schedulers;
import reactor.util.function.Tuple2;

import java.sql.Connection;
import java.sql.DriverManager;
import java.sql.ResultSet;
import java.sql.ResultSetMetaData;
import java.sql.SQLException;
import java.sql.Statement;
import java.time.LocalDateTime;
import java.time.OffsetDateTime;
import java.time.format.DateTimeFormatter;
import java.util.ArrayList;
import java.util.HashSet;
import java.util.LinkedHashMap;
import java.util.List;
import java.util.Map;
import java.util.Set;

import static com.appsmith.external.models.Connection.Mode.READ_ONLY;

public class MssqlPlugin extends BasePlugin {

    private static final String JDBC_DRIVER = "com.microsoft.sqlserver.jdbc.SQLServerDriver";

    private static final int VALIDITY_CHECK_TIMEOUT = 5;

    private static final String DATE_COLUMN_TYPE_NAME = "date";

    public MssqlPlugin(PluginWrapper wrapper) {
        super(wrapper);
    }

    /**
     * MsSQL plugin receives the query as json of the following format :
     */

    @Slf4j
    @Extension
    public static class MssqlPluginExecutor implements PluginExecutor<Connection> {

        private final Scheduler scheduler = Schedulers.elastic();

        @Override
        public Mono<Tuple2<ActionExecutionResult, Connection>> execute(Connection connection,
                                                                       DatasourceConfiguration datasourceConfiguration,
                                                                       ActionConfiguration actionConfiguration) {

            return (Mono<Tuple2<ActionExecutionResult, Connection>>) Mono.fromCallable(() -> {
                try {
                    if (connection == null || connection.isClosed() || !connection.isValid(VALIDITY_CHECK_TIMEOUT)) {
                        log.info("Encountered stale connection in MsSQL plugin. Reporting back.");
                        return Mono.error(new StaleConnectionException());
                    }
                } catch (SQLException error) {
                    // This exception is thrown only when the timeout to `isValid` is negative. Since, that's not the case,
                    // here, this should never happen.
                    log.error("Error checking validity of MsSQL connection.", error);
                }

                String query = actionConfiguration.getBody();

                if (query == null) {
                    return Mono.error(new AppsmithPluginException(AppsmithPluginError.PLUGIN_ERROR, "Missing required parameter: Query."));
                }

                List<Map<String, Object>> rowsList = new ArrayList<>(50);

                Statement statement = null;
                ResultSet resultSet = null;
                try {
                    statement = connection.createStatement();
                    boolean isResultSet = statement.execute(query);

                    if (isResultSet) {
                        resultSet = statement.getResultSet();
                        ResultSetMetaData metaData = resultSet.getMetaData();
                        int colCount = metaData.getColumnCount();

                        while (resultSet.next()) {
                            // Use `LinkedHashMap` here so that the column ordering is preserved in the response.
                            Map<String, Object> row = new LinkedHashMap<>(colCount);

                            for (int i = 1; i <= colCount; i++) {
                                Object value;
                                final String typeName = metaData.getColumnTypeName(i);

                                if (resultSet.getObject(i) == null) {
                                    value = null;

                                } else if (DATE_COLUMN_TYPE_NAME.equalsIgnoreCase(typeName)) {
                                    value = DateTimeFormatter.ISO_DATE.format(resultSet.getDate(i).toLocalDate());

                                } else if ("timestamp".equalsIgnoreCase(typeName)) {
                                    value = DateTimeFormatter.ISO_DATE_TIME.format(
                                            LocalDateTime.of(
                                                    resultSet.getDate(i).toLocalDate(),
                                                    resultSet.getTime(i).toLocalTime()
                                            )
                                    ) + "Z";

                                } else if ("timestamptz".equalsIgnoreCase(typeName)) {
                                    value = DateTimeFormatter.ISO_DATE_TIME.format(
                                            resultSet.getObject(i, OffsetDateTime.class)
                                    );

                                } else if ("time".equalsIgnoreCase(typeName) || "timetz".equalsIgnoreCase(typeName)) {
                                    value = resultSet.getString(i);

                                } else if ("interval".equalsIgnoreCase(typeName)) {
                                    value = resultSet.getObject(i).toString();

                                } else {
                                    value = resultSet.getObject(i);

                                }

                                row.put(metaData.getColumnName(i), value);
                            }

                            rowsList.add(row);
                        }

                    } else {
                        rowsList.add(Map.of(
                                "affectedRows",
                                ObjectUtils.defaultIfNull(statement.getUpdateCount(), 0))
                        );

                    }

                } catch (SQLException e) {
                    return Mono.error(new AppsmithPluginException(AppsmithPluginError.PLUGIN_ERROR, e.getMessage()));

                } finally {
                    if (resultSet != null) {
                        try {
                            resultSet.close();
                        } catch (SQLException e) {
                            log.warn("Error closing MsSQL ResultSet", e);
                        }
                    }

                    if (statement != null) {
                        try {
                            statement.close();
                        } catch (SQLException e) {
                            log.warn("Error closing MsSQL Statement", e);
                        }
                    }

                }

                ActionExecutionResult result = new ActionExecutionResult();
                result.setBody(objectMapper.valueToTree(rowsList));
                result.setIsExecutionSuccess(true);
<<<<<<< HEAD
                System.out.println(Thread.currentThread().getName() + ": In the MssqlPlugin, got action execution result: " + result.toString());
                return Mono.just(result).zipWith(Mono.just(connection));
=======
                System.out.println(Thread.currentThread().getName() + ": In the MssqlPlugin, got action execution result");
                return Mono.just(result);
>>>>>>> 1cafbca7
            })
                    .flatMap(obj -> obj)
                    .subscribeOn(scheduler);
        }

        @Override
        public Mono<Connection> datasourceCreate(DatasourceConfiguration datasourceConfiguration) {
            return (Mono<Connection>) Mono.fromCallable(() -> {
                try {
                    Class.forName(JDBC_DRIVER);
                } catch (ClassNotFoundException e) {
                    return Mono.error(new AppsmithPluginException(
                            AppsmithPluginError.PLUGIN_ERROR,
                            "Error loading MsSQL JDBC Driver class."
                    ));
                }

                DBAuth authentication = (DBAuth) datasourceConfiguration.getAuthentication();

                com.appsmith.external.models.Connection configurationConnection = datasourceConfiguration.getConnection();

                final boolean isSslEnabled = configurationConnection != null
                        && configurationConnection.getSsl() != null
                        && !SSLDetails.AuthType.NO_SSL.equals(configurationConnection.getSsl().getAuthType());

                StringBuilder urlBuilder = new StringBuilder("jdbc:sqlserver://");
                for (Endpoint endpoint : datasourceConfiguration.getEndpoints()) {
                    urlBuilder
                            .append(endpoint.getHost())
                            .append(":")
                            .append(ObjectUtils.defaultIfNull(endpoint.getPort(), 5432L))
                            .append(";");
                }

                if (!StringUtils.isEmpty(authentication.getDatabaseName())) {
                    urlBuilder
                            .append("database=")
                            .append(authentication.getDatabaseName())
                            .append(";");
                }

                if (!StringUtils.isEmpty(authentication.getUsername())) {
                    urlBuilder
                            .append("user=")
                            .append(authentication.getUsername())
                            .append(";");
                }

                if (!StringUtils.isEmpty(authentication.getPassword())) {
                    urlBuilder
                            .append("password=")
                            .append(authentication.getPassword())
                            .append(";");
                }

                urlBuilder
                        .append("encrypt=")
                        .append(isSslEnabled)
                        .append(";");

                try {
                    Connection connection = DriverManager.getConnection(urlBuilder.toString());
                    connection.setReadOnly(
                            configurationConnection != null && READ_ONLY.equals(configurationConnection.getMode()));
                    System.out.println(Thread.currentThread().getName() + ": Connected to MS-SQL Database");
                    return Mono.just(connection);

                } catch (SQLException e) {
                    return Mono.error(new AppsmithPluginException(
                            AppsmithPluginError.PLUGIN_ERROR,
                            "Error connecting to MsSQL: " + e.getMessage()
                    ));

                }
            })
                    .flatMap(obj -> obj)
                    .subscribeOn(scheduler);
        }

        @Override
        public void datasourceDestroy(Connection connection) {
            try {
                if (connection != null) {
                    connection.close();
                }
            } catch (SQLException e) {
                log.error("Error closing MsSQL Connection.", e);
            }
        }

        @Override
        public Set<String> validateDatasource(@NonNull DatasourceConfiguration datasourceConfiguration) {
            Set<String> invalids = new HashSet<>();

            if (CollectionUtils.isEmpty(datasourceConfiguration.getEndpoints())) {
                invalids.add("Missing endpoint.");
            }

            if (datasourceConfiguration.getConnection() != null
                    && datasourceConfiguration.getConnection().getMode() == null) {
                invalids.add("Missing Connection Mode.");
            }

            if (datasourceConfiguration.getAuthentication() == null) {
                invalids.add("Missing authentication details.");

            } else {
                DBAuth authentication = (DBAuth) datasourceConfiguration.getAuthentication();
                if (StringUtils.isEmpty(authentication.getUsername())) {
                    invalids.add("Missing username for authentication.");
                }

                if (StringUtils.isEmpty(authentication.getPassword())) {
                    invalids.add("Missing password for authentication.");
                }

            }

            return invalids;
        }

        @Override
        public Mono<DatasourceTestResult> testDatasource(DatasourceConfiguration datasourceConfiguration) {
            return datasourceCreate(datasourceConfiguration)
                    .map(connection -> {
                        try {
                            if (connection != null) {
                                connection.close();
                            }
                        } catch (SQLException e) {
                            log.warn("Error closing MsSQL connection that was made for testing.", e);
                        }

                        return new DatasourceTestResult();
                    })
                    .onErrorResume(error -> Mono.just(new DatasourceTestResult(error.getMessage())));
        }

    }

}<|MERGE_RESOLUTION|>--- conflicted
+++ resolved
@@ -177,13 +177,8 @@
                 ActionExecutionResult result = new ActionExecutionResult();
                 result.setBody(objectMapper.valueToTree(rowsList));
                 result.setIsExecutionSuccess(true);
-<<<<<<< HEAD
-                System.out.println(Thread.currentThread().getName() + ": In the MssqlPlugin, got action execution result: " + result.toString());
-                return Mono.just(result).zipWith(Mono.just(connection));
-=======
                 System.out.println(Thread.currentThread().getName() + ": In the MssqlPlugin, got action execution result");
                 return Mono.just(result);
->>>>>>> 1cafbca7
             })
                     .flatMap(obj -> obj)
                     .subscribeOn(scheduler);
