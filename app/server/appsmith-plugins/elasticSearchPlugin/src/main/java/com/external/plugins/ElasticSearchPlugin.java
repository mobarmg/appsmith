package com.external.plugins;

import com.appsmith.external.models.ActionConfiguration;
import com.appsmith.external.models.ActionExecutionResult;
import com.appsmith.external.models.DBAuth;
import com.appsmith.external.models.DatasourceConfiguration;
import com.appsmith.external.models.DatasourceTestResult;
import com.appsmith.external.models.Endpoint;
import com.appsmith.external.pluginExceptions.AppsmithPluginError;
import com.appsmith.external.pluginExceptions.AppsmithPluginException;
import com.appsmith.external.plugins.BasePlugin;
import com.appsmith.external.plugins.PluginExecutor;
import lombok.extern.slf4j.Slf4j;
import org.apache.http.Header;
import org.apache.http.HttpHost;
import org.apache.http.StatusLine;
import org.apache.http.auth.AuthScope;
import org.apache.http.auth.UsernamePasswordCredentials;
import org.apache.http.client.CredentialsProvider;
import org.apache.http.entity.ContentType;
import org.apache.http.impl.client.BasicCredentialsProvider;
import org.apache.http.message.BasicHeader;
import org.apache.http.nio.entity.NStringEntity;
import org.elasticsearch.client.Request;
import org.elasticsearch.client.Response;
import org.elasticsearch.client.RestClient;
import org.elasticsearch.client.RestClientBuilder;
import org.pf4j.Extension;
import org.pf4j.PluginWrapper;
import org.springframework.util.CollectionUtils;
import org.springframework.util.StringUtils;
import reactor.core.publisher.Mono;
import reactor.core.scheduler.Schedulers;

import java.io.IOException;
import java.net.MalformedURLException;
import java.net.URL;
import java.util.ArrayList;
import java.util.HashMap;
import java.util.HashSet;
import java.util.List;
import java.util.Set;

public class ElasticSearchPlugin extends BasePlugin {

    public ElasticSearchPlugin(PluginWrapper wrapper) {
        super(wrapper);
    }

    @Slf4j
    @Extension
    public static class ElasticSearchPluginExecutor implements PluginExecutor<RestClient> {

        @Override
        public Mono<ActionExecutionResult> execute(RestClient client,
                                                   DatasourceConfiguration datasourceConfiguration,
                                                   ActionConfiguration actionConfiguration) {

            return (Mono<ActionExecutionResult>) Mono.fromCallable(() -> {
                final ActionExecutionResult result = new ActionExecutionResult();

                String body = actionConfiguration.getBody();

                final String path = actionConfiguration.getPath();
                final Request request = new Request(actionConfiguration.getHttpMethod().toString(), path);
                ContentType contentType = ContentType.APPLICATION_JSON;

                if (isBulkQuery(path)) {
                    contentType = ContentType.create("application/x-ndjson");

                    // If body is a JSON Array, convert it to an ND-JSON string.
                    if (body != null && body.trim().startsWith("[")) {
                        final StringBuilder ndJsonBuilder = new StringBuilder();
                        try {
                            List<Object> commands = objectMapper.readValue(body, ArrayList.class);
                            for (Object object : commands) {
                                ndJsonBuilder.append(objectMapper.writeValueAsString(object)).append("\n");
                            }
                        } catch (IOException e) {
                            final String message = "Error converting array to ND-JSON: " + e.getMessage();
                            log.warn(message, e);
                            return Mono.error(new AppsmithPluginException(AppsmithPluginError.PLUGIN_ERROR, message));
                        }
                        body = ndJsonBuilder.toString();
                    }
                }

                if (body != null) {
                    request.setEntity(new NStringEntity(body, contentType));
                }

                try {
                    final String responseBody = new String(
                            client.performRequest(request).getEntity().getContent().readAllBytes());
                    result.setBody(objectMapper.readValue(responseBody, HashMap.class));
                } catch (IOException e) {
                    final String message = "Error performing request: " + e.getMessage();
                    log.warn(message, e);
                    return Mono.error(new AppsmithPluginException(AppsmithPluginError.PLUGIN_ERROR, message));
                }

                result.setIsExecutionSuccess(true);
                System.out.println(Thread.currentThread().getName() + ": In the Elastic Search Plugin, got action execution result: " + result.toString());
                return Mono.just(result);
            })
                    .flatMap(obj -> obj)
                    .subscribeOn(Schedulers.elastic());
        }

        private static boolean isBulkQuery(String path) {
            return path.split("\\?", 1)[0].matches(".*\\b_bulk$");
        }

        @Override
        public Mono<RestClient> datasourceCreate(DatasourceConfiguration datasourceConfiguration) {

            return (Mono<RestClient>) Mono.fromCallable(() -> {
                final List<HttpHost> hosts = new ArrayList<>();

                for (Endpoint endpoint : datasourceConfiguration.getEndpoints()) {
                    URL url;
                    try {
                        url = new URL(endpoint.getHost());
                    } catch (MalformedURLException e) {
                        return Mono.error(new AppsmithPluginException(AppsmithPluginError.PLUGIN_ERROR, "Invalid host provided. It should be of the form http(s)://your-es-url.com"));
                    }
                    String scheme = "http";
                    if (url.getProtocol() != null) {
                        scheme = url.getProtocol();
                    }

<<<<<<< HEAD
            final RestClientBuilder clientBuilder = RestClient.builder(hosts.toArray(new HttpHost[]{}));

            final DBAuth authentication = (DBAuth) datasourceConfiguration.getAuthentication();
            if (authentication != null
                    && !StringUtils.isEmpty(authentication.getUsername())
                    && !StringUtils.isEmpty(authentication.getPassword())) {
                final CredentialsProvider credentialsProvider = new BasicCredentialsProvider();
                credentialsProvider.setCredentials(
                        AuthScope.ANY,
                        new UsernamePasswordCredentials(authentication.getUsername(), authentication.getPassword())
                );

                clientBuilder
                        .setHttpClientConfigCallback(
                                httpClientBuilder -> httpClientBuilder
                                        .setDefaultCredentialsProvider(credentialsProvider)
                        );
            }
=======
                    hosts.add(new HttpHost(url.getHost(), endpoint.getPort().intValue(), scheme));
                }
>>>>>>> 8109b3b0

                final RestClientBuilder clientBuilder = RestClient.builder(hosts.toArray(new HttpHost[]{}));

                final AuthenticationDTO authentication = datasourceConfiguration.getAuthentication();
                if (authentication != null
                        && !StringUtils.isEmpty(authentication.getUsername())
                        && !StringUtils.isEmpty(authentication.getPassword())) {
                    final CredentialsProvider credentialsProvider = new BasicCredentialsProvider();
                    credentialsProvider.setCredentials(
                            AuthScope.ANY,
                            new UsernamePasswordCredentials(authentication.getUsername(), authentication.getPassword())
                    );

                    clientBuilder
                            .setHttpClientConfigCallback(
                                    httpClientBuilder -> httpClientBuilder
                                            .setDefaultCredentialsProvider(credentialsProvider)
                            );
                }

                if (!CollectionUtils.isEmpty(datasourceConfiguration.getHeaders())) {
                    clientBuilder.setDefaultHeaders(
                            (Header[]) datasourceConfiguration.getHeaders()
                                    .stream()
                                    .map(h -> new BasicHeader(h.getKey(), h.getValue()))
                                    .toArray()
                    );
                }

                return Mono.just(clientBuilder.build());
            })
                    .flatMap(obj -> obj)
                    .subscribeOn(Schedulers.elastic());
        }

        @Override
        public void datasourceDestroy(RestClient client) {
            try {
                client.close();
            } catch (IOException e) {
                log.warn("Error closing connection to ElasticSearch.", e);
            }
        }

        @Override
        public Set<String> validateDatasource(DatasourceConfiguration datasourceConfiguration) {
            Set<String> invalids = new HashSet<>();

            if (CollectionUtils.isEmpty(datasourceConfiguration.getEndpoints())) {
                invalids.add("No endpoint provided. Please provide a host:port where ElasticSearch is reachable.");
            } else {
                for(Endpoint endpoint : datasourceConfiguration.getEndpoints()) {
                    if (endpoint.getHost() == null) {
                        invalids.add("Missing host for endpoint");
                    } else {
                        try {
                            URL url = new URL(endpoint.getHost());
                        } catch (MalformedURLException e) {
                            invalids.add("Invalid host provided. It should be of the form http(s)://your-es-url.com");
                        }
                    }

                    if (endpoint.getPort() == null) {
                        invalids.add("Missing port for endpoint");
                    }
                }
            }

            return invalids;
        }

        @Override
        public Mono<DatasourceTestResult> testDatasource(DatasourceConfiguration datasourceConfiguration) {
            return datasourceCreate(datasourceConfiguration)
                    .map(client -> {
                        if (client == null) {
                            return new DatasourceTestResult("Null client object to ElasticSearch.");
                        }

                        // This HEAD request is to check if an index exists. It response with 200 if the index exists,
                        // 404 if it doesn't. We just check for either of these two.
                        // Ref: https://www.elastic.co/guide/en/elasticsearch/reference/current/indices-exists.html
                        Request request = new Request("HEAD", "/potentially-missing-index?local=true");

                        final Response response;
                        try {
                            response = client.performRequest(request);
                        } catch (IOException e) {
                            return new DatasourceTestResult("Error running HEAD request: " + e.getMessage());
                        }

                        final StatusLine statusLine = response.getStatusLine();

                        try {
                            client.close();
                        } catch (IOException e) {
                            log.warn("Error closing ElasticSearch client that was made for testing.", e);
                        }

                        if (statusLine.getStatusCode() != 404 && statusLine.getStatusCode() != 200) {
                            return new DatasourceTestResult(
                                    "Unexpected response from ElasticSearch: " + statusLine);
                        }

                        return new DatasourceTestResult();
                    })
                    .onErrorResume(error -> Mono.just(new DatasourceTestResult(error.getMessage())))
                    .subscribeOn(Schedulers.elastic());
        }
    }
}<|MERGE_RESOLUTION|>--- conflicted
+++ resolved
@@ -129,33 +129,12 @@
                         scheme = url.getProtocol();
                     }
 
-<<<<<<< HEAD
-            final RestClientBuilder clientBuilder = RestClient.builder(hosts.toArray(new HttpHost[]{}));
-
-            final DBAuth authentication = (DBAuth) datasourceConfiguration.getAuthentication();
-            if (authentication != null
-                    && !StringUtils.isEmpty(authentication.getUsername())
-                    && !StringUtils.isEmpty(authentication.getPassword())) {
-                final CredentialsProvider credentialsProvider = new BasicCredentialsProvider();
-                credentialsProvider.setCredentials(
-                        AuthScope.ANY,
-                        new UsernamePasswordCredentials(authentication.getUsername(), authentication.getPassword())
-                );
-
-                clientBuilder
-                        .setHttpClientConfigCallback(
-                                httpClientBuilder -> httpClientBuilder
-                                        .setDefaultCredentialsProvider(credentialsProvider)
-                        );
-            }
-=======
                     hosts.add(new HttpHost(url.getHost(), endpoint.getPort().intValue(), scheme));
                 }
->>>>>>> 8109b3b0
 
                 final RestClientBuilder clientBuilder = RestClient.builder(hosts.toArray(new HttpHost[]{}));
 
-                final AuthenticationDTO authentication = datasourceConfiguration.getAuthentication();
+                final DBAuth authentication = (DBAuth) datasourceConfiguration.getAuthentication();
                 if (authentication != null
                         && !StringUtils.isEmpty(authentication.getUsername())
                         && !StringUtils.isEmpty(authentication.getPassword())) {
