--- conflicted
+++ resolved
@@ -107,21 +107,13 @@
                 "order by self_schema, self_table;";
 
         @Override
-<<<<<<< HEAD
-        public Mono<Tuple2<ActionExecutionResult, Connection>> execute(Connection connection,
+        public Mono<Tuple2<ActionExecutionResult, Connection>> execute(HikariDataSource connection,
                                                                        DatasourceConfiguration datasourceConfiguration,
                                                                        ActionConfiguration actionConfiguration) {
             
-            return (Mono<Tuple2<ActionExecutionResult, Connection>>) Mono.fromCallable(() -> {
-=======
-        public Mono<ActionExecutionResult> execute(HikariDataSource connection,
-                                                   DatasourceConfiguration datasourceConfiguration,
-                                                   ActionConfiguration actionConfiguration) {
-            
-            return Mono.fromCallable(() -> {
+            return (Mono<Tuple2<ActionExecutionResult, HikariDataSource>>) Mono.fromCallable(() -> {
 
                 Connection connectionFromPool;
->>>>>>> 1cafbca7
 
                 try {
                     connectionFromPool = getConnectionFromConnectionPool(connection, datasourceConfiguration);
@@ -237,14 +229,8 @@
                 ActionExecutionResult result = new ActionExecutionResult();
                 result.setBody(objectMapper.valueToTree(rowsList));
                 result.setIsExecutionSuccess(true);
-<<<<<<< HEAD
-                System.out.println(Thread.currentThread().getName() + ": In the PostgresPlugin, got action execution result:"
-                                    + result.toString());
+                System.out.println(Thread.currentThread().getName() + ": In the PostgresPlugin, got action execution result");
                 return Mono.just(result).zipWith(Mono.just(connection));
-=======
-                System.out.println(Thread.currentThread().getName() + ": In the PostgresPlugin, got action execution result");
-                return Mono.just(result);
->>>>>>> 1cafbca7
             })
                     .flatMap(obj -> obj)
                     .map(obj -> {
@@ -263,67 +249,11 @@
                 return Mono.error(new AppsmithPluginException(AppsmithPluginError.PLUGIN_ERROR, "Error loading Postgres JDBC Driver class."));
             }
 
-<<<<<<< HEAD
-            String url;
-            DBAuth authentication = (DBAuth) datasourceConfiguration.getAuthentication();
-
-            com.appsmith.external.models.Connection configurationConnection = datasourceConfiguration.getConnection();
-
-            final boolean isSslEnabled = configurationConnection != null
-                    && configurationConnection.getSsl() != null
-                    && !SSLDetails.AuthType.NO_SSL.equals(configurationConnection.getSsl().getAuthType());
-
-            Properties properties = new Properties();
-            properties.put(SSL, isSslEnabled);
-            if (authentication.getUsername() != null) {
-                properties.put(USER, authentication.getUsername());
-            }
-            if (authentication.getPassword() != null) {
-                properties.put(PASSWORD, authentication.getPassword());
-            }
-
-            if (CollectionUtils.isEmpty(datasourceConfiguration.getEndpoints())) {
-                url = datasourceConfiguration.getUrl();
-
-            } else {
-                StringBuilder urlBuilder = new StringBuilder("jdbc:postgresql://");
-                for (Endpoint endpoint : datasourceConfiguration.getEndpoints()) {
-                    urlBuilder
-                            .append(endpoint.getHost())
-                            .append(':')
-                            .append(ObjectUtils.defaultIfNull(endpoint.getPort(), 5432L))
-                            .append('/');
-
-                    if (!StringUtils.isEmpty(authentication.getDatabaseName())) {
-                        urlBuilder.append(authentication.getDatabaseName());
-                    }
-                }
-                url = urlBuilder.toString();
-
-            }
-
-            return Mono.fromCallable(() -> {
-                try {
-                    System.out.println(Thread.currentThread().getName() + ": Connecting to Postgres db");
-                    Connection connection = DriverManager.getConnection(url, properties);
-                    connection.setReadOnly(
-                            configurationConnection != null && READ_ONLY.equals(configurationConnection.getMode()));
-                    return Mono.just(connection);
-
-                } catch (SQLException e) {
-                    return Mono.error(new AppsmithPluginException(AppsmithPluginError.PLUGIN_ERROR, "Error connecting to Postgres.", e));
-
-                }
-            })
-                    .flatMap(obj -> obj)
-                    .map(conn -> (Connection) conn)
-=======
             return Mono
                     .fromCallable(() -> {
                         System.out.println(Thread.currentThread().getName() + ": Connecting to Postgres db");
                         return createConnectionPool(datasourceConfiguration);
                     })
->>>>>>> 1cafbca7
                     .subscribeOn(scheduler);
         }
 
@@ -581,7 +511,7 @@
         config.addDataSourceProperty(SSL, isSslEnabled);
 
         // Set authentication properties
-        AuthenticationDTO authentication = datasourceConfiguration.getAuthentication();
+        DBAuth authentication = (DBAuth) datasourceConfiguration.getAuthentication();
         if (authentication.getUsername() != null) {
             config.setUsername(authentication.getUsername());
         }
