--- conflicted
+++ resolved
@@ -20,10 +20,6 @@
 import org.pf4j.PluginWrapper;
 import org.springframework.util.CollectionUtils;
 import org.springframework.util.StringUtils;
-<<<<<<< HEAD
-import reactor.core.Exceptions;
-=======
->>>>>>> af74b762
 import reactor.core.publisher.Mono;
 import reactor.core.scheduler.Scheduler;
 import reactor.core.scheduler.Schedulers;
@@ -34,23 +30,10 @@
 import java.sql.ResultSetMetaData;
 import java.sql.SQLException;
 import java.sql.Statement;
-<<<<<<< HEAD
-import java.time.*;
-import java.time.format.DateTimeFormatter;
-import java.util.*;
-=======
 import java.time.LocalDateTime;
 import java.time.OffsetDateTime;
 import java.time.format.DateTimeFormatter;
-import java.util.ArrayList;
-import java.util.Comparator;
-import java.util.HashSet;
-import java.util.LinkedHashMap;
-import java.util.List;
-import java.util.Map;
-import java.util.Properties;
-import java.util.Set;
->>>>>>> af74b762
+import java.util.*;
 import java.util.stream.Collectors;
 import java.util.stream.Stream;
 
@@ -94,7 +77,6 @@
                         "  and pg_catalog.pg_table_is_visible(a.attrelid)\n" +
                         "order by c.relname, a.attnum;";
 
-<<<<<<< HEAD
         private static final String KEYS_QUERY_PRIMARY_KEY = "select tco.constraint_schema as self_schema,\n" +
                 "       tco.constraint_name,\n" +
                 "       kcu.column_name as self_column,\n" +
@@ -133,39 +115,11 @@
                 "order by kcu.table_schema,\n" +
                 "         kcu.table_name,\n" +
                 "         kcu.ordinal_position;\n";
-=======
-        public static final String KEYS_QUERY =
-                "select c.conname                                         as constraint_name,\n" +
-                        "       c.contype                                         as constraint_type,\n" +
-                        "       sch.nspname                                       as self_schema,\n" +
-                        "       tbl.relname                                       as self_table,\n" +
-                        "       array_agg(col.attname order by u.attposition)     as self_columns,\n" +
-                        "       f_sch.nspname                                     as foreign_schema,\n" +
-                        "       f_tbl.relname                                     as foreign_table,\n" +
-                        "       array_agg(f_col.attname order by f_u.attposition) as foreign_columns,\n" +
-                        "       pg_get_constraintdef(c.oid)                       as definition\n" +
-                        "from pg_constraint c\n" +
-                        "         left join lateral unnest(c.conkey) with ordinality as u(attnum, attposition) on true\n" +
-                        "         left join lateral unnest(c.confkey) with ordinality as f_u(attnum, attposition)\n" +
-                        "                   on f_u.attposition = u.attposition\n" +
-                        "         join pg_class tbl on tbl.oid = c.conrelid\n" +
-                        "         join pg_namespace sch on sch.oid = tbl.relnamespace\n" +
-                        "         left join pg_attribute col on (col.attrelid = tbl.oid and col.attnum = u.attnum)\n" +
-                        "         left join pg_class f_tbl on f_tbl.oid = c.confrelid\n" +
-                        "         left join pg_namespace f_sch on f_sch.oid = f_tbl.relnamespace\n" +
-                        "         left join pg_attribute f_col on (f_col.attrelid = f_tbl.oid and f_col.attnum = f_u.attnum)\n" +
-                        "group by constraint_name, constraint_type, self_schema, self_table, definition, foreign_schema, foreign_table\n" +
-                        "order by self_schema, self_table;";
->>>>>>> af74b762
 
         @Override
         public Mono<ActionExecutionResult> execute(Connection connection,
                                                    DatasourceConfiguration datasourceConfiguration,
                                                    ActionConfiguration actionConfiguration) {
-<<<<<<< HEAD
-=======
-
->>>>>>> af74b762
             return (Mono<ActionExecutionResult>) Mono.fromCallable(() -> {
 
                 try {
@@ -224,24 +178,11 @@
                                     value = DateTimeFormatter.ISO_DATE_TIME.format(
                                             resultSet.getObject(i, OffsetDateTime.class)
                                     );
-
-<<<<<<< HEAD
                                 }
                                 else if ("time".equalsIgnoreCase(typeName) || "timetz".equalsIgnoreCase(typeName)) {
                                     value = resultSet.getString(i);
                                 } else {
                                     value = resultSet.getObject(i);
-=======
-                                } else if ("time".equalsIgnoreCase(typeName) || "timetz".equalsIgnoreCase(typeName)) {
-                                    value = resultSet.getString(i);
-
-                                } else if ("interval".equalsIgnoreCase(typeName)) {
-                                    value = resultSet.getObject(i).toString();
-
-                                } else {
-                                    value = resultSet.getObject(i);
-
->>>>>>> af74b762
                                 }
 
                                 row.put(metaData.getColumnName(i), value);
@@ -343,20 +284,9 @@
                     connection.setReadOnly(
                             configurationConnection != null && READ_ONLY.equals(configurationConnection.getMode()));
                     return Mono.just(connection);
-<<<<<<< HEAD
                 } catch (SQLException e) {
                     return Mono.error(new AppsmithPluginException(AppsmithPluginError.PLUGIN_ERROR, "Error connecting" +
                             " to Redshift.", e));
-=======
-
-                } catch (SQLException e) {
-                    //TODO: remove it.
-                    System.out.println("devtest: url: " + url);
-                    System.out.println("devtest: e: " + e);
-                    return Mono.error(new AppsmithPluginException(AppsmithPluginError.PLUGIN_ERROR, "Error connecting" +
-                            " to Redshift.", e));
-
->>>>>>> af74b762
                 }
             })
             .flatMap(obj -> obj)
@@ -434,7 +364,6 @@
                     .onErrorResume(error -> Mono.just(new DatasourceTestResult(error.getMessage())));
         }
 
-<<<<<<< HEAD
         private void getTablesInfo(ResultSet columnsResultSet, Map<String, DatasourceStructure.Table> tablesByName) throws SQLException {
             while (columnsResultSet.next()) {
                 final char kind = columnsResultSet.getString("kind").charAt(0);
@@ -568,11 +497,6 @@
 
         @Override
         public Mono<DatasourceStructure> getStructure(Connection connection, DatasourceConfiguration datasourceConfiguration) {
-=======
-        @Override
-        public Mono<DatasourceStructure> getStructure(Connection connection, DatasourceConfiguration datasourceConfiguration) {
-
->>>>>>> af74b762
             try {
                 if (connection == null || connection.isClosed() || !connection.isValid(VALIDITY_CHECK_TIMEOUT)) {
                     log.info("Encountered stale connection in Postgres plugin. Reporting back.");
@@ -586,7 +510,6 @@
 
             final DatasourceStructure structure = new DatasourceStructure();
             final Map<String, DatasourceStructure.Table> tablesByName = new LinkedHashMap<>();
-<<<<<<< HEAD
             final Map<String, DatasourceStructure.Key> keyRegistry = new HashMap<>();
 
             return Mono.fromSupplier(() -> {
@@ -611,137 +534,6 @@
 
                     // Get templates for each table and put those in.
                     getTemplates(tablesByName);
-=======
-
-            return Mono.fromSupplier(() -> {
-
-                // Ref: <https://docs.oracle.com/en/java/javase/11/docs/api/java.sql/java/sql/DatabaseMetaData.html>.
-
-                System.out.println(Thread.currentThread().getName() + ": Getting Db structure");
-                try (Statement statement = connection.createStatement()) {
-
-                    // Get tables and fill up their columns.
-                    try (ResultSet columnsResultSet = statement.executeQuery(TABLES_QUERY)) {
-                        while (columnsResultSet.next()) {
-                            final char kind = columnsResultSet.getString("kind").charAt(0);
-                            final String schemaName = columnsResultSet.getString("schema_name");
-                            final String tableName = columnsResultSet.getString("table_name");
-                            final String fullTableName = schemaName + "." + tableName;
-                            if (!tablesByName.containsKey(fullTableName)) {
-                                tablesByName.put(fullTableName, new DatasourceStructure.Table(
-                                        kind == 'r' ? DatasourceStructure.TableType.TABLE : DatasourceStructure.TableType.VIEW,
-                                        fullTableName,
-                                        new ArrayList<>(),
-                                        new ArrayList<>(),
-                                        new ArrayList<>()
-                                ));
-                            }
-                            final DatasourceStructure.Table table = tablesByName.get(fullTableName);
-                            table.getColumns().add(new DatasourceStructure.Column(
-                                    columnsResultSet.getString("name"),
-                                    columnsResultSet.getString("column_type"),
-                                    columnsResultSet.getString("default_expr")
-                            ));
-                        }
-                    }
-
-                    // Get tables' constraints and fill those up.
-                    try (ResultSet constraintsResultSet = statement.executeQuery(KEYS_QUERY)) {
-                        while (constraintsResultSet.next()) {
-                            final String constraintName = constraintsResultSet.getString("constraint_name");
-                            final char constraintType = constraintsResultSet.getString("constraint_type").charAt(0);
-                            final String selfSchema = constraintsResultSet.getString("self_schema");
-                            final String tableName = constraintsResultSet.getString("self_table");
-                            final String fullTableName = selfSchema + "." + tableName;
-                            if (!tablesByName.containsKey(fullTableName)) {
-                                continue;
-                            }
-
-                            final DatasourceStructure.Table table = tablesByName.get(fullTableName);
-
-                            if (constraintType == 'p') {
-                                final DatasourceStructure.PrimaryKey key = new DatasourceStructure.PrimaryKey(
-                                        constraintName,
-                                        List.of((String[]) constraintsResultSet.getArray("self_columns").getArray())
-                                );
-                                table.getKeys().add(key);
-
-                            } else if (constraintType == 'f') {
-                                final String foreignSchema = constraintsResultSet.getString("foreign_schema");
-                                final String prefix = (foreignSchema.equalsIgnoreCase(selfSchema) ? "" : foreignSchema + ".")
-                                        + constraintsResultSet.getString("foreign_table")
-                                        + ".";
-
-                                final DatasourceStructure.ForeignKey key = new DatasourceStructure.ForeignKey(
-                                        constraintName,
-                                        List.of((String[]) constraintsResultSet.getArray("self_columns").getArray()),
-                                        Stream.of((String[]) constraintsResultSet.getArray("foreign_columns").getArray())
-                                                .map(name -> prefix + name)
-                                                .collect(Collectors.toList())
-                                );
-
-                                table.getKeys().add(key);
-
-                            }
-                        }
-                    }
-
-                    // Get/compute templates for each table and put those in.
-                    for (DatasourceStructure.Table table : tablesByName.values()) {
-                        final List<DatasourceStructure.Column> columnsWithoutDefault = table.getColumns()
-                                .stream()
-                                .filter(column -> column.getDefaultValue() == null)
-                                .collect(Collectors.toList());
-
-                        final List<String> columnNames = new ArrayList<>();
-                        final List<String> columnValues = new ArrayList<>();
-                        final StringBuilder setFragments = new StringBuilder();
-
-                        for (DatasourceStructure.Column column : columnsWithoutDefault) {
-                            final String name = column.getName();
-                            final String type = column.getType();
-                            String value;
-
-                            if (type == null) {
-                                value = "null";
-                            } else if ("text".equals(type) || "varchar".equals(type)) {
-                                value = "''";
-                            } else if (type.startsWith("int")) {
-                                value = "1";
-                            } else if ("date".equals(type)) {
-                                value = "'2019-07-01'";
-                            } else if ("time".equals(type)) {
-                                value = "'18:32:45'";
-                            } else if ("timetz".equals(type)) {
-                                value = "'04:05:06 PST'";
-                            } else if ("timestamp".equals(type)) {
-                                value = "TIMESTAMP '2019-07-01 10:00:00'";
-                            } else if ("timestamptz".equals(type)) {
-                                value = "TIMESTAMP WITH TIME ZONE '2019-07-01 06:30:00 CET'";
-                            } else {
-                                value = "''";
-                            }
-
-                            columnNames.add("\"" + name + "\"");
-                            columnValues.add(value);
-                            setFragments.append("\n    \"").append(name).append("\" = ").append(value);
-                        }
-
-                        final String quotedTableName = table.getName().replaceFirst("\\.(\\w+)", ".\"$1\"");
-                        table.getTemplates().addAll(List.of(
-                                new DatasourceStructure.Template("SELECT", "SELECT * FROM " + quotedTableName + " LIMIT 10;"),
-                                new DatasourceStructure.Template("INSERT", "INSERT INTO " + quotedTableName
-                                        + " (" + String.join(", ", columnNames) + ")\n"
-                                        + "  VALUES (" + String.join(", ", columnValues) + ");"),
-                                new DatasourceStructure.Template("UPDATE", "UPDATE " + quotedTableName + " SET"
-                                        + setFragments.toString() + "\n"
-                                        + "  WHERE 1 = 0; -- Specify a valid condition here. Removing the condition may update every row in the table!"),
-                                new DatasourceStructure.Template("DELETE", "DELETE FROM " + quotedTableName
-                                        + "\n  WHERE 1 = 0; -- Specify a valid condition here. Removing the condition may delete everything in the table!")
-                        ));
-                    }
->>>>>>> af74b762
-
                 } catch (SQLException throwable) {
                     return Mono.error(throwable);
                 }
