package com.external.plugins;

import com.appsmith.external.models.ActionConfiguration;
import com.appsmith.external.models.ActionExecutionResult;
import com.appsmith.external.models.DBAuth;
import com.appsmith.external.models.DatasourceConfiguration;
import com.appsmith.external.models.DatasourceTestResult;
import com.appsmith.external.models.Endpoint;
import com.appsmith.external.pluginExceptions.AppsmithPluginError;
import com.appsmith.external.pluginExceptions.AppsmithPluginException;
import com.appsmith.external.plugins.BasePlugin;
import com.appsmith.external.plugins.PluginExecutor;
import lombok.extern.slf4j.Slf4j;
import org.apache.commons.lang.ObjectUtils;
import org.pf4j.Extension;
import org.pf4j.PluginWrapper;
import org.pf4j.util.StringUtils;
import org.springframework.util.CollectionUtils;
import reactor.core.publisher.Mono;
import reactor.core.scheduler.Schedulers;
import redis.clients.jedis.Jedis;
import redis.clients.jedis.Protocol;
import redis.clients.jedis.exceptions.JedisConnectionException;
import redis.clients.jedis.util.SafeEncoder;

import java.util.Arrays;
import java.util.HashSet;
import java.util.List;
import java.util.Map;
import java.util.Set;
import java.util.stream.Collectors;

public class RedisPlugin extends BasePlugin {
    private static final Integer DEFAULT_PORT = 6379;

    public RedisPlugin(PluginWrapper wrapper) {
        super(wrapper);
    }

    @Slf4j
    @Extension
    public static class RedisPluginExecutor implements PluginExecutor<Jedis> {
        @Override
        public Mono<ActionExecutionResult> execute(Jedis jedis,
                                                   DatasourceConfiguration datasourceConfiguration,
                                                   ActionConfiguration actionConfiguration) {
            return (Mono<ActionExecutionResult>) Mono.fromCallable(() -> {
                String body = actionConfiguration.getBody();
                if (StringUtils.isNullOrEmpty(body)) {
                    return Mono.error(new AppsmithPluginException(AppsmithPluginError.PLUGIN_ERROR,
                            String.format("Body is null or empty [%s]", body)));
                }

                // First value will be the redis command and others are arguments for that command
                String[] bodySplitted = body.trim().split("\\s+");

                Protocol.Command command;
                try {
                    // Commands are in upper case
                    command = Protocol.Command.valueOf(bodySplitted[0].toUpperCase());
                } catch (IllegalArgumentException exc) {
                    return Mono.error(new AppsmithPluginException(AppsmithPluginError.PLUGIN_ERROR,
                            String.format("Not a valid Redis command:%s", bodySplitted[0])));
                }

                Object commandOutput;
                if (bodySplitted.length > 1) {
                    commandOutput = jedis.sendCommand(command, Arrays.copyOfRange(bodySplitted, 1, bodySplitted.length));
                } else {
                    commandOutput = jedis.sendCommand(command);
                }

                ActionExecutionResult actionExecutionResult = new ActionExecutionResult();
                actionExecutionResult.setBody(objectMapper.valueToTree(processCommandOutput(commandOutput)));
                actionExecutionResult.setIsExecutionSuccess(true);

                System.out.println(Thread.currentThread().getName() + ": In the RedisPlugin, got action execution result: " + actionExecutionResult.toString());
                return Mono.just(actionExecutionResult);
            })
                    .flatMap(obj -> obj)
                    .subscribeOn(Schedulers.elastic());
        }

        // This will be updated as we encounter different outputs.
        private List<Map<String, String>> processCommandOutput(Object commandOutput) {
            if (commandOutput == null) {
                return List.of(Map.of("result", "null"));
            } else if (commandOutput instanceof byte[]) {
                return List.of(Map.of("result", SafeEncoder.encode((byte[]) commandOutput)));
            } else if (commandOutput instanceof List) {
                List<byte[]> commandList = (List<byte[]>) commandOutput;
                return commandList.stream()
                        .map(obj -> Map.of("result", SafeEncoder.encode(obj)))
                        .collect(Collectors.toList());
            } else {
                return List.of(Map.of("result", String.valueOf(commandOutput)));
            }
        }

        @Override
        public Mono<Jedis> datasourceCreate(DatasourceConfiguration datasourceConfiguration) {

            return (Mono<Jedis>) Mono.fromCallable(() -> {
                if (datasourceConfiguration.getEndpoints().isEmpty()) {
                    return Mono.error(new AppsmithPluginException(AppsmithPluginError.PLUGIN_ERROR, "No endpoint(s) configured"));
                }

                Endpoint endpoint = datasourceConfiguration.getEndpoints().get(0);
                Integer port = (int) (long) ObjectUtils.defaultIfNull(endpoint.getPort(), DEFAULT_PORT);
                Jedis jedis = new Jedis(endpoint.getHost(), port);

<<<<<<< HEAD
            DBAuth auth = (DBAuth) datasourceConfiguration.getAuthentication();
            if (auth != null && DBAuth.Type.USERNAME_PASSWORD.equals(auth.getAuthType())) {
                jedis.auth(auth.getUsername(), auth.getPassword());
            }
=======
                AuthenticationDTO auth = datasourceConfiguration.getAuthentication();
                if (auth != null && AuthenticationDTO.Type.USERNAME_PASSWORD.equals(auth.getAuthType())) {
                    jedis.auth(auth.getUsername(), auth.getPassword());
                }
>>>>>>> 8109b3b0

                return Mono.just(jedis);
            })
                    .flatMap(obj -> obj)
                    .subscribeOn(Schedulers.elastic());
        }

        @Override
        public void datasourceDestroy(Jedis jedis) {
            // Schedule on elastic thread pool and subscribe immediately.
            Mono.fromSupplier(() -> {
                try {
                    if (jedis != null) {
                        jedis.close();
                    }
                } catch (JedisConnectionException exc) {
                    System.out.println("Error closing Redis connection");
                }

                return Mono.empty();
            })
                    .subscribeOn(Schedulers.elastic())
                    .subscribe();
        }

        @Override
        public Set<String> validateDatasource(DatasourceConfiguration datasourceConfiguration) {
            Set<String> invalids = new HashSet<>();

            if (CollectionUtils.isEmpty(datasourceConfiguration.getEndpoints())) {
                invalids.add("Missing endpoint(s)");
            } else {
                Endpoint endpoint = datasourceConfiguration.getEndpoints().get(0);
                if (StringUtils.isNullOrEmpty(endpoint.getHost())) {
                    invalids.add("Missing host for endpoint");
                }
                if (endpoint.getPort() == null) {
                    invalids.add("Missing port for endpoint");
                }
            }

            DBAuth auth = (DBAuth) datasourceConfiguration.getAuthentication();
            if (auth != null && DBAuth.Type.USERNAME_PASSWORD.equals(auth.getAuthType())) {
                if (StringUtils.isNullOrEmpty(auth.getUsername())) {
                    invalids.add("Missing username for authentication.");
                }

                if (StringUtils.isNullOrEmpty(auth.getPassword())) {
                    invalids.add("Missing password for authentication.");
                }
            }

            return invalids;
        }

        private Mono<Void> verifyPing(Jedis jedis) {
            String pingResponse;
            try {
                pingResponse = jedis.ping();
            } catch (Exception exc) {
                return Mono.error(exc);
            }

            if (!"PONG".equals(pingResponse)) {
                return Mono.error(new RuntimeException(
                        String.format("Expected PONG in response of PING but got %s", pingResponse)));
            }

            return Mono.empty();
        }

        @Override
        public Mono<DatasourceTestResult> testDatasource(DatasourceConfiguration datasourceConfiguration) {

            return Mono.fromCallable(() ->
                    datasourceCreate(datasourceConfiguration)
                    .map(jedis -> {
                        verifyPing(jedis).block();
                        datasourceDestroy(jedis);
                        return new DatasourceTestResult();
                    })
                    .onErrorResume(error -> Mono.just(new DatasourceTestResult(error.getMessage()))))
                    .flatMap(obj -> obj)
                    .subscribeOn(Schedulers.elastic());
        }

    }
}<|MERGE_RESOLUTION|>--- conflicted
+++ resolved
@@ -109,17 +109,10 @@
                 Integer port = (int) (long) ObjectUtils.defaultIfNull(endpoint.getPort(), DEFAULT_PORT);
                 Jedis jedis = new Jedis(endpoint.getHost(), port);
 
-<<<<<<< HEAD
-            DBAuth auth = (DBAuth) datasourceConfiguration.getAuthentication();
-            if (auth != null && DBAuth.Type.USERNAME_PASSWORD.equals(auth.getAuthType())) {
-                jedis.auth(auth.getUsername(), auth.getPassword());
-            }
-=======
-                AuthenticationDTO auth = datasourceConfiguration.getAuthentication();
-                if (auth != null && AuthenticationDTO.Type.USERNAME_PASSWORD.equals(auth.getAuthType())) {
+                DBAuth auth = (DBAuth) datasourceConfiguration.getAuthentication();
+                if (auth != null && DBAuth.Type.USERNAME_PASSWORD.equals(auth.getAuthType())) {
                     jedis.auth(auth.getUsername(), auth.getPassword());
                 }
->>>>>>> 8109b3b0
 
                 return Mono.just(jedis);
             })
