package com.external.plugins;

import com.appsmith.external.models.ActionConfiguration;
import com.appsmith.external.models.ActionExecutionResult;
import com.appsmith.external.models.DBAuth;
import com.appsmith.external.models.DatasourceConfiguration;
import com.appsmith.external.models.DatasourceTestResult;
import com.appsmith.external.models.Endpoint;
import com.appsmith.external.pluginExceptions.AppsmithPluginError;
import com.appsmith.external.pluginExceptions.AppsmithPluginException;
import com.appsmith.external.plugins.BasePlugin;
import com.appsmith.external.plugins.PluginExecutor;
import lombok.extern.slf4j.Slf4j;
import org.apache.commons.lang.ObjectUtils;
import org.pf4j.Extension;
import org.pf4j.PluginWrapper;
import org.pf4j.util.StringUtils;
import org.springframework.util.CollectionUtils;
import reactor.core.publisher.Mono;
import reactor.core.scheduler.Scheduler;
import reactor.core.scheduler.Schedulers;
import reactor.util.function.Tuple2;
import redis.clients.jedis.Jedis;
import redis.clients.jedis.Protocol;
import redis.clients.jedis.exceptions.JedisConnectionException;
import redis.clients.jedis.util.SafeEncoder;

import java.util.Arrays;
import java.util.HashSet;
import java.util.List;
import java.util.Map;
import java.util.Set;
import java.util.stream.Collectors;

public class RedisPlugin extends BasePlugin {
    private static final Integer DEFAULT_PORT = 6379;

    public RedisPlugin(PluginWrapper wrapper) {
        super(wrapper);
    }

    @Slf4j
    @Extension
    public static class RedisPluginExecutor implements PluginExecutor<Jedis> {

        private final Scheduler scheduler = Schedulers.elastic();

        @Override
        public Mono<Tuple2<ActionExecutionResult, Jedis>> execute(Jedis jedis,
                                                                  DatasourceConfiguration datasourceConfiguration,
                                                                  ActionConfiguration actionConfiguration) {
            return (Mono<Tuple2<ActionExecutionResult, Jedis>>) Mono.fromCallable(() -> {
                String body = actionConfiguration.getBody();
                if (StringUtils.isNullOrEmpty(body)) {
                    return Mono.error(new AppsmithPluginException(AppsmithPluginError.PLUGIN_ERROR,
                            String.format("Body is null or empty [%s]", body)));
                }

                // First value will be the redis command and others are arguments for that command
                String[] bodySplitted = body.trim().split("\\s+");

                Protocol.Command command;
                try {
                    // Commands are in upper case
                    command = Protocol.Command.valueOf(bodySplitted[0].toUpperCase());
                } catch (IllegalArgumentException exc) {
                    return Mono.error(new AppsmithPluginException(AppsmithPluginError.PLUGIN_ERROR,
                            String.format("Not a valid Redis command:%s", bodySplitted[0])));
                }

                Object commandOutput;
                if (bodySplitted.length > 1) {
                    commandOutput = jedis.sendCommand(command, Arrays.copyOfRange(bodySplitted, 1, bodySplitted.length));
                } else {
                    commandOutput = jedis.sendCommand(command);
                }

                ActionExecutionResult actionExecutionResult = new ActionExecutionResult();
                actionExecutionResult.setBody(objectMapper.valueToTree(processCommandOutput(commandOutput)));
                actionExecutionResult.setIsExecutionSuccess(true);

<<<<<<< HEAD
                System.out.println(Thread.currentThread().getName() + ": In the RedisPlugin, got action execution result: " + actionExecutionResult.toString());
                return Mono.just(actionExecutionResult).zipWith(Mono.just(jedis));
=======
                System.out.println(Thread.currentThread().getName() + ": In the RedisPlugin, got action execution result");
                return Mono.just(actionExecutionResult);
>>>>>>> 1cafbca7
            })
                    .flatMap(obj -> obj)
                    .subscribeOn(scheduler);
        }

        // This will be updated as we encounter different outputs.
        private List<Map<String, String>> processCommandOutput(Object commandOutput) {
            if (commandOutput == null) {
                return List.of(Map.of("result", "null"));
            } else if (commandOutput instanceof byte[]) {
                return List.of(Map.of("result", SafeEncoder.encode((byte[]) commandOutput)));
            } else if (commandOutput instanceof List) {
                List<byte[]> commandList = (List<byte[]>) commandOutput;
                return commandList.stream()
                        .map(obj -> Map.of("result", SafeEncoder.encode(obj)))
                        .collect(Collectors.toList());
            } else {
                return List.of(Map.of("result", String.valueOf(commandOutput)));
            }
        }

        @Override
        public Mono<Jedis> datasourceCreate(DatasourceConfiguration datasourceConfiguration) {

            return (Mono<Jedis>) Mono.fromCallable(() -> {
                if (datasourceConfiguration.getEndpoints().isEmpty()) {
                    return Mono.error(new AppsmithPluginException(AppsmithPluginError.PLUGIN_ERROR, "No endpoint(s) configured"));
                }

                Endpoint endpoint = datasourceConfiguration.getEndpoints().get(0);
                Integer port = (int) (long) ObjectUtils.defaultIfNull(endpoint.getPort(), DEFAULT_PORT);
                Jedis jedis = new Jedis(endpoint.getHost(), port);

                DBAuth auth = (DBAuth) datasourceConfiguration.getAuthentication();
                if (auth != null && DBAuth.Type.USERNAME_PASSWORD.equals(auth.getAuthType())) {
                    jedis.auth(auth.getUsername(), auth.getPassword());
                }

                return Mono.just(jedis);
            })
                    .flatMap(obj -> obj)
                    .subscribeOn(scheduler);
        }

        @Override
        public void datasourceDestroy(Jedis jedis) {
            // Schedule on elastic thread pool and subscribe immediately.
            Mono.fromSupplier(() -> {
                try {
                    if (jedis != null) {
                        jedis.close();
                    }
                } catch (JedisConnectionException exc) {
                    System.out.println("Error closing Redis connection");
                }

                return Mono.empty();
            })
                    .subscribeOn(scheduler)
                    .subscribe();
        }

        @Override
        public Set<String> validateDatasource(DatasourceConfiguration datasourceConfiguration) {
            Set<String> invalids = new HashSet<>();

            if (CollectionUtils.isEmpty(datasourceConfiguration.getEndpoints())) {
                invalids.add("Missing endpoint(s)");
            } else {
                Endpoint endpoint = datasourceConfiguration.getEndpoints().get(0);
                if (StringUtils.isNullOrEmpty(endpoint.getHost())) {
                    invalids.add("Missing host for endpoint");
                }
                if (endpoint.getPort() == null) {
                    invalids.add("Missing port for endpoint");
                }
            }

            DBAuth auth = (DBAuth) datasourceConfiguration.getAuthentication();
            if (auth != null && DBAuth.Type.USERNAME_PASSWORD.equals(auth.getAuthType())) {
                if (StringUtils.isNullOrEmpty(auth.getUsername())) {
                    invalids.add("Missing username for authentication.");
                }

                if (StringUtils.isNullOrEmpty(auth.getPassword())) {
                    invalids.add("Missing password for authentication.");
                }
            }

            return invalids;
        }

        private Mono<Void> verifyPing(Jedis jedis) {
            String pingResponse;
            try {
                pingResponse = jedis.ping();
            } catch (Exception exc) {
                return Mono.error(exc);
            }

            if (!"PONG".equals(pingResponse)) {
                return Mono.error(new RuntimeException(
                        String.format("Expected PONG in response of PING but got %s", pingResponse)));
            }

            return Mono.empty();
        }

        @Override
        public Mono<DatasourceTestResult> testDatasource(DatasourceConfiguration datasourceConfiguration) {

            return Mono.fromCallable(() ->
                    datasourceCreate(datasourceConfiguration)
                    .map(jedis -> {
                        verifyPing(jedis).block();
                        datasourceDestroy(jedis);
                        return new DatasourceTestResult();
                    })
                    .onErrorResume(error -> Mono.just(new DatasourceTestResult(error.getMessage()))))
                    .flatMap(obj -> obj)
                    .subscribeOn(scheduler);
        }

    }
}<|MERGE_RESOLUTION|>--- conflicted
+++ resolved
@@ -79,13 +79,8 @@
                 actionExecutionResult.setBody(objectMapper.valueToTree(processCommandOutput(commandOutput)));
                 actionExecutionResult.setIsExecutionSuccess(true);
 
-<<<<<<< HEAD
-                System.out.println(Thread.currentThread().getName() + ": In the RedisPlugin, got action execution result: " + actionExecutionResult.toString());
-                return Mono.just(actionExecutionResult).zipWith(Mono.just(jedis));
-=======
                 System.out.println(Thread.currentThread().getName() + ": In the RedisPlugin, got action execution result");
                 return Mono.just(actionExecutionResult);
->>>>>>> 1cafbca7
             })
                     .flatMap(obj -> obj)
                     .subscribeOn(scheduler);
