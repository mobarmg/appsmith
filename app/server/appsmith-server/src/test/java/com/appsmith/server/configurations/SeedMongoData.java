--- conflicted
+++ resolved
@@ -1,6 +1,5 @@
 package com.appsmith.server.configurations;
 
-<<<<<<< HEAD
 import com.appsmith.external.models.Policy;
 import com.appsmith.server.domains.Application;
 import com.appsmith.server.domains.Organization;
@@ -15,10 +14,6 @@
 import com.appsmith.server.repositories.PageRepository;
 import com.appsmith.server.repositories.PluginRepository;
 import com.appsmith.server.repositories.UserRepository;
-=======
-import com.appsmith.server.domains.*;
-import com.appsmith.server.repositories.*;
->>>>>>> 189ef1d1
 import lombok.extern.slf4j.Slf4j;
 import org.springframework.boot.ApplicationRunner;
 import org.springframework.context.annotation.Bean;
@@ -78,11 +73,7 @@
                 {"api_user", "api_user", UserState.ACTIVATED, Set.of(userManageOrgPolicy)},
         };
         Object[][] orgData = {
-<<<<<<< HEAD
-                {"Spring Test Organization", "appsmith-spring-test.com", "appsmith.com", Set.of(manageAppPolicy)}
-=======
-                {"Spring Test Organization", "appsmith-spring-test.com", "appsmith.com", "spring-test-organization"}
->>>>>>> 189ef1d1
+                {"Spring Test Organization", "appsmith-spring-test.com", "appsmith.com", "spring-test-organization", Set.of(manageAppPolicy)}
         };
 
         Object[][] appData = {
@@ -175,7 +166,7 @@
                                     });
                         }));
 
-        Query orgNameQuery = new Query(where("name").is(orgData[0][0]));
+        Query orgNameQuery = new Query(where("slug").is(orgData[0][0]));
         Mono<Organization> orgByNameMono = mongoTemplate.findOne(orgNameQuery, Organization.class)
                 .switchIfEmpty(Mono.error(new Exception("Can't find org")));
 
@@ -183,46 +174,10 @@
         Mono<Application> appByNameMono = mongoTemplate.findOne(appNameQuery, Application.class)
                 .switchIfEmpty(Mono.error(new Exception("Can't find app")));
         return args -> {
-<<<<<<< HEAD
             organizationFlux1
                     .thenMany(addUserOrgFlux)
                     // Query the seed data to get the organizationId (required for application creation)
                     .then(orgByNameMono)
-=======
-            organizationRepository.deleteAll()
-                    .thenMany(
-                            // Seed the plugin data into the DB
-                            Flux.just(pluginData)
-                                    .map(array -> {
-                                        Plugin plugin = new Plugin();
-                                        plugin.setName((String) array[0]);
-                                        plugin.setType((PluginType) array[1]);
-                                        plugin.setPackageName((String) array[2]);
-                                        return plugin;
-                                    }).flatMap(pluginRepository::save)
-                    )
-                    .then(pluginRepository.findByName((String) pluginData[0][0]))
-                    .map(plugin -> plugin.getId())
-                    .flatMapMany(pluginId ->
-                            // Seed the organization data into the DB
-                            Flux.just(orgData)
-                                    .map(array -> {
-                                        Organization organization = new Organization();
-                                        organization.setName((String) array[0]);
-                                        organization.setDomain((String) array[1]);
-                                        organization.setWebsite((String) array[2]);
-                                        organization.setSlug((String) array[3]);
-                                        OrganizationPlugin orgPlugin = new OrganizationPlugin();
-                                        orgPlugin.setPluginId(pluginId);
-                                        List<OrganizationPlugin> orgPlugins = new ArrayList<>();
-                                        orgPlugins.add(orgPlugin);
-                                        organization.setPlugins(orgPlugins);
-                                        return organization;
-                                    }).flatMap(organizationRepository::save)
-                    )
-                    // Query the seed data to get the organizationId (required for application creation)
-                    .then(organizationRepository.findBySlug((String) orgData[0][3]))
->>>>>>> 189ef1d1
                     .map(org -> org.getId())
                     // Seed the user data into the DB
                     .flatMapMany(orgId ->
