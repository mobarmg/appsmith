package com.appsmith.server.services;

import com.appsmith.external.models.Policy;
import com.appsmith.server.constants.FieldName;
import com.appsmith.server.domains.Application;
import com.appsmith.server.domains.Page;
import com.appsmith.server.domains.User;
import com.appsmith.server.exceptions.AppsmithError;
import com.appsmith.server.exceptions.AppsmithException;
import lombok.extern.slf4j.Slf4j;
import net.minidev.json.parser.JSONParser;
import net.minidev.json.parser.ParseException;
import org.junit.After;
import org.junit.Before;
import org.junit.Test;
import org.junit.runner.RunWith;
import org.springframework.beans.factory.annotation.Autowired;
import org.springframework.boot.test.context.SpringBootTest;
import org.springframework.security.test.context.support.WithUserDetails;
import org.springframework.test.annotation.DirtiesContext;
import org.springframework.test.context.junit4.SpringRunner;
import reactor.core.publisher.Mono;
import reactor.test.StepVerifier;

import java.util.Set;

import static com.appsmith.server.acl.AclPermission.MANAGE_PAGES;
import static com.appsmith.server.acl.AclPermission.READ_PAGES;
import static org.assertj.core.api.Assertions.assertThat;

@RunWith(SpringRunner.class)
@SpringBootTest
@Slf4j
@DirtiesContext
public class PageServiceTest {
    @Autowired
    PageService pageService;

    @Autowired
    ApplicationPageService applicationPageService;

    @Autowired
    UserService userService;

    @Autowired
    OrganizationService organizationService;

    Mono<Application> applicationMono;

    @Before
    @WithUserDetails(value = "api_user")
    public void setup() {
        purgeAllPages();

        User apiUser = userService.findByEmail("api_user").block();
        String orgId = apiUser.getOrganizationIds().iterator().next();

        Application application = new Application();
        application.setName("PageAPI-Test-Application");
        applicationMono = applicationPageService.createApplication(application, orgId);
    }

    @Test
    @WithUserDetails(value = "api_user")
    public void createPageWithNullName() {
        Page page = new Page();
        Mono<Page> pageMono = Mono.just(page)
                .flatMap(applicationPageService::createPage);
        StepVerifier
                .create(pageMono)
                .expectErrorMatches(throwable -> throwable instanceof AppsmithException &&
                        throwable.getMessage().equals(AppsmithError.INVALID_PARAMETER.getMessage(FieldName.NAME)))
                .verify();
    }

    @Test
    @WithUserDetails(value = "api_user")
    public void createPageWithNullApplication() {
        Page page = new Page();
        page.setName("Page without application");
        Mono<Page> pageMono = Mono.just(page)
                .flatMap(applicationPageService::createPage);
        StepVerifier
                .create(pageMono)
                .expectErrorMatches(throwable -> throwable instanceof AppsmithException &&
                        throwable.getMessage().equals(AppsmithError.INVALID_PARAMETER.getMessage(FieldName.APPLICATION_ID)))
                .verify();
    }

    @Test
    @WithUserDetails(value = "api_user")
<<<<<<< HEAD
    public void createValidPage() {
        Policy managePagePolicy = Policy.builder().permission(MANAGE_PAGES.getValue())
                .users(Set.of("api_user"))
                .build();
        Policy readPagePolicy = Policy.builder().permission(READ_PAGES.getValue())
                .users(Set.of("api_user"))
                .build();

=======
    public void createValidPage() throws ParseException {
>>>>>>> a2a4cbb2
        Page testPage = new Page();
        testPage.setName("PageServiceTest TestApp");

        Mono<Page> pageMono = applicationMono
                .map(application -> {
                    testPage.setApplicationId(application.getId());
                    return testPage;
                })
                .flatMap(applicationPageService::createPage);

        Object parsedJson = new JSONParser(JSONParser.MODE_PERMISSIVE).parse(FieldName.DEFAULT_PAGE_LAYOUT);
        StepVerifier
                .create(pageMono)
                .assertNext(page -> {
                    assertThat(page).isNotNull();
                    assertThat(page.getId()).isNotNull();
                    assertThat("PageServiceTest TestApp".equals(page.getName()));
<<<<<<< HEAD
                    assertThat(page.getPolicies()).isNotEmpty();
                    assertThat(page.getPolicies()).containsOnly(managePagePolicy, readPagePolicy);
=======
                    assertThat(page.getLayouts()).isNotEmpty();
                    assertThat(page.getLayouts().get(0).getDsl()).isEqualTo(parsedJson);
>>>>>>> a2a4cbb2
                })
                .verifyComplete();
    }

    @After
    public void purgeAllPages() {
        pageService.deleteAll();
    }

}
    <|MERGE_RESOLUTION|>--- conflicted
+++ resolved
@@ -89,8 +89,7 @@
 
     @Test
     @WithUserDetails(value = "api_user")
-<<<<<<< HEAD
-    public void createValidPage() {
+    public void createValidPage() throws ParseException {
         Policy managePagePolicy = Policy.builder().permission(MANAGE_PAGES.getValue())
                 .users(Set.of("api_user"))
                 .build();
@@ -98,9 +97,6 @@
                 .users(Set.of("api_user"))
                 .build();
 
-=======
-    public void createValidPage() throws ParseException {
->>>>>>> a2a4cbb2
         Page testPage = new Page();
         testPage.setName("PageServiceTest TestApp");
 
@@ -118,13 +114,12 @@
                     assertThat(page).isNotNull();
                     assertThat(page.getId()).isNotNull();
                     assertThat("PageServiceTest TestApp".equals(page.getName()));
-<<<<<<< HEAD
+
                     assertThat(page.getPolicies()).isNotEmpty();
                     assertThat(page.getPolicies()).containsOnly(managePagePolicy, readPagePolicy);
-=======
+
                     assertThat(page.getLayouts()).isNotEmpty();
                     assertThat(page.getLayouts().get(0).getDsl()).isEqualTo(parsedJson);
->>>>>>> a2a4cbb2
                 })
                 .verifyComplete();
     }
