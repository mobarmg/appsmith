package com.appsmith.server.repositories;

import com.appsmith.external.models.BaseDomain;
import com.appsmith.server.constants.FieldName;
import lombok.NonNull;
import lombok.extern.slf4j.Slf4j;
import org.springframework.data.domain.Example;
import org.springframework.data.domain.Sort;
import org.springframework.data.mongodb.core.ReactiveMongoOperations;
import org.springframework.data.mongodb.core.query.Criteria;
import org.springframework.data.mongodb.core.query.Query;
import org.springframework.data.mongodb.core.query.Update;
import org.springframework.data.mongodb.repository.query.MongoEntityInformation;
import org.springframework.data.mongodb.repository.support.SimpleReactiveMongoRepository;
import org.springframework.security.core.context.ReactiveSecurityContextHolder;
import org.springframework.util.Assert;
import reactor.core.publisher.Flux;
import reactor.core.publisher.Mono;

import java.io.Serializable;
import java.time.Instant;
import java.util.List;

import static com.appsmith.server.repositories.BaseAppsmithRepositoryImpl.notDeleted;
import static org.springframework.data.mongodb.core.query.Criteria.where;

/**
 * This repository implementation is the base class that will be used by Spring Data running all the default JPA queries.
 * We override the default implementation {@link SimpleReactiveMongoRepository} to filter out records marked with
 * deleted=true.
 * To enable this base implementation, it MUST be set in the annotation @EnableReactiveMongoRepositories.repositoryBaseClass.
 * This is currently defined in {@link com.appsmith.server.configurations.MongoConfig} (liable to change in the future).
 * <p>
 * An implementation like this can also be used to set default query parameters based on the user's role and permissions
 * to filter out data that they are allowed to see. This is will be implemented with ACL.
 *
 * @param <T>  The domain class that extends {@link BaseDomain}. This is required because we use default fields in
 *             {@link BaseDomain} such as `deleted`
 * @param <ID> The ID field that extends Serializable interface
 */
@Slf4j
public class BaseRepositoryImpl<T extends BaseDomain, ID extends Serializable> extends SimpleReactiveMongoRepository<T, ID>
        implements BaseRepository<T, ID> {

    protected final MongoEntityInformation<T, ID> entityInformation;
    protected final ReactiveMongoOperations mongoOperations;

    public BaseRepositoryImpl(@NonNull MongoEntityInformation<T, ID> entityInformation,
                              @NonNull ReactiveMongoOperations mongoOperations) {
        super(entityInformation, mongoOperations);
        this.entityInformation = entityInformation;
        this.mongoOperations = mongoOperations;
    }

<<<<<<< HEAD
    protected Criteria getIdCriteria(Object id) {
=======
    private Criteria notDeleted() {
        return new Criteria().andOperator(
                new Criteria().orOperator(
                        where(FieldName.DELETED).exists(false),
                        where(FieldName.DELETED).is(false)
                ),
                new Criteria().orOperator(
                        where(FieldName.DELETED_AT).exists(false),
                        where(FieldName.DELETED_AT).is(null)
                )
        );
    }

    private Criteria getIdCriteria(Object id) {
>>>>>>> 654f1fa6
        return where(entityInformation.getIdAttribute()).is(id);
    }

    @Override
    public Mono<T> findById(ID id) {
        Assert.notNull(id, "The given id must not be null!");
        return ReactiveSecurityContextHolder.getContext()
                .map(ctx -> ctx.getAuthentication())
                .map(auth -> auth.getPrincipal())
                .flatMap(principal -> {
                    Query query = new Query(getIdCriteria(id));
                    query.addCriteria(notDeleted());

                    return mongoOperations.query(entityInformation.getJavaType())
                            .inCollection(entityInformation.getCollectionName())
                            .matching(query)
                            .one();
                });
    }

    @Override
    public Flux<T> findAll() {
        return ReactiveSecurityContextHolder.getContext()
                .map(ctx -> ctx.getAuthentication())
                .map(auth -> auth.getPrincipal())
                .flatMapMany(principal -> {
                    Query query = new Query(notDeleted());
                    return mongoOperations.find(query, entityInformation.getJavaType(), entityInformation.getCollectionName());
                });
    }

    // TODO: This doesn't work for some reason.
    @Override
    public Flux<T> findAll(Example example, Sort sort) {
        Assert.notNull(example, "Sample must not be null!");
        Assert.notNull(sort, "Sort must not be null!");

        return ReactiveSecurityContextHolder.getContext()
                .map(ctx -> ctx.getAuthentication())
                .map(auth -> auth.getPrincipal())
                .flatMapMany(principal -> {

                    Query query = new Query(notDeleted())
                            .collation(entityInformation.getCollation()) //
                            .with(sort);
                    query.addCriteria(new Criteria().alike(example));

                    return mongoOperations.find(query, example.getProbeType(), entityInformation.getCollectionName());
                });
    }

    @Override
    public Flux<T> findAll(Example example) {

        Assert.notNull(example, "Example must not be null!");
        return findAll(example, Sort.unsorted());
    }

    @Override
    public Mono<T> archive(T entity) {
        Assert.notNull(entity, "The given entity must not be null!");
        Assert.notNull(entity.getId(), "The given entity's id must not be null!");
        Assert.isTrue(!entity.isDeleted(), "The given entity is already deleted");

        entity.setDeleted(true);
        entity.setDeletedAt(Instant.now());
        return mongoOperations.save(entity, entityInformation.getCollectionName());
    }

    @Override
    public Mono<Boolean> archiveById(ID id) {
        Assert.notNull(id, "The given id must not be null!");

<<<<<<< HEAD
        return ReactiveSecurityContextHolder.getContext()
                .map(ctx -> ctx.getAuthentication())
                .map(auth -> auth.getPrincipal())
                .flatMap(principal -> {
                    Query query = new Query(getIdCriteria(id));
                    query.addCriteria(notDeleted());

                    Update update = new Update();
                    update.set(FieldName.DELETED, true);
                    return mongoOperations.updateFirst(query, update, entityInformation.getJavaType())
                            .map(result -> result.getModifiedCount() > 0 ? true : false);
                });
=======
        Update update = new Update();
        update.set(FieldName.DELETED, true);
        update.set(FieldName.DELETED_AT, Instant.now());
        return mongoOperations.updateFirst(query, update, entityInformation.getJavaType())
                .map(result -> result.getModifiedCount() > 0 ? true : false);
>>>>>>> 654f1fa6
    }

    @Override
    public Mono<Boolean> archiveAllById(List<ID> ids) {
        Assert.notNull(ids, "The given ids must not be null!");
        Assert.notEmpty(ids, "The given list of ids must not be empty!");

<<<<<<< HEAD
        return ReactiveSecurityContextHolder.getContext()
                .map(ctx -> ctx.getAuthentication())
                .map(auth -> auth.getPrincipal())
                .flatMap(principal -> {
                    Query query = new Query();
                    query.addCriteria(new Criteria().where(FieldName.ID).in(ids));
                    query.addCriteria(notDeleted());

                    Update update = new Update();
                    update.set(FieldName.DELETED, true);
                    return mongoOperations.updateMulti(query, update, entityInformation.getJavaType())
                            .map(result -> result.getModifiedCount() > 0 ? true : false);
                });
=======
        Query query = new Query();
        query.addCriteria(new Criteria().where(FieldName.ID).in(ids));
        query.addCriteria(notDeleted());

        Update update = new Update();
        update.set(FieldName.DELETED, true);
        update.set(FieldName.DELETED_AT, Instant.now());
        return mongoOperations.updateMulti(query, update, entityInformation.getJavaType())
                .map(result -> result.getModifiedCount() > 0 ? true : false);
>>>>>>> 654f1fa6
    }
}<|MERGE_RESOLUTION|>--- conflicted
+++ resolved
@@ -21,7 +21,6 @@
 import java.time.Instant;
 import java.util.List;
 
-import static com.appsmith.server.repositories.BaseAppsmithRepositoryImpl.notDeleted;
 import static org.springframework.data.mongodb.core.query.Criteria.where;
 
 /**
@@ -52,9 +51,6 @@
         this.mongoOperations = mongoOperations;
     }
 
-<<<<<<< HEAD
-    protected Criteria getIdCriteria(Object id) {
-=======
     private Criteria notDeleted() {
         return new Criteria().andOperator(
                 new Criteria().orOperator(
@@ -69,7 +65,6 @@
     }
 
     private Criteria getIdCriteria(Object id) {
->>>>>>> 654f1fa6
         return where(entityInformation.getIdAttribute()).is(id);
     }
 
@@ -143,7 +138,6 @@
     public Mono<Boolean> archiveById(ID id) {
         Assert.notNull(id, "The given id must not be null!");
 
-<<<<<<< HEAD
         return ReactiveSecurityContextHolder.getContext()
                 .map(ctx -> ctx.getAuthentication())
                 .map(auth -> auth.getPrincipal())
@@ -153,16 +147,10 @@
 
                     Update update = new Update();
                     update.set(FieldName.DELETED, true);
+                    update.set(FieldName.DELETED_AT, Instant.now());
                     return mongoOperations.updateFirst(query, update, entityInformation.getJavaType())
                             .map(result -> result.getModifiedCount() > 0 ? true : false);
                 });
-=======
-        Update update = new Update();
-        update.set(FieldName.DELETED, true);
-        update.set(FieldName.DELETED_AT, Instant.now());
-        return mongoOperations.updateFirst(query, update, entityInformation.getJavaType())
-                .map(result -> result.getModifiedCount() > 0 ? true : false);
->>>>>>> 654f1fa6
     }
 
     @Override
@@ -170,7 +158,6 @@
         Assert.notNull(ids, "The given ids must not be null!");
         Assert.notEmpty(ids, "The given list of ids must not be empty!");
 
-<<<<<<< HEAD
         return ReactiveSecurityContextHolder.getContext()
                 .map(ctx -> ctx.getAuthentication())
                 .map(auth -> auth.getPrincipal())
@@ -181,19 +168,9 @@
 
                     Update update = new Update();
                     update.set(FieldName.DELETED, true);
+                    update.set(FieldName.DELETED_AT, Instant.now());
                     return mongoOperations.updateMulti(query, update, entityInformation.getJavaType())
                             .map(result -> result.getModifiedCount() > 0 ? true : false);
                 });
-=======
-        Query query = new Query();
-        query.addCriteria(new Criteria().where(FieldName.ID).in(ids));
-        query.addCriteria(notDeleted());
-
-        Update update = new Update();
-        update.set(FieldName.DELETED, true);
-        update.set(FieldName.DELETED_AT, Instant.now());
-        return mongoOperations.updateMulti(query, update, entityInformation.getJavaType())
-                .map(result -> result.getModifiedCount() > 0 ? true : false);
->>>>>>> 654f1fa6
     }
 }