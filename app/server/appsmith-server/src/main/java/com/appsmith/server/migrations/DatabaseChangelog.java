--- conflicted
+++ resolved
@@ -1275,28 +1275,6 @@
         installPluginToAllOrganizations(mongoTemplate, plugin.getId());
     }
 
-<<<<<<< HEAD
-    @ChangeSet(order = "044", id = "add-redshift-plugin", author = "")
-    public void addRedshiftPlugin(MongoTemplate mongoTemplate) {
-        Plugin plugin = new Plugin();
-        plugin.setName("Redshift");
-        plugin.setType(PluginType.DB);
-        plugin.setPackageName("redshift-plugin");
-        plugin.setUiComponent("DbEditorForm");
-        plugin.setResponseType(Plugin.ResponseType.TABLE);
-        plugin.setIconLocation("https://s3.us-east-2.amazonaws.com/assets.appsmith.com/Redshift.png");
-        plugin.setDocumentationLink("https://docs.appsmith.com/core-concepts/connecting-to-databases/querying-redshift");
-        plugin.setDefaultInstall(true);
-        try {
-            mongoTemplate.insert(plugin);
-        } catch (DuplicateKeyException e) {
-            log.warn(plugin.getPackageName() + " already present in database.");
-        }
-
-        installPluginToAllOrganizations(mongoTemplate, plugin.getId());
-    }
-
-=======
     @ChangeSet(order = "044", id = "ensure-app-icons-and-colors", author = "")
     public void ensureAppIconsAndColors(MongoTemplate mongoTemplate) {
         final String iconFieldName = fieldName(QApplication.application.icon);
@@ -1517,5 +1495,24 @@
             }
         });
     }
->>>>>>> 5a36d17f
+
+    @ChangeSet(order = "046", id = "add-redshift-plugin", author = "")
+    public void addRedshiftPlugin(MongoTemplate mongoTemplate) {
+        Plugin plugin = new Plugin();
+        plugin.setName("Redshift");
+        plugin.setType(PluginType.DB);
+        plugin.setPackageName("redshift-plugin");
+        plugin.setUiComponent("DbEditorForm");
+        plugin.setResponseType(Plugin.ResponseType.TABLE);
+        plugin.setIconLocation("https://s3.us-east-2.amazonaws.com/assets.appsmith.com/Redshift.png");
+        plugin.setDocumentationLink("https://docs.appsmith.com/core-concepts/connecting-to-databases/querying-redshift");
+        plugin.setDefaultInstall(true);
+        try {
+            mongoTemplate.insert(plugin);
+        } catch (DuplicateKeyException e) {
+            log.warn(plugin.getPackageName() + " already present in database.");
+        }
+
+        installPluginToAllOrganizations(mongoTemplate, plugin.getId());
+    }
 }