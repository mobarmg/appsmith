package com.appsmith.server.services;

import com.appsmith.external.models.ActionConfiguration;
import com.appsmith.external.models.DatasourceConfiguration;
import com.appsmith.external.models.Property;
import com.appsmith.server.domains.Action;
import com.appsmith.server.domains.Datasource;
import lombok.extern.slf4j.Slf4j;
import org.apache.commons.lang.StringUtils;
import org.apache.http.NameValuePair;
import org.apache.http.client.utils.URLEncodedUtils;
import org.springframework.http.HttpMethod;
import org.springframework.stereotype.Service;
import reactor.core.publisher.Mono;

import java.net.MalformedURLException;
import java.net.URI;
import java.net.URISyntaxException;
import java.net.URL;
<<<<<<< HEAD
=======
import java.net.URLEncoder;
>>>>>>> b161ff14
import java.nio.charset.StandardCharsets;
import java.util.ArrayList;
import java.util.Base64;
import java.util.List;

@Service
@Slf4j
public class CurlImporterService extends BaseApiImporter {

    private static final String RESTAPI_PLUGIN = "restapi-plugin";

    private static final String ARG_DATA = "--data";
    private static final String ARG_HEADER = "--header";
    private static final String ARG_REQUEST = "--request";
    private static final String ARG_COOKIE = "--cookie";
    private static final String ARG_USER = "--user";
    private static final String ARG_USER_AGENT = "--user-agent";

    private final ActionService actionService;
    private final PluginService pluginService;

    public CurlImporterService(ActionService actionService, PluginService pluginService) {
        this.actionService = actionService;
        this.pluginService = pluginService;
    }

    @Override
    public Mono<Action> importAction(Object input, String pageId, String name) {
        Action action = curlToAction((String) input, pageId, name);

        // Set the default values for datasource (plugin, name) and then create the action
        // with embedded datasource
        return pluginService.findByPackageName(RESTAPI_PLUGIN)
                .map(plugin -> {
                    final Datasource datasource = action.getDatasource();
                    final DatasourceConfiguration datasourceConfiguration = datasource.getDatasourceConfiguration();
                    datasource.setName(datasourceConfiguration.getUrl());
                    datasource.setPluginId(plugin.getId());
                    return action;
                })
                .flatMap(actionService::create);
    }

    public Action curlToAction(String command, String pageId, String name) {
        Action action = curlToAction(command);
        action.setPageId(pageId);
        action.setName(name);
        return action;
    }

    public Action curlToAction(String command) {
        // Three stages of parsing the cURL command:
        // 1. lex: Split the string into tokens, respecting the quoting semantics of a POSIX-compliant shell.
        // 2. normalize: Normalize all the command line arguments of a curl command, into their long-form versions.
        //    E.g., `-X` into `--request`.
        // 3. parse: Parse the arguments in this list of tokens into an `Action` object.

        return parse(normalize(lex(command)));
    }

    /**
     * Splits the given string into tokens using quoting semantics close to a typical POSIX shell.
     * @param text String Text to tokenize.
     * @return List of String tokens. The tokens don't include quote characters that were use to delineate the tokens.
     */
    public List<String> lex(String text) {
        final List<String> tokens = new ArrayList<>();

        final String trimmedText = text.trim();
        final int textLength = trimmedText.length();
        final StringBuilder currentToken = new StringBuilder();
        Character quote = null;
        boolean isEscaped = false;

        for (int i = 0; i < textLength; ++i) {
            char currentChar = trimmedText.charAt(i);

            if (quote != null) {
                // We are inside quotes.

                if (isEscaped) {
                    currentToken.append(currentChar);
                    isEscaped = false;

                } else if (currentChar == '\\') {
                    isEscaped = true;

                } else if (currentChar == quote) {
                    quote = null;

                } else {
                    currentToken.append(currentChar);

                }

            } else {
                // We are out in the open. Whitespace here terminates tokens.

                if (isEscaped) {
                    // We are at a character that's next to an escaping backslash.
                    if (currentChar != '\n') {
                        currentToken.append(currentChar);
                    }
                    isEscaped = false;

                } else if (currentChar == '\\') {
                    // This is a backslash that will escape the next character.
                    isEscaped = true;

                } else if (currentChar == '\n' || currentChar == '#') {
                    // End of the line or rest is a comment.
                    break;

                } else if (currentChar == ' ' || currentChar == '\t') {
                    // White space lying around between arguments. This delineates tokens.
                    if (currentToken.length() > 0) {
                        tokens.add(currentToken.toString());
                        currentToken.setLength(0);
                    }

                } else if (currentChar == '"' || currentChar == '\'') {
                    // Start of a quoted token.
                    quote = currentChar;

                } else {
                    currentToken.append(currentChar);

                }

            }

        }

        if (currentToken.length() > 0) {
            tokens.add(currentToken.toString());
        }

        return tokens;
    }

    /**
     * Normalizes curl command arguments. For example, inputs like `-XGET`, `-X GET`, `--request GET` are all converted
     * to look like `--request GET`.
     * @param tokens List of command-line arguments, possibly non-normalized.
     * @return A new list of strings with normalized arguments.
     */
    public List<String> normalize(List<String> tokens) {
        final List<String> normalizedTokens = new ArrayList<>();

        for (String token : tokens) {
            if ("-d".equals(token)
                    || "--data-ascii".equals(token)
                    || "--data-raw".equals(token)) {
                normalizedTokens.add(ARG_DATA);

            } else if (token.startsWith("-d")) {
                // `-dstuff` -> `--data stuff`
                normalizedTokens.add(ARG_DATA);
                normalizedTokens.add(token.substring(2));

            } else if ("-H".equals(token)) {
                normalizedTokens.add(ARG_HEADER);

            } else if (token.startsWith("-H")) {
                // `-HContent-Type:application/json` -> `--header Content-Type:application/json`
                normalizedTokens.add(ARG_HEADER);
                normalizedTokens.add(token.substring(2));

            } else if ("-X".equals(token)) {
                normalizedTokens.add(ARG_REQUEST);

            } else if (token.startsWith("-X")) {
                // `-XGET` -> `--request GET`
                normalizedTokens.add(ARG_REQUEST);
                normalizedTokens.add(token.substring(2).toUpperCase());

            } else if ("-b".equals(token)) {
                normalizedTokens.add(ARG_COOKIE);

            } else if ("-u".equals(token)) {
                normalizedTokens.add(ARG_USER);

            } else if ("-A".equals(token)) {
                normalizedTokens.add(ARG_USER_AGENT);

            } else {
                normalizedTokens.add(token);

            }

        }

        return normalizedTokens;
    }

    public Action parse(List<String> tokens) {
        // Curl argument parsing as per <https://linux.die.net/man/1/curl>.

        if (!"curl".equals(tokens.get(0))) {
            // Doesn't look like a curl command.
            return null;
        }

        final Action action = new Action();
        final ActionConfiguration actionConfiguration = new ActionConfiguration();
        action.setActionConfiguration(actionConfiguration);

        final Datasource datasource = new Datasource();
        action.setDatasource(datasource);
        final DatasourceConfiguration datasourceConfiguration = new DatasourceConfiguration();
        datasource.setDatasourceConfiguration(datasourceConfiguration);

        final List<Property> headers = new ArrayList<>();
        boolean isContentTypeSet = false;
        final List<String> dataParts = new ArrayList<>();

        String state = null;

        for (int i = 1; i < tokens.size(); ++i) {
            String token = tokens.get(i);
            boolean isStateProcessed = true;

            if (ARG_REQUEST.equals(state)) {
                // The `token` is next to `--request`.
                actionConfiguration.setHttpMethod(HttpMethod.valueOf(token.toUpperCase()));

            } else if (ARG_HEADER.equals(state)) {
                // The `token` is next to `--header`.
                final String[] parts = token.split(":\\s+", 2);
                if ("content-type".equalsIgnoreCase(parts[0])) {
                    isContentTypeSet = true;
                }
                headers.add(new Property(parts[0], parts[1]));

            } else if (ARG_DATA.equals(state)) {
                // The `token` is next to `--data`.
                dataParts.add(token);

            } else if ("--data-urlencode".equals(state)) {
                // The `token` is next to `--data-urlencode`.
                if (token.startsWith("=")) {
                    dataParts.add(urlEncode(token.substring(1)));
                } else if (token.contains("=")) {
                    final String[] parts = token.split("=", 2);
                    dataParts.add(parts[0] + "=" + urlEncode(parts[1]));
                } else {
                    dataParts.add(urlEncode(token));
                }

            } else if (ARG_COOKIE.equals(state)) {
                // The `token` is next to `--data-cookie`.
                headers.add(new Property("Set-Cookie", token));

            } else if (ARG_USER.equals(state)) {
                // The `token` is next to `--user`.
                headers.add(new Property(
                        "Authorization",
                        "Basic " + Base64.getEncoder().encodeToString(token.getBytes())
                ));

            } else if (ARG_USER_AGENT.equals(state)) {
                // The `token` is next to `--user-agent`.
                headers.add(new Property("User-Agent", token));

            } else if (token.startsWith("-")) {
                // This is an option, in cURL's terminology. The next token would be the value of this option.
                state = token;
                isStateProcessed = false;

            } else {
                // Anything that doesn't start with `-` would be treated as a URL by cURL.
                try {
                    trySaveURL(action, token);
                } catch (MalformedURLException | URISyntaxException e) {
                    // Ignore this argument. May be there's a valid URL later down the arguments list.
                }

            }

            if (isStateProcessed) {
                state = null;
            }

        }

        if (!isContentTypeSet && !dataParts.isEmpty()) {
            headers.add(new Property("Content-Type", "application/x-www-form-urlencoded"));
        }

        if (!headers.isEmpty()) {
            actionConfiguration.setHeaders(headers);
        }

        if (!dataParts.isEmpty()) {
            actionConfiguration.setBody(StringUtils.join(dataParts, '&'));
        }

        if (actionConfiguration.getHttpMethod() == null) {
            // Default HTTP method is POST if there is body data to send, else GET.
            actionConfiguration.setHttpMethod(dataParts.isEmpty() ? HttpMethod.GET : HttpMethod.POST);
        }

        return action;
    }

    private void trySaveURL(Action action, String token) throws MalformedURLException, URISyntaxException {
        // If the string doesn't throw an exception when being converted to a URI, its a valid URL.
        URL url = new URL(token);

        String path = url.getPath();
        String base = url.getProtocol() + "://" + url.getHost() + getPort(url);

        log.debug("cURL import URL: '{}', path: '{}' baseUrl: '{}'", url, path, base);

        // Extract query params.
        URI uri = url.toURI();
        List<NameValuePair> params = URLEncodedUtils.parse(uri, StandardCharsets.UTF_8);
        final ActionConfiguration actionConfiguration = action.getActionConfiguration();
        List<Property> queryParameters = actionConfiguration.getQueryParameters();

        if (queryParameters == null) {
            queryParameters = new ArrayList<>();
            actionConfiguration.setQueryParameters(queryParameters);
        }

        for (NameValuePair param : params) {
            queryParameters.add(new Property(param.getName(), param.getValue()));
        }

        // Set the URL without the query params & the path.
        action.getDatasource().getDatasourceConfiguration().setUrl(base);

        // Set the path in actionConfiguration.
        actionConfiguration.setPath(path);
    }

    private String getPort(URL url) {
        if (url.getPort() != -1) {
            return ":" + url.getPort();
        }
        return "";
    }

    private static String urlEncode(String text) {
        return URLEncoder.encode(text, StandardCharsets.UTF_8);
    }
}<|MERGE_RESOLUTION|>--- conflicted
+++ resolved
@@ -17,10 +17,7 @@
 import java.net.URI;
 import java.net.URISyntaxException;
 import java.net.URL;
-<<<<<<< HEAD
-=======
 import java.net.URLEncoder;
->>>>>>> b161ff14
 import java.nio.charset.StandardCharsets;
 import java.util.ArrayList;
 import java.util.Base64;
@@ -83,6 +80,7 @@
 
     /**
      * Splits the given string into tokens using quoting semantics close to a typical POSIX shell.
+     *
      * @param text String Text to tokenize.
      * @return List of String tokens. The tokens don't include quote characters that were use to delineate the tokens.
      */
@@ -164,6 +162,7 @@
     /**
      * Normalizes curl command arguments. For example, inputs like `-XGET`, `-X GET`, `--request GET` are all converted
      * to look like `--request GET`.
+     *
      * @param tokens List of command-line arguments, possibly non-normalized.
      * @return A new list of strings with normalized arguments.
      */
