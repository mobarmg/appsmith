--- conflicted
+++ resolved
@@ -17,11 +17,7 @@
     Mono<List<String>> getCategories();
 
     Mono<Boolean> subscribeAndUpdateStatisticsOfProvider(String providerId);
-<<<<<<< HEAD
-
-=======
     
->>>>>>> 18acf373
     Mono<Provider> getProviderById(String id);
 
     Mono<List<Provider>> searchProviderByName(String id);
