--- conflicted
+++ resolved
@@ -2,16 +2,17 @@
 
 import com.appsmith.server.domains.Action;
 import org.springframework.stereotype.Repository;
+import reactor.core.publisher.Flux;
+
+import java.util.Set;
 
 @Repository
 public interface ActionRepository extends BaseRepository<Action, String>, CustomActionRepository {
 
-<<<<<<< HEAD
-=======
     Flux<Action> findDistinctActionsByNameInAndPageIdAndActionConfiguration_HttpMethod(
             Set<String> names, String pageId, String httpMethod);
 
     Flux<Action> findDistinctActionsByNameInAndPageIdAndExecuteOnLoadTrue(
             Set<String> names, String pageId);
->>>>>>> a2a4cbb2
+
 }