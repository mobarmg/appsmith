package com.appsmith.server.services;

import com.appsmith.external.models.DatasourceConfiguration;
import com.appsmith.external.models.DatasourceTestResult;
import com.appsmith.external.models.Policy;
import com.appsmith.external.plugins.PluginExecutor;
import com.appsmith.server.acl.AclPermission;
import com.appsmith.server.acl.PolicyGenerator;
import com.appsmith.server.constants.AnalyticsEvents;
import com.appsmith.server.constants.FieldName;
import com.appsmith.server.domains.Datasource;
import com.appsmith.server.domains.Organization;
import com.appsmith.server.domains.User;
import com.appsmith.server.exceptions.AppsmithError;
import com.appsmith.server.exceptions.AppsmithException;
import com.appsmith.server.helpers.PluginExecutorHelper;
import com.appsmith.server.repositories.DatasourceRepository;
import com.fasterxml.jackson.core.JsonProcessingException;
import com.fasterxml.jackson.databind.ObjectMapper;
import lombok.extern.slf4j.Slf4j;
import org.springframework.beans.factory.annotation.Autowired;
import org.springframework.data.mongodb.core.ReactiveMongoTemplate;
import org.springframework.data.mongodb.core.convert.MongoConverter;
import org.springframework.stereotype.Service;
import org.springframework.util.CollectionUtils;
import org.springframework.util.MultiValueMap;
import org.springframework.util.StringUtils;
import reactor.core.publisher.Flux;
import reactor.core.publisher.Mono;
import reactor.core.scheduler.Scheduler;

import javax.validation.Validator;
import javax.validation.constraints.NotNull;
import java.util.HashSet;
import java.util.Set;
import java.util.stream.Collectors;

import static com.appsmith.server.acl.AclPermission.ORGANIZATION_MANAGE_APPLICATIONS;
import static com.appsmith.server.acl.AclPermission.ORGANIZATION_READ_APPLICATIONS;
import static com.appsmith.server.helpers.BeanCopyUtils.copyNestedNonNullProperties;
import static com.appsmith.server.helpers.MustacheHelper.extractMustacheKeysFromJson;

@Slf4j
@Service
public class DatasourceServiceImpl extends BaseService<DatasourceRepository, Datasource, String> implements DatasourceService {

    private final DatasourceRepository repository;
    private final OrganizationService organizationService;
    private final SessionUserService sessionUserService;
    private final ObjectMapper objectMapper;
    private final PluginService pluginService;
    private final PluginExecutorHelper pluginExecutorHelper;
<<<<<<< HEAD
    private final PolicyGenerator policyGenerator;
=======
    private final SequenceService sequenceService;
>>>>>>> a2a4cbb2

    @Autowired
    public DatasourceServiceImpl(Scheduler scheduler,
                                 Validator validator,
                                 MongoConverter mongoConverter,
                                 ReactiveMongoTemplate reactiveMongoTemplate,
                                 DatasourceRepository repository,
                                 OrganizationService organizationService,
                                 AnalyticsService<Datasource> analyticsService,
                                 SessionUserService sessionUserService,
                                 ObjectMapper objectMapper,
                                 PluginService pluginService,
<<<<<<< HEAD
                                 PluginExecutorHelper pluginExecutorHelper, PolicyGenerator policyGenerator) {
=======
                                 PluginExecutorHelper pluginExecutorHelper,
                                 SequenceService sequenceService) {
>>>>>>> a2a4cbb2
        super(scheduler, validator, mongoConverter, reactiveMongoTemplate, repository, analyticsService);
        this.repository = repository;
        this.organizationService = organizationService;
        this.sessionUserService = sessionUserService;
        this.objectMapper = objectMapper;
        this.pluginService = pluginService;
        this.pluginExecutorHelper = pluginExecutorHelper;
<<<<<<< HEAD
        this.policyGenerator = policyGenerator;
=======
        this.sequenceService = sequenceService;
>>>>>>> a2a4cbb2
    }

    @Override
    public Mono<Datasource> create(@NotNull Datasource datasource) {
        if (datasource.getId() != null) {
            return Mono.error(new AppsmithException(AppsmithError.INVALID_PARAMETER, FieldName.ID));
        }
        if (datasource.getOrganizationId() == null) {
            return Mono.error(new AppsmithException(AppsmithError.INVALID_PARAMETER, FieldName.ORGANIZATION_ID));
        }

        Mono<Datasource> datasourceMono = Mono.just(datasource);

        if (StringUtils.isEmpty(datasource.getName())) {
            datasourceMono = sequenceService
                    .getNextAsSuffix(Datasource.class)
                    .zipWith(datasourceMono, (sequenceNumber, datasource1) -> {
                        datasource1.setName(Datasource.DEFAULT_NAME_PREFIX + sequenceNumber);
                        return datasource1;
                    });
        }

        return datasourceMono
<<<<<<< HEAD
                .flatMap(datasource1 ->
                        sessionUserService.getCurrentUser()
                        .flatMap(user -> {
                            // Create policies for this datasource -> This datasource should inherit its permissions and policies from
                            // the organization and this datasource should also allow the current user to crud this datasource.
                            return organizationService.findById(datasource1.getOrganizationId(), AclPermission.ORGANIZATION_MANAGE_APPLICATIONS)
                                    .switchIfEmpty(Mono.error(new AppsmithException(AppsmithError.NO_RESOURCE_FOUND, FieldName.ORGANIZATION, datasource1.getOrganizationId())))
                                    .map(org -> {
                                        Set<Policy> policySet = org.getPolicies().stream()
                                                .filter(policy ->
                                                        policy.getPermission().equals(ORGANIZATION_MANAGE_APPLICATIONS.getValue()) ||
                                                                policy.getPermission().equals(ORGANIZATION_READ_APPLICATIONS.getValue())
                                                ).collect(Collectors.toSet());

                                        Set<Policy> documentPolicies = policyGenerator.getAllChildPolicies(user, policySet, Organization.class, Datasource.class);
                                        datasource1.setPolicies(documentPolicies);
                                        return datasource1;
                                    });
                        })
                )
                .flatMap(this::validateAndSaveDatasourceToRepository);
    }

    @Override
    public Mono<String> getNextUniqueName(String namePrefix) {
        return repository.countNamesByPrefix(namePrefix)
                .map(max -> namePrefix + (max == 0 ? "" : " " + (max + 1)));
=======
                .flatMap(this::validateAndSaveDatasourceToRepository);
>>>>>>> a2a4cbb2
    }

    @Override
    public Mono<Datasource> update(String id, Datasource datasource) {
        if (id == null) {
            return Mono.error(new AppsmithException(AppsmithError.INVALID_PARAMETER, FieldName.ID));
        }

        // Since policies are a server only concept, first set the empty set (set by constructor) to null
        datasource.setPolicies(null);

        Mono<Datasource> datasourceMono = repository.findById(id)
                .switchIfEmpty(Mono.error(new AppsmithException(AppsmithError.NO_RESOURCE_FOUND, FieldName.DATASOURCE, id)));

        return datasourceMono
                .map(dbDatasource -> {
                    copyNestedNonNullProperties(datasource, dbDatasource);
                    return dbDatasource;
                })
                .flatMap(this::validateAndSaveDatasourceToRepository);
    }

    @Override
    public Mono<Datasource> validateDatasource(Datasource datasource) {
        Set<String> invalids = new HashSet<>();

        if (!StringUtils.hasText(datasource.getName())) {
            return Mono.error(new AppsmithException(AppsmithError.INVALID_PARAMETER, FieldName.NAME));
        }

        if (datasource.getPluginId() == null) {
            invalids.add(AppsmithError.PLUGIN_ID_NOT_GIVEN.getMessage());
            datasource.setInvalids(invalids);
            return Mono.just(datasource);
        }

        Mono<Organization> checkPluginInstallationAndThenReturnOrganizationMono = organizationService
                .findByIdAndPluginsPluginId(datasource.getOrganizationId(), datasource.getPluginId())
                .switchIfEmpty(Mono.defer(() -> {
                    invalids.add(AppsmithError.PLUGIN_NOT_INSTALLED.getMessage(datasource.getPluginId()));
                    datasource.setInvalids(invalids);
                    return Mono.just(new Organization());
                }));

        if (datasource.getDatasourceConfiguration() == null) {
            invalids.add(AppsmithError.NO_CONFIGURATION_FOUND_IN_DATASOURCE.getMessage());
        }

        Mono<PluginExecutor> pluginExecutorMono = pluginExecutorHelper.getPluginExecutor(pluginService.findById(datasource.getPluginId()))
                .switchIfEmpty(Mono.error(new AppsmithException(AppsmithError.NO_RESOURCE_FOUND, FieldName.PLUGIN, datasource.getPluginId())));

        return checkPluginInstallationAndThenReturnOrganizationMono
                .then(pluginExecutorMono)
                .flatMap(pluginExecutor -> {
                    DatasourceConfiguration datasourceConfiguration = datasource.getDatasourceConfiguration();
                    if (datasourceConfiguration != null && !pluginExecutor.isDatasourceValid(datasourceConfiguration)) {
                        invalids.addAll(pluginExecutor.validateDatasource(datasourceConfiguration));
                    }

                    datasource.setInvalids(invalids);
                    return Mono.just(datasource);
                });
    }

    private Mono<Datasource> validateAndSaveDatasourceToRepository(Datasource datasource) {

        Mono<User> currentUserMono = sessionUserService.getCurrentUser();

        return Mono.just(datasource)
                .flatMap(this::validateDatasource)
                .zipWith(currentUserMono)
                .flatMap(tuple -> {
                    Datasource savedDatasource = tuple.getT1();
                    User user = tuple.getT2();
                    Datasource userPermissionsInDatasource = repository.setUserPermissionsInObject(savedDatasource, user);
                    return repository.save(userPermissionsInDatasource);
                });
    }

    @Override
    public Mono<DatasourceTestResult> testDatasource(Datasource datasource) {
        Mono<Datasource> datasourceMono;

        if (datasource.getId() != null) {
            datasourceMono = getById(datasource.getId());
        } else {
            datasourceMono = Mono.just(datasource);
        }

        return datasourceMono
                .flatMap(this::validateDatasource)
                .flatMap(datasource1 -> {
                    if (CollectionUtils.isEmpty(datasource1.getInvalids())) {
                        return testDatasourceViaPlugin(datasource1);
                    } else {
                        return Mono.just(new DatasourceTestResult(datasource1.getInvalids()));
                    }
                });
    }

    private Mono<DatasourceTestResult> testDatasourceViaPlugin(Datasource datasource) {
        Mono<PluginExecutor> pluginExecutorMono = pluginExecutorHelper.getPluginExecutor(pluginService.findById(datasource.getPluginId()))
                .switchIfEmpty(Mono.error(new AppsmithException(AppsmithError.NO_RESOURCE_FOUND, FieldName.PLUGIN, datasource.getPluginId())));

        return pluginExecutorMono
                .flatMap(pluginExecutor -> pluginExecutor.testDatasource(datasource.getDatasourceConfiguration()));
    }

    @Override
    public Mono<Datasource> findByName(String name) {
        return repository.findByName(name, AclPermission.READ_DATASOURCES);
    }

    @Override
    public Mono<Datasource> findById(String id, AclPermission aclPermission) {
        return repository.findById(id, aclPermission);
    }

    @Override
    public Set<String> extractKeysFromDatasource(Datasource datasource) {
        if (datasource.getDatasourceConfiguration() == null) {
            return new HashSet<>();
        }
        // Convert the object to String as a preparation to send it to mustache extraction
        try {
            String datasourceConfigStr = objectMapper.writeValueAsString(datasource.getDatasourceConfiguration());
            return extractMustacheKeysFromJson(datasourceConfigStr);
        } catch (JsonProcessingException e) {
            log.error("Exception caught while extracting mustache keys from action configuration. ", e);
        }
        return new HashSet<>();
    }


    @Override
    public Flux<Datasource> get(MultiValueMap<String, String> params) {
        /**
         * Note : Currently this API is ONLY used to fetch datasources for an organization.
         */
        if (params.getFirst(FieldName.ORGANIZATION_ID) != null) {
            return repository.findAllByOrganizationId(params.getFirst(FieldName.ORGANIZATION_ID), AclPermission.READ_DATASOURCES);
        }

        return Flux.error(new AppsmithException(AppsmithError.INVALID_PARAMETER, FieldName.ORGANIZATION_ID));
    }

    @Override
    public Mono<Datasource> delete(String id) {
        Mono<Datasource> datasourceMono = repository.findById(id)
                .switchIfEmpty(Mono.error(new AppsmithException(AppsmithError.NO_RESOURCE_FOUND, "datasource", id)));
        return datasourceMono
                .flatMap(toDelete -> repository.archive(toDelete).thenReturn(toDelete))
                .flatMap(deletedObj ->
                        analyticsService.sendEvent(
                                AnalyticsEvents.DELETE + "_" + deletedObj.getClass().getSimpleName().toUpperCase(),
                                deletedObj
                        )
                );
    }

}<|MERGE_RESOLUTION|>--- conflicted
+++ resolved
@@ -28,6 +28,7 @@
 import reactor.core.publisher.Flux;
 import reactor.core.publisher.Mono;
 import reactor.core.scheduler.Scheduler;
+import retrofit.http.HEAD;
 
 import javax.validation.Validator;
 import javax.validation.constraints.NotNull;
@@ -50,11 +51,8 @@
     private final ObjectMapper objectMapper;
     private final PluginService pluginService;
     private final PluginExecutorHelper pluginExecutorHelper;
-<<<<<<< HEAD
     private final PolicyGenerator policyGenerator;
-=======
     private final SequenceService sequenceService;
->>>>>>> a2a4cbb2
 
     @Autowired
     public DatasourceServiceImpl(Scheduler scheduler,
@@ -67,12 +65,9 @@
                                  SessionUserService sessionUserService,
                                  ObjectMapper objectMapper,
                                  PluginService pluginService,
-<<<<<<< HEAD
-                                 PluginExecutorHelper pluginExecutorHelper, PolicyGenerator policyGenerator) {
-=======
                                  PluginExecutorHelper pluginExecutorHelper,
+                                 PolicyGenerator policyGenerator,
                                  SequenceService sequenceService) {
->>>>>>> a2a4cbb2
         super(scheduler, validator, mongoConverter, reactiveMongoTemplate, repository, analyticsService);
         this.repository = repository;
         this.organizationService = organizationService;
@@ -80,11 +75,8 @@
         this.objectMapper = objectMapper;
         this.pluginService = pluginService;
         this.pluginExecutorHelper = pluginExecutorHelper;
-<<<<<<< HEAD
         this.policyGenerator = policyGenerator;
-=======
         this.sequenceService = sequenceService;
->>>>>>> a2a4cbb2
     }
 
     @Override
@@ -108,7 +100,6 @@
         }
 
         return datasourceMono
-<<<<<<< HEAD
                 .flatMap(datasource1 ->
                         sessionUserService.getCurrentUser()
                         .flatMap(user -> {
@@ -133,15 +124,6 @@
     }
 
     @Override
-    public Mono<String> getNextUniqueName(String namePrefix) {
-        return repository.countNamesByPrefix(namePrefix)
-                .map(max -> namePrefix + (max == 0 ? "" : " " + (max + 1)));
-=======
-                .flatMap(this::validateAndSaveDatasourceToRepository);
->>>>>>> a2a4cbb2
-    }
-
-    @Override
     public Mono<Datasource> update(String id, Datasource datasource) {
         if (id == null) {
             return Mono.error(new AppsmithException(AppsmithError.INVALID_PARAMETER, FieldName.ID));
