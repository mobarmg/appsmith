--- conflicted
+++ resolved
@@ -78,12 +78,7 @@
     - name: Push master image to Docker Hub with commit tag
       if: success() && github.ref == 'refs/heads/master'
       run: |
-<<<<<<< HEAD
         docker build -t appsmith/appsmith-server-ee:${GITHUB_SHA} .
-        docker build -t appsmith/appsmith-server-ee:latest .
-=======
-        docker build -t appsmith/appsmith-server:${GITHUB_SHA} .
-        docker build -t appsmith/appsmith-server:nightly .
->>>>>>> ad410639
+        docker build -t appsmith/appsmith-server-ee:nightly .
         echo ${{ secrets.DOCKER_HUB_ACCESS_TOKEN }} | docker login -u ${{ secrets.DOCKER_HUB_USERNAME }} --password-stdin
         docker push appsmith/appsmith-server-ee