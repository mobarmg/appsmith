--- conflicted
+++ resolved
@@ -146,11 +146,7 @@
       with:
         name: build
         path: app/client/build
-<<<<<<< HEAD
       
-=======
-
->>>>>>> b74bec31
     - name: Pull release server docker container and start it locally
       if: github.ref == 'refs/heads/release'
       shell: bash
@@ -169,11 +165,8 @@
       if: github.ref == 'refs/heads/master'
       shell: bash
       run: |
-<<<<<<< HEAD
-        echo ${{ secrets.DOCKER_HUB_ACCESS_TOKEN }} | docker login -u ${{ secrets.DOCKER_HUB_USERNAME }} --password-stdin
-
-=======
->>>>>>> b74bec31
+        echo ${{ secrets.DOCKER_HUB_ACCESS_TOKEN }} | docker login -u ${{ secrets.DOCKER_HUB_USERNAME }} --password-stdin
+        
         docker run -d --net=host --name appsmith-internal-server -p 8080:8080 \
         --env APPSMITH_MONGODB_URI=mongodb://localhost:27017/appsmith \
         --env APPSMITH_REDIS_URL=redis://localhost:6379 \
