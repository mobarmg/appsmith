--- conflicted
+++ resolved
@@ -8,22 +8,14 @@
     branches: [release, master]
     # Only trigger if files have changed in this specific path
     paths:
-<<<<<<< HEAD
-      - "app/client/**"
-
-  pull_request_target:
-    branches: [release, master]
-    paths:
-      - "app/client/**"
-=======
       - 'app/client/**'
       - '!app/client/cypress/manual_TestSuite/**'
+
   pull_request_target:
     branches: [release, master]
     paths:
       - 'app/client/**'
       - '!app/client/cypress/manual_TestSuite/**'
->>>>>>> 15a00f49
 
 # Change the working directory for all the jobs in this workflow
 defaults:
@@ -80,20 +72,6 @@
       - name: Set the build environment based on the branch
         id: vars
         run: |
-<<<<<<< HEAD
-          REACT_APP_ENVIRONMENT="DEVELOPMENT"
-          if [ ${GITHUB_REF} == '/refs/heads/master' ]; then
-              REACT_APP_ENVIRONMENT="PRODUCTION"
-          elif [ ${GITHUB_REF} == '/refs/heads/release' ]; then
-              REACT_APP_ENVIRONMENT="STAGING"
-          fi
-          echo ::set-output name=REACT_APP_ENVIRONMENT::${REACT_APP_ENVIRONMENT}
-          # Since this is an unreleased build, we set the version to incremented version number with
-          # a `-SNAPSHOT` suffix.
-          latest_released_version="$(git tag --list 'v*' --sort=-version:refname | head)"
-          next_version="$(echo "$latest_released_version" | awk -F. -v OFS=. '{ $NF++; print }')"
-          echo ::set-output name=version::$next_version-SNAPSHOT
-=======
           echo "::set-output name=REACT_APP_ENVIRONMENT::DEVELOPMENT"
           if [[ "${{github.ref}}" == "refs/heads/master" ]]; then
               echo "::set-output name=REACT_APP_ENVIRONMENT::PRODUCTION"
@@ -101,7 +79,11 @@
           if [[ "${{github.ref}}" == "refs/heads/release" ]]; then
               echo "::set-output name=REACT_APP_ENVIRONMENT::STAGING"
           fi
->>>>>>> 15a00f49
+          # Since this is an unreleased build, we set the version to incremented version number with
+          # a `-SNAPSHOT` suffix.
+          latest_released_version="$(git tag --list 'v*' --sort=-version:refname | head)"
+          next_version="$(echo "$latest_released_version" | awk -F. -v OFS=. '{ $NF++; print }')"
+          echo ::set-output name=version::$next_version-SNAPSHOT
 
       - name: Run the jest tests
         run: REACT_APP_ENVIRONMENT=${{steps.vars.outputs.REACT_APP_ENVIRONMENT}} yarn run test:unit
@@ -183,7 +165,6 @@
             ${{ runner.OS }}-node-
             ${{ runner.OS }}-
 
-
       # Install all the dependencies
       - name: Install dependencies
         run: yarn install
