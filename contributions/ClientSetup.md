## Running Client Codebase
Appsmith's client (UI/frontend) uses the ReactJS library and Typescript. The application also uses libraries like react-redux and redux-saga for workflows. We use VS Code Editor as our primary editor

### Pre-requisites:

On your development machine, please ensure that:

1. You have `docker` installed in your system. If not, please visit: [https://docs.docker.com/get-docker/](https://docs.docker.com/get-docker/)
2. You have `mkcert` installed. Please visit: [https://github.com/FiloSottile/mkcert#installation](https://github.com/FiloSottile/mkcert#installation) for details. For `mkcert` to work with Firefox you may require the `nss` utility to be installed. Details are in the link above.
3. You have `envsubst` installed. use `brew install gettext` on MacOS. Linux machines usually have this installed.
4. You have cloned the repo in your local machine.

### Create local HTTPS certificates:

1. Run the following command from the project root.

```bash
cd app/client/docker && mkcert -install && mkcert "*.appsmith.com" && cd ../../..
```

This command will create 2 files in the `docker/` directory:

- `_wildcard.appsmith.com-key.pem`
- `_wildcard.appsmith.com.pem`

2. Add the domain `dev.appsmith.com` to `/etc/hosts`.
```bash
echo "127.0.0.1	dev.appsmith.com" | sudo tee -a /etc/hosts
```
Note:
- Please be careful when copying the above string as space between the ip and the string goes missing sometimes.
- Please check that the string has been copied properly by running
```
cat /etc/hosts | grep appsmith
```
3. Run cmd: `cp .env.example .env`

4. Run the script `start-https.sh` in order to start the nginx container that will proxy the frontend code on your local system.
```bash
cd app/client
./start-https.sh
```

#### WSL (Windows Subsystem for Linux)

- Because Docker Desktop for Windows does not support `host` network mode (https://docs.docker.com/network/host/), to run `start-https.sh` in WSL, in `start-https.sh`, remove the `--network host` option from the call to the `docker` command, then in `app/client/docker/templates/nginx-linux.conf.template`, replace all occurrences of `http://localhost:3000` with  `http://host.docker.internal:3000`.
- If you are accessing `dev.appsmith.com` from a browser in Windows, you will need to add `dev.appsmith.com` to Windows' `C:\Windows\System32\drivers\etc\hosts` instead of `/etc/hosts`. Alternately, you can install a desktop environment in WSL to open `dev.appsmith` from a browser in WSL.
```
127.0.0.1	dev.appsmith.com
```

### Steps to build & run the code:
1. Run `yarn`

Note:
- On Ubuntu Linux platform, please run the following cmd before step 2 below:
```
echo fs.inotify.max_user_watches=524288 | sudo tee -a /etc/sysctl.conf && sudo sysctl -p
```
2. Run `yarn start`

🎉 Your Appsmith client is now running on https://dev.appsmith.com.

    This URL must be opened with https and not have the port 3000 in it

By default your client app points to the local api server - `http://host.docker.internal:8080` for MacOS or `http://localhost:8080` for Linux. Your page will load with errors if you don't have the api server running on your local system. To setup the api server on your local system please follow the instructions here: https://github.com/appsmithorg/appsmith/blob/release/contributions/ServerSetup.md

#### If yarn start throws mismatch node version error
This error occurs because the node version is not compatible with the app environment. In this case Node version manager can be used which allows multiple
node versions to be used in different projects. Check below for installation and usage details:
1. Install a node version manager. For eg: check [nvm](https://github.com/nvm-sh/nvm) or [fnm](https://github.com/Schniz/fnm).
2. In the root of the project, run `nvm use 10.16.3` or `fnm use 10.16.3`.

#### If you would like to hit a different Appsmith server:
<<<<<<< HEAD
- Change the API endpoint in the Nginx configuration files (`app/client/docker/templates/nginx-linux.conf.template` or `app/client/docker/templates/nginx-mac.conf.template`). By default it points to the cloud hosted server https://release-api.appsmith.com. If you want it to point to your local instance, then replace all such ip instances with `https://host.docker.internal:8080` for macOS or `http://localhost:8080` for Ubuntu. Please note that the communication with localhost uses http protocol instead of https.
=======
- Change the API endpoint in the Nginx configuration files (`app/client/docker/templates/nginx-mac.conf.template` on MacOS or `app/client/docker/templates/nginx-linux.conf.template` on Linux). By default it points to your local instance i.e. `http://host.docker.internal:8080` for MacOS or `http://localhost:8080` for Linux. You need to replace all occurances of the default ip with your preferred ip.
>>>>>>> 17f336b7
- Run `start-https.sh` script again.
- Run
```
yarn
yarn start
```


#### If you are unable to run docker:

1. Make the values in `nginx-mac.conf.template` empty. None of those properties are required.
2. `proxy_pass` value must be changed from `http://host.docker.internal:3000` to `http://localhost:3000`
3. Generate the certificates manually via `mkcert`. Check the command in `start-https-server.sh` file.
4. Change the value of the certificate location for keys `ssl_certificate` & `ssl_certificate_key` to the place where these certificates were generated.
5. If you ran `./start-https`, but containers failed to start (you have to check with `docker ps` since it fails silently). Some Linux distros (`Ubuntu` for example) have installed and running `apache2` webserver on port `80`. This can result in `Address already in use` error (you can check with `docker logs wildcard-nginx`). Simple solution for this is simply turning it off temporarily with `sudo systemctl stop apache2`. After that just run `./start-https` again.


## Need Assistance
- If you are unable to resolve any issue while doing the setup, please initiate a Github discussion or send an email to support@appsmith.com. We'll be happy to help you.
- In case you notice any discrepancy, please raise an issue on Github and/or send an email to support@appsmith.com.<|MERGE_RESOLUTION|>--- conflicted
+++ resolved
@@ -72,11 +72,7 @@
 2. In the root of the project, run `nvm use 10.16.3` or `fnm use 10.16.3`.
 
 #### If you would like to hit a different Appsmith server:
-<<<<<<< HEAD
-- Change the API endpoint in the Nginx configuration files (`app/client/docker/templates/nginx-linux.conf.template` or `app/client/docker/templates/nginx-mac.conf.template`). By default it points to the cloud hosted server https://release-api.appsmith.com. If you want it to point to your local instance, then replace all such ip instances with `https://host.docker.internal:8080` for macOS or `http://localhost:8080` for Ubuntu. Please note that the communication with localhost uses http protocol instead of https.
-=======
-- Change the API endpoint in the Nginx configuration files (`app/client/docker/templates/nginx-mac.conf.template` on MacOS or `app/client/docker/templates/nginx-linux.conf.template` on Linux). By default it points to your local instance i.e. `http://host.docker.internal:8080` for MacOS or `http://localhost:8080` for Linux. You need to replace all occurances of the default ip with your preferred ip.
->>>>>>> 17f336b7
+- Change the API endpoint in the Nginx configuration files (`app/client/docker/templates/nginx-mac.conf.template` on MacOS or `app/client/docker/templates/nginx-linux.conf.template` on Linux). By default it points to your local instance i.e. `http://host.docker.internal:8080` for MacOS or `http://localhost:8080` for Linux. You need to replace all the occurances of the default ip with your preferred ip.
 - Run `start-https.sh` script again.
 - Run
 ```
